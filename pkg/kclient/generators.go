--- conflicted
+++ resolved
@@ -80,9 +80,8 @@
 	return pvcSpec
 }
 
-<<<<<<< HEAD
 // GenerateServiceSpec creates a service spec
-func GenerateServiceSpec(deploymentconfigName string, containerPorts []corev1.ContainerPort) *corev1.ServiceSpec {
+func GenerateServiceSpec(componentName string, containerPorts []corev1.ContainerPort) *corev1.ServiceSpec {
 	// generate Service Spec
 	var svcPorts []corev1.ServicePort
 	for _, containerPort := range containerPorts {
@@ -97,12 +96,13 @@
 	svcSpec := &corev1.ServiceSpec{
 		Ports: svcPorts,
 		Selector: map[string]string{
-			"deploymentconfig": deploymentconfigName,
+			"component": componentName,
 		},
 	}
 
 	return svcSpec
-=======
+}
+
 // IngressParameter struct for function createIngress
 // serviceName is the name of the service for the target reference
 // ingressDomain is the ingress domain to use for the ingress
@@ -150,5 +150,4 @@
 	}
 
 	return ingressSpec
->>>>>>> 7ad9d669
 }