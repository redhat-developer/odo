--- conflicted
+++ resolved
@@ -366,11 +366,7 @@
 }
 
 func TestLowerCaseParameterForLocalParameters(t *testing.T) {
-<<<<<<< HEAD
-	expected := map[string]bool{"debugport": true, "name": true, "namespace": true, "push": true, "url": true}
-=======
-	expected := map[string]bool{"push": true, "url": true, "link": true}
->>>>>>> 9a8d1bcd
+	expected := map[string]bool{"debugport": true, "name": true, "namespace": true, "push": true, "url": true, "link": true}
 	actual := util.GetLowerCaseParameters(GetLocallySupportedParameters())
 	if !reflect.DeepEqual(expected, actual) {
 		t.Errorf("expected '%v', got '%v'", expected, actual)
