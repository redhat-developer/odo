package envinfo

import (
	"io"
	"os"
	"path/filepath"
	"strconv"
	"strings"

	"github.com/openshift/odo/pkg/testingutil/filesystem"

	"github.com/pkg/errors"
	"k8s.io/klog"

	"github.com/openshift/odo/pkg/util"
)

// ComponentSettings holds all component related information
type ComponentSettings struct {
	Name string `yaml:"Name,omitempty"`

	Namespace   string              `yaml:"Namespace,omitempty"`
	URL         *[]EnvInfoURL       `yaml:"Url,omitempty"`
	PushCommand *EnvInfoPushCommand `yaml:"PushCommand,omitempty"`
	// AppName is the application name. Application is a virtual concept present in odo used
	// for grouping of components. A namespace can contain multiple applications
	AppName string         `yaml:"AppName,omitempty" json:"AppName,omitempty"`
	Link    *[]EnvInfoLink `yaml:"Link,omitempty"`

	// DebugPort controls the port used by the pod to run the debugging agent on
	DebugPort *int `yaml:"DebugPort,omitempty"`

	// RunMode indicates the mode of run used for a successful push
	RunMode *RUNMode `yaml:"RunMode,omitempty"`
}

type RUNMode string

const (
	Run   RUNMode = "run"
	Debug RUNMode = "debug"
)

// URLKind is an enum to indicate the type of the URL i.e ingress/route
type URLKind string

const (
	DOCKER          URLKind = "docker"
	INGRESS         URLKind = "ingress"
	ROUTE           URLKind = "route"
	envInfoEnvName          = "ENVINFO"
	envInfoFileName         = "env.yaml"

	// DefaultDebugPort is the default port used for debugging on remote pod
	DefaultDebugPort = 5858

	// DefaultRunMode is the default run mode of the component
	DefaultRunMode = Run
)

// EnvInfoURL holds URL related information
type EnvInfoURL struct {
	// Name of the URL
	Name string `yaml:"Name,omitempty"`
	// Port number for the url of the component, required in case of components which expose more than one service port
	Port int `yaml:"Port,omitempty"`
	// Indicates if the URL should be a secure https one
	Secure bool `yaml:"Secure,omitempty"`
	// Cluster host
	Host string `yaml:"Host,omitempty"`
	// TLS secret name to create ingress to provide a secure URL
	TLSSecret string `yaml:"TLSSecret,omitempty"`
	// Exposed port number for docker container, required for local scenarios
	ExposedPort int `yaml:"ExposedPort,omitempty"`
	// Kind is the kind of the URL
	Kind URLKind `yaml:"Kind,omitempty"`
}

// EnvInfoPushCommand holds the devfile push commands for the component
type EnvInfoPushCommand struct {
	Init  string `yaml:"Init,omitempty"`
	Build string `yaml:"Build,omitempty"`
	Run   string `yaml:"Run,omitempty"`
}

// LocalConfigProvider is an interface which all local config providers need to implement
// currently for openshift there is localConfigInfo and for devfile its EnvInfo.
// The reason this interface is declared here instead of config package is because
// some day local config would get deprecated and hence to keep the interfaces in the new package
type LocalConfigProvider interface {
	GetApplication() string
}

// EnvInfo holds all the env specific information relavent to a specific Component.
type EnvInfo struct {
	componentSettings ComponentSettings `yaml:"ComponentSettings,omitempty"`
}

// proxyEnvInfo holds all the parameter that envinfo does but exposes all
// of it, used for serialization.
type proxyEnvInfo struct {
	ComponentSettings ComponentSettings `yaml:"ComponentSettings,omitempty"`
}

// EnvSpecificInfo wraps the envinfo and provides helpers to
// serialize it.
type EnvSpecificInfo struct {
	Filename          string `yaml:"FileName,omitempty"`
	fs                filesystem.Filesystem
	EnvInfo           `yaml:",omitempty"`
	envinfoFileExists bool
}

type EnvInfoLink struct {
	// Name of link (same as name of k8s secret)
	Name string
	// Kind of service with which the component is linked
	ServiceKind string
	// Name of the instance of the ServiceKind that component is linked with
	ServiceName string
}

// getEnvInfoFile first checks for the ENVINFO variable
// then we check for directory and eventually the file (which we return as a string)
func getEnvInfoFile(envDir string) (string, error) {
	if env, ok := os.LookupEnv(envInfoEnvName); ok {
		return env, nil
	}

	if envDir == "" {
		var err error
		envDir, err = os.Getwd()
		if err != nil {
			return "", err
		}
	}

	return filepath.Join(envDir, ".odo", "env", envInfoFileName), nil
}

// New returns the EnvSpecificInfo
func New() (*EnvSpecificInfo, error) {
	return NewEnvSpecificInfo("")
}

// NewEnvSpecificInfo retrieves the environment file. If it does not exist, it returns *blank*
func NewEnvSpecificInfo(envDir string) (*EnvSpecificInfo, error) {
	return newEnvSpecificInfo(envDir, filesystem.DefaultFs{})
}

// newEnvSpecificInfo retrieves the env.yaml file, if it does not exist, we return a *BLANK* environment file.
func newEnvSpecificInfo(envDir string, fs filesystem.Filesystem) (*EnvSpecificInfo, error) {
	// Get the path of the environemt file
	envInfoFile, err := getEnvInfoFile(envDir)
	if err != nil {
		return nil, errors.Wrap(err, "failed to get the path of the environment file")
	}

	// Organize that information into a struct
	e := EnvSpecificInfo{
		EnvInfo:           NewEnvInfo(),
		Filename:          envInfoFile,
		envinfoFileExists: true,
		fs:                fs,
	}

	// If the env.yaml file does not exist then we simply return and set e.envinfoFileExists as false
	if _, err = e.fs.Stat(envInfoFile); os.IsNotExist(err) {
		e.envinfoFileExists = false
		return &e, nil
	}

	// Retrieve the environment file
	err = getFromFile(&e.EnvInfo, e.Filename)
	if err != nil {
		return nil, err
	}

	return &e, nil
}

func getFromFile(envinfo *EnvInfo, filename string) error {
	proxyei := newProxyEnvInfo()

	err := util.GetFromFile(&proxyei, filename)
	if err != nil {
		return err
	}
	envinfo.componentSettings = proxyei.ComponentSettings
	return nil
}

// NewEnvInfo creates an empty EnvSpecificInfo struct with typeMeta populated
func NewEnvInfo() EnvInfo {
	return EnvInfo{}
}

// newProxyEnvInfo creates an empty ProxyEnvInfo struct with typeMeta populated
func newProxyEnvInfo() proxyEnvInfo {
	return proxyEnvInfo{}
}

// SetConfiguration sets the environment specific info such as the Cluster Host, Name, etc.
// we then **write** this data to the environment yaml file (see envInfoFileName const)
func (esi *EnvSpecificInfo) SetConfiguration(parameter string, value interface{}) (err error) {
	if parameter, ok := asLocallySupportedParameter(parameter); ok {
		switch parameter {
		case "name":
			val := value.(string)
			esi.componentSettings.Name = val
		case "namespace":
			val := value.(string)
			esi.componentSettings.Namespace = val
		case "debugport":
			val, err := strconv.Atoi(value.(string))
			if err != nil {
				return errors.Wrap(err, "failed to set debug port")
			}
			esi.componentSettings.DebugPort = &val
		case "url":
			urlValue := value.(EnvInfoURL)
			if esi.componentSettings.URL != nil {
				*esi.componentSettings.URL = append(*esi.componentSettings.URL, urlValue)
			} else {
				esi.componentSettings.URL = &[]EnvInfoURL{urlValue}
			}
		case "push":
			pushCommandValue := value.(EnvInfoPushCommand)
			esi.componentSettings.PushCommand = &pushCommandValue
		case "link":
			linkValue := value.(EnvInfoLink)
			if esi.componentSettings.Link != nil {
				*esi.componentSettings.Link = append(*esi.componentSettings.Link, linkValue)
			} else {
				esi.componentSettings.Link = &[]EnvInfoLink{linkValue}
			}
		}

		return esi.writeToFile()
	}
	return errors.Errorf("unknown parameter: %s is not a parameter in the odo environment", parameter)

}

// DeleteEnvDirIfEmpty Deletes the env directory if its empty
func (esi *EnvSpecificInfo) DeleteEnvDirIfEmpty() error {
	envDir := filepath.Dir(esi.Filename)
	_, err := esi.fs.Stat(envDir)
	if os.IsNotExist(err) {
		// If the Env dir doesn't exist then we dont mind
		return nil
	} else if err != nil {
		// Possible to not have permission to the dir
		return err
	}
	f, err := esi.fs.Open(envDir)
	if err != nil {
		return err
	}
	defer f.Close()
	_, err = f.Readdir(1)

	// If directory is empty we can remove it
	if err == io.EOF {
		klog.V(4).Info("Deleting the env directory as well because its empty")

		return esi.fs.Remove(envDir)
	}
	return err
}

// DeleteEnvInfoFile deletes the envinfo.yaml file if it exists
func (esi *EnvSpecificInfo) DeleteEnvInfoFile() error {
	return util.DeletePath(esi.Filename)
}

// IsSet uses reflection to get the parameter from the envinfo struct, currently
// it only searches the componentSettings
func (esi *EnvSpecificInfo) IsSet(parameter string) bool {
	return util.IsSet(esi.componentSettings, parameter)
}

// EnvInfoFileExists if the envinfo file exists or not
func (esi *EnvSpecificInfo) EnvInfoFileExists() bool {
	return esi.envinfoFileExists
}

var (
	// Mandatory parameters in the environment file (env.yaml)
	manParams = []string{
		"name",
		"namespace",
	}
)

// DeleteConfiguration is used to delete environment specific info from local odo envinfo
func (esi *EnvSpecificInfo) DeleteConfiguration(parameter string) error {
	for _, manParam := range manParams {
		if parameter == manParam {
			return errors.Errorf("failed to unset parameter %s: parameter %s is mandatory parameter", parameter, parameter)
		}
	}

	if parameter, ok := asLocallySupportedParameter(parameter); ok {

		switch parameter {
		default:
			if err := util.DeleteConfiguration(&esi.componentSettings, parameter); err != nil {
				return err
			}
		}
		return esi.writeToFile()
	}
	return errors.Errorf("unknown parameter: %s is not a parameter in the odo environment", parameter)

}

// DeleteURL is used to delete environment specific info for url from envinfo
func (esi *EnvSpecificInfo) DeleteURL(parameter string) error {
	for i, url := range *esi.componentSettings.URL {
		if url.Name == parameter {
			s := *esi.componentSettings.URL
			s = append(s[:i], s[i+1:]...)
			esi.componentSettings.URL = &s
		}
	}
	return esi.writeToFile()
}

// GetComponentSettings returns the componentSettings from envinfo
func (esi *EnvSpecificInfo) GetComponentSettings() ComponentSettings {
	return esi.componentSettings
}

// SetComponentSettings sets the componentSettings from to the envinfo and writes to the file
func (esi *EnvSpecificInfo) SetComponentSettings(cs ComponentSettings) error {
	esi.componentSettings = cs
	return esi.writeToFile()
}

func (esi *EnvSpecificInfo) writeToFile() error {
	proxyei := newProxyEnvInfo()
	proxyei.ComponentSettings = esi.componentSettings

	return util.WriteToFile(&proxyei, esi.Filename)
}

// GetURL returns the EnvInfoURL, returns default if nil
func (ei *EnvInfo) GetURL() []EnvInfoURL {
	if ei.componentSettings.URL == nil {
		return []EnvInfoURL{}
	}
	return *ei.componentSettings.URL
}

// GetPushCommand returns the EnvInfoPushCommand, returns default if nil
func (ei *EnvInfo) GetPushCommand() EnvInfoPushCommand {
	if ei.componentSettings.PushCommand == nil {
		return EnvInfoPushCommand{}
	}
	return *ei.componentSettings.PushCommand
}

// GetName returns the component name
func (ei *EnvInfo) GetName() string {
	return ei.componentSettings.Name
}

// GetDebugPort returns the DebugPort, returns default if nil
func (ei *EnvInfo) GetDebugPort() int {
	if ei.componentSettings.DebugPort == nil {
		return DefaultDebugPort
	}
	return *ei.componentSettings.DebugPort
}

// GetRunMode returns the RunMode, returns default if nil
func (ei *EnvInfo) GetRunMode() RUNMode {
	if ei.componentSettings.RunMode == nil {
		return DefaultRunMode
	}
	return *ei.componentSettings.RunMode
}

// SetRunMode sets the RunMode in the env file
func (esi *EnvSpecificInfo) SetRunMode(runMode RUNMode) error {
	esi.componentSettings.RunMode = &runMode
	return esi.writeToFile()
}

// GetNamespace returns component namespace
func (ei *EnvInfo) GetNamespace() string {
	return ei.componentSettings.Namespace
}

// GetApplication returns the application name
func (ei *EnvInfo) GetApplication() string {
	return ei.componentSettings.AppName
}

// GetLink returns the EnvInfoLink, returns default if nil
func (ei *EnvInfo) GetLink() []EnvInfoLink {
	if ei.componentSettings.Link == nil {
		return []EnvInfoLink{}
	}
	return *ei.componentSettings.Link
}

const (
	// Name is the name of the setting controlling the component name
	Name = "Name"
	// NameDescription is the human-readable description for name setting
	NameDescription = "Set this value to user-defined component name to specify the component name"
	// Namespace is the name of the setting controlling the component namespace
	Namespace = "Namespace"
	// NamespaceDescription is the human-readable description for namespace setting
	NamespaceDescription = "Set this value to user-defined namespace to let the component create under the namespace"
	// DebugPort is the name of the setting controlling the component debug port
	DebugPort = "DebugPort"
	// DebugPortDescription s the human-readable description for debug port setting
	DebugPortDescription = "Set this value to user-defined debug port to assign the debug port to the component"
	// URL parameter
	URL = "URL"
	// URLDescription is the description of URL
	URLDescription = "URL to access the component"
	// Push parameter
	Push = "PUSH"
	// PushDescription is the description of push parameter
	PushDescription = "Push parameter is the action to write devfile commands to env.yaml"
	// Link parameter
	Link = "LINK"
	// LinkDescription is the description of Link
	LinkDescription = "Link to an Operator backed service"
)

var (
	supportedLocalParameterDescriptions = map[string]string{
<<<<<<< HEAD
		Name:      NameDescription,
		Namespace: NamespaceDescription,
		DebugPort: DebugPortDescription,
		URL:       URLDescription,
		Push:      PushDescription,
=======
		URL:  URLDescription,
		Push: PushDescription,
		Link: LinkDescription,
>>>>>>> 9a8d1bcd
	}

	lowerCaseLocalParameters = util.GetLowerCaseParameters(GetLocallySupportedParameters())
)

// FormatLocallySupportedParameters outputs supported parameters and their description
func FormatLocallySupportedParameters() (result string) {
	for _, v := range GetLocallySupportedParameters() {
		result = result + v + " - " + supportedLocalParameterDescriptions[v] + "\n"
	}
	return "\nAvailable Local Parameters:\n" + result
}

func asLocallySupportedParameter(param string) (string, bool) {
	lower := strings.ToLower(param)
	return lower, lowerCaseLocalParameters[lower]
}

// GetLocallySupportedParameters returns the name of the supported global parameters
func GetLocallySupportedParameters() []string {
	return util.GetSortedKeys(supportedLocalParameterDescriptions)
}<|MERGE_RESOLUTION|>--- conflicted
+++ resolved
@@ -435,17 +435,12 @@
 
 var (
 	supportedLocalParameterDescriptions = map[string]string{
-<<<<<<< HEAD
 		Name:      NameDescription,
 		Namespace: NamespaceDescription,
 		DebugPort: DebugPortDescription,
 		URL:       URLDescription,
 		Push:      PushDescription,
-=======
-		URL:  URLDescription,
-		Push: PushDescription,
-		Link: LinkDescription,
->>>>>>> 9a8d1bcd
+		Link:      LinkDescription,
 	}
 
 	lowerCaseLocalParameters = util.GetLowerCaseParameters(GetLocallySupportedParameters())
