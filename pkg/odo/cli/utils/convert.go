--- conflicted
+++ resolved
@@ -230,16 +230,9 @@
 	}
 
 	componentSettings := envinfo.ComponentSettings{
-<<<<<<< HEAD
 		Name:    co.componentName,
 		Project: co.context.Project,
-		URL:     &urlList,
 		AppName: application,
-=======
-		Name:      co.componentName,
-		Namespace: co.context.Project,
-		AppName:   application,
->>>>>>> 66ab5062
 	}
 
 	if debugPort != 0 || debugPort == config.DefaultDebugPort {
