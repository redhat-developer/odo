--- conflicted
+++ resolved
@@ -37,13 +37,9 @@
 	*CommonPushOptions
 
 	// devfile path
-<<<<<<< HEAD
 	DevfilePath string
-=======
-	devfilePath string
 
 	namespace string
->>>>>>> a2cdfe58
 }
 
 // NewPushOptions returns new instance of PushOptions
@@ -162,12 +158,8 @@
 
 	// enable devfile flag if experimental mode is enabled
 	if experimental.IsExperimentalModeEnabled() {
-<<<<<<< HEAD
 		pushCmd.Flags().StringVar(&po.DevfilePath, "devfile", "./devfile.yaml", "Path to a devfile.yaml")
-=======
-		pushCmd.Flags().StringVar(&po.devfilePath, "devfile", "./devfile.yaml", "Path to a devfile.yaml")
 		pushCmd.Flags().StringVar(&po.namespace, "namespace", "", "Namespace to push the component to")
->>>>>>> a2cdfe58
 	}
 
 	pushCmd.SetUsageTemplate(odoutil.CmdUsageTemplate)
