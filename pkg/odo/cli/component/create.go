--- conflicted
+++ resolved
@@ -333,13 +333,8 @@
 			// Component name: User needs to specify the componet name, by default it is component type that user chooses
 			componentName = ui.EnterDevfileComponentName(componentType)
 
-<<<<<<< HEAD
-			// Component namespace: User needs to specify component namespace, by default it is the current active namespace
-			if cmd.Flags().Changed("project") {
-				componentNamespace, err = cmd.Flags().GetString("project")
-				if err != nil {
-					return err
-=======
+			// Component namespace: User needs to specify component namespace,
+			// by default it is the current active namespace if it can't get from --project flag or --namespace flag
 			if len(co.devfileMetadata.componentNamespace) == 0 {
 				if cmd.Flags().Changed("project") {
 					componentNamespace, err = cmd.Flags().GetString("project")
@@ -348,7 +343,6 @@
 					}
 				} else {
 					componentNamespace = ui.EnterDevfileComponentNamespace(defaultComponentNamespace)
->>>>>>> 4feb1f63
 				}
 			} else {
 				componentNamespace = co.devfileMetadata.componentNamespace
@@ -371,13 +365,7 @@
 				componentName = args[0]
 			}
 
-<<<<<<< HEAD
 			// Component namespace: Get from --project flag or --namespace flag, by default it is the current active namespace
-			if cmd.Flags().Changed("project") {
-				componentNamespace, err = cmd.Flags().GetString("project")
-				if err != nil {
-					return err
-=======
 			if len(co.devfileMetadata.componentNamespace) == 0 {
 				if cmd.Flags().Changed("project") {
 					componentNamespace, err = cmd.Flags().GetString("project")
@@ -386,7 +374,6 @@
 					}
 				} else {
 					componentNamespace = defaultComponentNamespace
->>>>>>> 4feb1f63
 				}
 			} else {
 				componentNamespace = co.devfileMetadata.componentNamespace
