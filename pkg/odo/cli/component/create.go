package component

import (
	"fmt"
	"os"
	"path/filepath"
	"strings"

	"github.com/golang/glog"
	"github.com/pkg/errors"
	"github.com/spf13/cobra"

	"github.com/openshift/odo/pkg/catalog"
	"github.com/openshift/odo/pkg/component"
	"github.com/openshift/odo/pkg/config"
	"github.com/openshift/odo/pkg/envinfo"
	"github.com/openshift/odo/pkg/kclient"
	"github.com/openshift/odo/pkg/log"
	"github.com/openshift/odo/pkg/machineoutput"
	appCmd "github.com/openshift/odo/pkg/odo/cli/application"
	catalogutil "github.com/openshift/odo/pkg/odo/cli/catalog/util"
	"github.com/openshift/odo/pkg/odo/cli/component/ui"
	projectCmd "github.com/openshift/odo/pkg/odo/cli/project"
	commonui "github.com/openshift/odo/pkg/odo/cli/ui"
	"github.com/openshift/odo/pkg/odo/genericclioptions"
	odoutil "github.com/openshift/odo/pkg/odo/util"
	"github.com/openshift/odo/pkg/odo/util/completion"
	"github.com/openshift/odo/pkg/odo/util/experimental"
	"github.com/openshift/odo/pkg/util"

	corev1 "k8s.io/api/core/v1"
	ktemplates "k8s.io/kubernetes/pkg/kubectl/util/templates"
)

// CreateOptions encapsulates create options
type CreateOptions struct {
	componentSettings config.ComponentSettings
	componentBinary   string
	componentGit      string
	componentGitRef   string
	componentContext  string
	componentPorts    []string
	componentEnvVars  []string
	memoryMax         string
	memoryMin         string
	memory            string
	cpuMax            string
	cpuMin            string
	cpu               string
	interactive       bool
	now               bool
	*CommonPushOptions
	devfileMetadata DevfileMetadata
}

// DevfileMetadata includes devfile component metadata
type DevfileMetadata struct {
	componentType      string
	componentName      string
	componentNamespace string
	devfileSupport     bool
	devfileLink        string
	devfileRegistry    string
}

// CreateRecommendedCommandName is the recommended watch command name
const CreateRecommendedCommandName = "create"

// LocalDirectoryDefaultLocation is the default location of where --local files should always be..
// since the application will always be in the same directory as `.odo`, we will always set this as: ./
const LocalDirectoryDefaultLocation = "./"

// DevfilePath is the default path of devfile.yaml
const DevfilePath = "./devfile.yaml"

// EnvFilePath is the default path of env.yaml for devfile component
const EnvFilePath = "./.odo/env/env.yaml"

// ConfigFilePath is the default path of config.yaml for s2i component
const ConfigFilePath = "./.odo/config.yaml"

var createLongDesc = ktemplates.LongDesc(`Create a configuration describing a component.

If a component name is not provided, it'll be auto-generated.

A full list of component types that can be deployed is available using: 'odo catalog list'

By default, builder images (component type) will be used from the current namespace. You can explicitly supply a namespace by using: odo create namespace/name:version
If version is not specified by default, latest will be chosen as the version.`)

var createExample = ktemplates.Examples(`  # Create new Node.js component with the source in current directory.
%[1]s nodejs

# Create new Node.js component named 'frontend' with the source in './frontend' directory
%[1]s nodejs frontend --context ./frontend

# Create new Java component with binary named sample.jar in './target' directory
%[1]s java:8  --binary target/sample.jar

# Create new Node.js component with source from remote git repository
%[1]s nodejs --git https://github.com/openshift/nodejs-ex.git

# Create new Node.js component with custom ports, additional environment variables and memory and cpu limits
%[1]s nodejs --port 8080,8100/tcp,9100/udp --env key=value,key1=value1 --memory 4Gi --cpu 2`)

// NewCreateOptions returns new instance of CreateOptions
func NewCreateOptions() *CreateOptions {
	return &CreateOptions{
		CommonPushOptions: NewCommonPushOptions(),
	}
}

func (co *CreateOptions) setComponentSourceAttributes() (err error) {

	// Set the correct application context
	co.componentSettings.Application = &(co.Context.Application)

	// By default we set the source as LOCAL (if --local, --binary or --git isn't passed)
	componentSourceType := config.LOCAL

	// If --local, --binary or --git is passed, let's set the correct source type.
	if len(co.componentBinary) != 0 {
		componentSourceType = config.BINARY
	} else if len(co.componentGit) != 0 {
		componentSourceType = config.GIT
	}
	co.componentSettings.SourceType = &componentSourceType

	// Here we set the correct source path for each type
	switch componentSourceType {

	// --binary
	case config.BINARY:
		// Convert componentContext to absolute path, so it can be safely used in filepath.Rel
		// even when it is not set (empty). In this case filepath.Abs will return current directory.
		absContext, err := filepath.Abs(co.componentContext)
		if err != nil {
			return err
		}
		absPath, err := filepath.Abs(co.componentBinary)
		if err != nil {
			return err
		}
		// we need to store the SourceLocation relative to the componentContext
		relativePathToSource, err := filepath.Rel(absContext, absPath)
		if err != nil {
			return err
		}
		co.componentSettings.SourceLocation = &relativePathToSource

	// --git
	case config.GIT:
		co.componentSettings.SourceLocation = &(co.componentGit)
		componentSourceType = config.GIT
		co.componentSettings.SourceType = &componentSourceType

	// --local / default
	case config.LOCAL:

		directory := LocalDirectoryDefaultLocation
		co.componentSettings.SourceLocation = &directory

	// Error out by default if no type of sources were passed..
	default:
		return fmt.Errorf("The source can be either --binary or --local or --git")

	}

	// Set the Git reference if passed
	if len(co.componentGitRef) != 0 {
		co.componentSettings.Ref = &(co.componentGitRef)
	}

	// Error out if reference is passed but no --git flag passed
	if len(co.componentGit) == 0 && len(co.componentGitRef) != 0 {
		return fmt.Errorf("The --ref flag is only valid for --git flag")
	}

	return
}

func (co *CreateOptions) setComponentName(args []string) (err error) {
	componentImageName, componentType, _, _ := util.ParseComponentImageName(args[0])
	co.componentSettings.Type = &componentImageName

	if len(args) == 2 {
		co.componentSettings.Name = &args[1]
		return
	}

	if co.componentSettings.SourceType == nil {
		return errors.Wrap(err, "component type is mandatory parameter to generate a default component name")
	}

	componentName, err := createDefaultComponentName(
		co.Context,
		componentType,
		*(co.componentSettings.SourceType),
		co.componentContext,
	)
	if err != nil {
		return err
	}

	co.componentSettings.Name = &componentName
	return
}

func getSourceLocation(componentContext string, currentDirectory string) (string, error) {

	// After getting the path relative to the current directory, we set the SourceLocation
	sourceLocation, err := filepath.Rel(currentDirectory, componentContext)
	if err != nil {
		return "", errors.Wrapf(err, "unable to get a path relative to the current directory")
	}

	// If the paths are the same (currentDirectory vs co.componentSettings.SourceLocation)
	// then we use the default location
	if sourceLocation == "." {
		return LocalDirectoryDefaultLocation, nil
	}

	return sourceLocation, nil
}

func createDefaultComponentName(context *genericclioptions.Context, componentType string, sourceType config.SrcType, sourcePath string) (string, error) {
	// Retrieve the componentName, if the componentName isn't specified, we will use the default image name
	var err error
	finalSourcePath := sourcePath
	// we only get absolute path for local source type
	if sourceType == config.LOCAL {
		if sourcePath == "" {
			wd, err := os.Getwd()
			if err != nil {
				return "", err
			}
			finalSourcePath = wd
		} else {
			finalSourcePath, err = filepath.Abs(sourcePath)
			if err != nil {
				return "", err
			}
		}
	}

	componentName, err := component.GetDefaultComponentName(
		finalSourcePath,
		sourceType,
		componentType,
		component.ComponentList{},
	)

	if err != nil {
		return "", nil
	}

	return componentName, nil
}

func (co *CreateOptions) setResourceLimits() error {
	ensureAndLogProperResourceUsage(co.memory, co.memoryMin, co.memoryMax, "memory")

	ensureAndLogProperResourceUsage(co.cpu, co.cpuMin, co.cpuMax, "cpu")

	memoryQuantity, err := util.FetchResourceQuantity(corev1.ResourceMemory, co.memoryMin, co.memoryMax, co.memory)
	if err != nil {
		return err
	}
	if memoryQuantity != nil {
		minMemory := memoryQuantity.MinQty.String()
		maxMemory := memoryQuantity.MaxQty.String()
		co.componentSettings.MinMemory = &minMemory
		co.componentSettings.MaxMemory = &maxMemory
	}

	cpuQuantity, err := util.FetchResourceQuantity(corev1.ResourceCPU, co.cpuMin, co.cpuMax, co.cpu)
	if err != nil {
		return err
	}
	if cpuQuantity != nil {
		minCPU := cpuQuantity.MinQty.String()
		maxCPU := cpuQuantity.MaxQty.String()
		co.componentSettings.MinCPU = &minCPU
		co.componentSettings.MaxCPU = &maxCPU
	}

	return nil
}

// Complete completes create args
func (co *CreateOptions) Complete(name string, cmd *cobra.Command, args []string) (err error) {

	if experimental.IsExperimentalModeEnabled() {
<<<<<<< HEAD
		// Add a disclaimer that we are in *experimental mode*
		log.Experimental("Experimental mode is enabled, use at your own risk")

		if util.CheckPathExists(ConfigFilePath) {
			return errors.New("This directory already contains a component")
		}

=======

		// Add a disclaimer that we are in *experimental mode*
		log.Experimental("Experimental mode is enabled, use at your own risk")

>>>>>>> fffec54a
		if len(args) == 0 {
			co.interactive = true
		}

		// Get current active namespace
		client, err := kclient.New()
		if err != nil {
			return err
		}
		defaultComponentNamespace := client.Namespace

		catalogDevfileList, err := catalog.ListDevfileComponents()
		if err != nil {
			return err
		}

		var componentType string
		var componentName string
		var componentNamespace string

		if co.interactive {
			// Interactive mode
			// Get component type, name and namespace from user's choice via interactive mode

			// devfile.yaml is not present, user has to specify the component type
			// Component type: We provide supported devfile component list then let you choose
			if !util.CheckPathExists(DevfilePath) {
				var supDevfileCatalogList []catalog.DevfileComponentType
				for _, devfileComponent := range catalogDevfileList.Items {
					if devfileComponent.Support {
						supDevfileCatalogList = append(supDevfileCatalogList, devfileComponent)
					}
				}
				componentType = ui.SelectDevfileComponentType(supDevfileCatalogList)
			}

			// Component name: User needs to specify the componet name, by default it is component type that user chooses
			componentName = ui.EnterDevfileComponentName(componentType)

			// Component namespace: User needs to specify component namespace,
			// by default it is the current active namespace if it can't get from --project flag or --namespace flag
			if len(co.devfileMetadata.componentNamespace) == 0 {
				if cmd.Flags().Changed("project") {
					componentNamespace, err = cmd.Flags().GetString("project")
					if err != nil {
						return err
					}
				} else {
					componentNamespace = ui.EnterDevfileComponentNamespace(defaultComponentNamespace)
				}
			} else {
				componentNamespace = co.devfileMetadata.componentNamespace
			}
		} else {
			// Direct mode (User enters the full command)
			// Get component type, name and namespace from user's full command

			if util.CheckPathExists(DevfilePath) {
				return errors.New("This directory already contains a devfile.yaml, please delete it and run the component creation command again")
			}

			// Component type: Get from full command's first argument (mandatory in direct mode)
			componentType = args[0]

			// Component name: Get from full command's second argument (optional in direct mode), by default it is component type from first argument
			if len(args) == 2 {
				componentName = args[1]
			} else {
				componentName = args[0]
			}

			// Component namespace: Get from --project flag or --namespace flag, by default it is the current active namespace
			if len(co.devfileMetadata.componentNamespace) == 0 {
				if cmd.Flags().Changed("project") {
					componentNamespace, err = cmd.Flags().GetString("project")
					if err != nil {
						return err
					}
				} else {
					componentNamespace = defaultComponentNamespace
				}
			} else {
				componentNamespace = co.devfileMetadata.componentNamespace
			}
		}

		// Set devfileMetadata struct
		co.devfileMetadata.componentType = componentType
		co.devfileMetadata.componentName = strings.ToLower(componentName)
		co.devfileMetadata.componentNamespace = strings.ToLower(componentNamespace)

<<<<<<< HEAD
		// If devfile.yaml is present, we don't need to download the devfile.yaml later
		if util.CheckPathExists(DevfilePath) {
			co.devfileMetadata.devfileSupport = true

			err = co.InitEnvInfoFromContext()
			if err != nil {
				return err
			}

			return nil
		}

=======
>>>>>>> fffec54a
		// Categorize the sections
		log.Info("Validation")

		// Since we need to support both devfile and s2i, so we have to check if the component type is
<<<<<<< HEAD
		// supported by devfile, if it is supported we return and will download the corresponding devfile.yaml later,
		// but if it is not supported we still need to run all codes related with s2i
		spinner := log.Spinner("Checking devfile compatibility")
=======
		// supported by devfile, if it is supported we return, but if it is not supported we still need to
		// run all codes related with s2i
		spinner := log.Spinner("Checking Devfile compatibility")
>>>>>>> fffec54a

		for _, devfileComponent := range catalogDevfileList.Items {
			if co.devfileMetadata.componentType == devfileComponent.Name && devfileComponent.Support {
				co.devfileMetadata.devfileSupport = true
				co.devfileMetadata.devfileLink = devfileComponent.Link
				co.devfileMetadata.devfileRegistry = devfileComponent.Registry
			}
		}

		if co.devfileMetadata.devfileSupport {
			err = co.InitEnvInfoFromContext()
			if err != nil {
				return err
			}

			spinner.End(true)
			return nil
		}

		spinner.End(false)
		log.Italic("\nPlease run 'odo catalog list components' for a list of supported devfile component types")
	}

	if len(args) == 0 || !cmd.HasFlags() {
		co.interactive = true
	}

	// this populates the LocalConfigInfo as well
	co.Context = genericclioptions.NewContextCreatingAppIfNeeded(cmd)

	if err != nil {
		return errors.Wrap(err, "failed intiating local config")
	}

	// check to see if config file exists or not, if it does that
	// means we shouldn't allow the user to override the current component
	if co.LocalConfigInfo.ConfigFileExists() {
		return errors.New("this directory already contains a component")
	}

	co.componentSettings = co.LocalConfigInfo.GetComponentSettings()

	co.Context = genericclioptions.NewContextCreatingAppIfNeeded(cmd)

	// Below code is for INTERACTIVE mode
	if co.interactive {
		client := co.Client

		catalogList, err := catalog.ListComponents(client)
		if err != nil {
			return err
		}

		componentTypeCandidates := catalogutil.FilterHiddenComponents(catalogList.Items)
		selectedComponentType := ui.SelectComponentType(componentTypeCandidates)
		selectedImageTag := ui.SelectImageTag(componentTypeCandidates, selectedComponentType)
		componentType := selectedComponentType + ":" + selectedImageTag
		co.componentSettings.Type = &componentType

		// Ask for the type of source if not provided
		selectedSourceType := ui.SelectSourceType([]config.SrcType{config.LOCAL, config.GIT, config.BINARY})
		co.componentSettings.SourceType = &selectedSourceType
		selectedSourcePath := LocalDirectoryDefaultLocation

		// Get the current directory
		currentDirectory, err := os.Getwd()
		if err != nil {
			return err
		}

		if selectedSourceType == config.BINARY {

			// We ask for the source of the component context
			co.componentContext = ui.EnterInputTypePath("context", currentDirectory, ".")
			glog.V(4).Infof("Context: %s", co.componentContext)

			// If it's a binary, we have to ask where the actual binary in relation
			// to the context
			selectedSourcePath = ui.EnterInputTypePath("binary", ".")

			// Get the correct source location
			sourceLocation, err := getSourceLocation(selectedSourcePath, co.componentContext)
			if err != nil {
				return errors.Wrapf(err, "unable to get source location")
			}
			co.componentSettings.SourceLocation = &sourceLocation

		} else if selectedSourceType == config.GIT {

			// For git, we ask for the Git URL and set that as the source location
			cmpSrcLOC, selectedGitRef := ui.EnterGitInfo()
			co.componentSettings.SourceLocation = &cmpSrcLOC
			co.componentSettings.Ref = &selectedGitRef

		} else if selectedSourceType == config.LOCAL {

			// We ask for the source of the component, in this case the "path"!
			co.componentContext = ui.EnterInputTypePath("path", currentDirectory, ".")

			// Get the correct source location
			if co.componentContext == "" {
				co.componentContext = LocalDirectoryDefaultLocation
			}
			co.componentSettings.SourceLocation = &co.componentContext

		}

		defaultComponentName, err := createDefaultComponentName(co.Context, selectedComponentType, selectedSourceType, selectedSourcePath)
		if err != nil {
			return err
		}
		componentName := ui.EnterComponentName(defaultComponentName, co.Context)

		appName := ui.EnterOpenshiftName(co.Context.Application, "Which application do you want the commponent to be associated with", co.Context)
		co.componentSettings.Application = &appName

		projectName := ui.EnterOpenshiftName(co.Context.Project, "Which project go you want the component to be created in", co.Context)
		co.componentSettings.Project = &projectName

		co.componentSettings.Name = &componentName

		var ports []string

		if commonui.Proceed("Do you wish to set advanced options") {
			// if the user doesn't opt for advanced options, ports field would remain unpopulated
			// we then set it at the end of this function
			ports = ui.EnterPorts()

			co.componentEnvVars = ui.EnterEnvVars()

			if commonui.Proceed("Do you wish to set resource limits") {
				memMax := ui.EnterMemory("maximum", "512Mi")
				memMin := ui.EnterMemory("minimum", memMax)
				cpuMax := ui.EnterCPU("maximum", "1")
				cpuMin := ui.EnterCPU("minimum", cpuMax)

				memoryQuantity, err := util.FetchResourceQuantity(corev1.ResourceMemory, memMin, memMax, "")
				if err != nil {
					return err
				}
				if memoryQuantity != nil {
					co.componentSettings.MinMemory = &memMin
					co.componentSettings.MaxMemory = &memMax
				}
				cpuQuantity, err := util.FetchResourceQuantity(corev1.ResourceCPU, cpuMin, cpuMax, "")
				if err != nil {
					return err
				}
				if cpuQuantity != nil {
					co.componentSettings.MinCPU = &cpuMin
					co.componentSettings.MaxCPU = &cpuMax
				}
			}
		}

		// if user didn't opt for advanced options, "ports" value remains empty which panics the "odo push"
		// so we set the ports here
		if len(ports) == 0 {
			ports, err = co.Client.GetPortsFromBuilderImage(*co.componentSettings.Type)
			if err != nil {
				return err
			}
		}

		co.componentSettings.Ports = &ports
		// Above code is for INTERACTIVE mode

	} else {
		// Else if NOT using interactive / UI
		err = co.setComponentSourceAttributes()
		if err != nil {
			return err
		}
		err = co.setComponentName(args)
		if err != nil {
			return err
		}
		err = co.setResourceLimits()
		if err != nil {
			return err
		}

		var portList []string
		if len(co.componentPorts) > 0 {
			portList = co.componentPorts
		} else {
			portList, err = co.Client.GetPortsFromBuilderImage(*co.componentSettings.Type)
			if err != nil {
				return err
			}
		}

		co.componentSettings.Ports = &(portList)
	}

	co.componentSettings.Project = &(co.Context.Project)
	envs, err := config.NewEnvVarListFromSlice(co.componentEnvVars)
	if err != nil {
		return
	}
	co.componentSettings.Envs = envs
	co.ignores = []string{}
	if co.now {
		co.ResolveSrcAndConfigFlags()
		err = co.ResolveProject(co.Context.Project)
		if err != nil {
			return err
		}
	}
	return
}

// Validate validates the create parameters
func (co *CreateOptions) Validate() (err error) {

	if experimental.IsExperimentalModeEnabled() {
		if co.devfileMetadata.devfileSupport {
			// Validate if the devfile component that user wants to create already exists
<<<<<<< HEAD
			spinner := log.Spinner("Validating devfile component")
=======
			spinner := log.Spinner("Validating Devfile")
>>>>>>> fffec54a
			defer spinner.End(false)

			if util.CheckPathExists(EnvFilePath) {
				return errors.New("This workspace directory already contains a devfile component")
			}

			err = util.ValidateK8sResourceName("component name", co.devfileMetadata.componentName)
			if err != nil {
				return err
			}

			err := util.ValidateK8sResourceName("component namespace", co.devfileMetadata.componentNamespace)
			if err != nil {
				return err
			}

			spinner.End(true)

			return nil
		}
	}

	log.Info("Validation")

	supported, err := catalog.IsComponentTypeSupported(co.Context.Client, *co.componentSettings.Type)
	if err != nil {
		return err
	}

	if !supported {
		log.Infof("Warning: %s is not fully supported by odo, and it is not guaranteed to work", *co.componentSettings.Type)
	}

	s := log.Spinner("Validating component")
	defer s.End(false)
	if err := component.ValidateComponentCreateRequest(co.Context.Client, co.componentSettings, co.componentContext); err != nil {
		return err
	}

	s.End(true)
	return nil
}

// Run has the logic to perform the required actions as part of command
func (co *CreateOptions) Run() (err error) {
	if experimental.IsExperimentalModeEnabled() {
		// Download devfile.yaml file and create env.yaml file
		if co.devfileMetadata.devfileSupport {
			err := co.EnvSpecificInfo.SetConfiguration("create", envinfo.ComponentSettings{Name: co.devfileMetadata.componentName, Namespace: co.devfileMetadata.componentNamespace})
			if err != nil {
				return errors.Wrap(err, "Failed to create env.yaml for devfile component")
			}

			if !util.CheckPathExists(DevfilePath) {
				err = util.DownloadFile(co.devfileMetadata.devfileRegistry+co.devfileMetadata.devfileLink, DevfilePath)
				if err != nil {
					return errors.Wrap(err, "Failed to download devfile.yaml for devfile component")
				}
			}

			log.Italic("\nPlease use `odo push` command to create the component with source deployed")
			return nil
		}
	}

	err = co.LocalConfigInfo.SetComponentSettings(co.componentSettings)
	if err != nil {
		return errors.Wrapf(err, "failed to persist the component settings to config file")
	}
	if co.now {
		co.Context, co.LocalConfigInfo, err = genericclioptions.UpdatedContext(co.Context)

		if err != nil {
			return errors.Wrap(err, "unable to retrieve updated local config")
		}
		err = co.SetSourceInfo()
		if err != nil {
			return errors.Wrap(err, "unable to set source information")
		}
		err = co.Push()
		if err != nil {
			return errors.Wrapf(err, "failed to push the changes")
		}
	} else {
		log.Italic("\nPlease use `odo push` command to create the component with source deployed")
	}
	if log.IsJSON() {
		var componentDesc component.Component
		co.Context, co.LocalConfigInfo, err = genericclioptions.UpdatedContext(co.Context)
		if err != nil {
			return err
		}
		existsInCluster, err := component.Exists(co.Context.Client, *co.componentSettings.Name, co.Context.Application)
		if err != nil {
			return err
		}
		if existsInCluster {
			componentDesc, err = component.GetComponent(co.Context.Client, *co.componentSettings.Name, co.Context.Application, co.Context.Project)
			if err != nil {
				return err
			}
		} else {
			componentDesc, err = component.GetComponentFromConfig(co.LocalConfigInfo)
			if err != nil {
				return err
			}
		}
		componentDesc.Spec.Ports = co.LocalConfigInfo.GetPorts()
		machineoutput.OutputSuccess(componentDesc)
	}
	return
}

// The general cpu/memory is used as a fallback when it's set and both min-cpu/memory max-cpu/memory are not set
// when the only thing specified is the min or max value, we exit the application
func ensureAndLogProperResourceUsage(resource, resourceMin, resourceMax, resourceName string) {
	if strings.HasPrefix(resourceMin, "-") {
		log.Errorf("min-%s cannot be negative", resource)
		os.Exit(1)
	}
	if strings.HasPrefix(resourceMax, "-") {
		log.Errorf("max-%s cannot be negative", resource)
		os.Exit(1)
	}
	if strings.HasPrefix(resource, "-") {
		log.Errorf("%s cannot be negative", resource)
		os.Exit(1)
	}
	if resourceMin != "" && resourceMax != "" && resource != "" {
		log.Infof("`--%s` will be ignored as `--min-%s` and `--max-%s` has been passed\n", resourceName, resourceName, resourceName)
	}
	if (resourceMin == "") != (resourceMax == "") && resource != "" {
		log.Infof("Using `--%s` %s for min and max limits.\n", resourceName, resource)
	}
	if (resourceMin == "") != (resourceMax == "") && resource == "" {
		log.Errorf("`--min-%s` should accompany `--max-%s` or pass `--%s` to use same value for both min and max or try not passing any of them\n", resourceName, resourceName, resourceName)
		os.Exit(1)
	}
}

// NewCmdCreate implements the create odo command
func NewCmdCreate(name, fullName string) *cobra.Command {
	co := NewCreateOptions()
	var componentCreateCmd = &cobra.Command{
		Use:         fmt.Sprintf("%s <component_type> [component_name] [flags]", name),
		Short:       "Create a new component",
		Long:        createLongDesc,
		Example:     fmt.Sprintf(createExample, fullName),
		Args:        cobra.RangeArgs(0, 2),
		Annotations: map[string]string{"machineoutput": "json", "command": "component"},
		Run: func(cmd *cobra.Command, args []string) {
			genericclioptions.GenericRun(co, cmd, args)
		},
	}
	componentCreateCmd.Flags().StringVarP(&co.componentBinary, "binary", "b", "", "Create a binary file component component using given artifact. Works only with Java components. File needs to be in the context directory.")
	componentCreateCmd.Flags().StringVarP(&co.componentGit, "git", "g", "", "Create a git component using this repository.")
	componentCreateCmd.Flags().StringVarP(&co.componentGitRef, "ref", "r", "", "Use a specific ref e.g. commit, branch or tag of the git repository")
	genericclioptions.AddContextFlag(componentCreateCmd, &co.componentContext)
	componentCreateCmd.Flags().StringVar(&co.memory, "memory", "", "Amount of memory to be allocated to the component. ex. 100Mi (sets min-memory and max-memory to this value)")
	componentCreateCmd.Flags().StringVar(&co.memoryMin, "min-memory", "", "Limit minimum amount of memory to be allocated to the component. ex. 100Mi")
	componentCreateCmd.Flags().StringVar(&co.memoryMax, "max-memory", "", "Limit maximum amount of memory to be allocated to the component. ex. 100Mi")
	componentCreateCmd.Flags().StringVar(&co.cpu, "cpu", "", "Amount of cpu to be allocated to the component. ex. 100m or 0.1 (sets min-cpu and max-cpu to this value)")
	componentCreateCmd.Flags().StringVar(&co.cpuMin, "min-cpu", "", "Limit minimum amount of cpu to be allocated to the component. ex. 100m")
	componentCreateCmd.Flags().StringVar(&co.cpuMax, "max-cpu", "", "Limit maximum amount of cpu to be allocated to the component. ex. 1")
	componentCreateCmd.Flags().StringSliceVarP(&co.componentPorts, "port", "p", []string{}, "Ports to be used when the component is created (ex. 8080,8100/tcp,9100/udp)")
	componentCreateCmd.Flags().StringSliceVar(&co.componentEnvVars, "env", []string{}, "Environmental variables for the component. For example --env VariableName=Value")

	if experimental.IsExperimentalModeEnabled() {
		componentCreateCmd.Flags().StringVarP(&co.devfileMetadata.componentNamespace, "namespace", "n", "", "Create devfile component under specific namespace")
	}

	componentCreateCmd.SetUsageTemplate(odoutil.CmdUsageTemplate)

	// Adding `--now` flag
	genericclioptions.AddNowFlag(componentCreateCmd, &co.now)
	//Adding `--project` flag
	projectCmd.AddProjectFlag(componentCreateCmd)
	//Adding `--application` flag
	appCmd.AddApplicationFlag(componentCreateCmd)

	completion.RegisterCommandHandler(componentCreateCmd, completion.CreateCompletionHandler)
	completion.RegisterCommandFlagHandler(componentCreateCmd, "context", completion.FileCompletionHandler)
	completion.RegisterCommandFlagHandler(componentCreateCmd, "binary", completion.FileCompletionHandler)

	return componentCreateCmd
}<|MERGE_RESOLUTION|>--- conflicted
+++ resolved
@@ -291,7 +291,6 @@
 func (co *CreateOptions) Complete(name string, cmd *cobra.Command, args []string) (err error) {
 
 	if experimental.IsExperimentalModeEnabled() {
-<<<<<<< HEAD
 		// Add a disclaimer that we are in *experimental mode*
 		log.Experimental("Experimental mode is enabled, use at your own risk")
 
@@ -299,12 +298,9 @@
 			return errors.New("This directory already contains a component")
 		}
 
-=======
-
 		// Add a disclaimer that we are in *experimental mode*
 		log.Experimental("Experimental mode is enabled, use at your own risk")
 
->>>>>>> fffec54a
 		if len(args) == 0 {
 			co.interactive = true
 		}
@@ -396,7 +392,6 @@
 		co.devfileMetadata.componentName = strings.ToLower(componentName)
 		co.devfileMetadata.componentNamespace = strings.ToLower(componentNamespace)
 
-<<<<<<< HEAD
 		// If devfile.yaml is present, we don't need to download the devfile.yaml later
 		if util.CheckPathExists(DevfilePath) {
 			co.devfileMetadata.devfileSupport = true
@@ -409,21 +404,13 @@
 			return nil
 		}
 
-=======
->>>>>>> fffec54a
 		// Categorize the sections
 		log.Info("Validation")
 
 		// Since we need to support both devfile and s2i, so we have to check if the component type is
-<<<<<<< HEAD
 		// supported by devfile, if it is supported we return and will download the corresponding devfile.yaml later,
 		// but if it is not supported we still need to run all codes related with s2i
 		spinner := log.Spinner("Checking devfile compatibility")
-=======
-		// supported by devfile, if it is supported we return, but if it is not supported we still need to
-		// run all codes related with s2i
-		spinner := log.Spinner("Checking Devfile compatibility")
->>>>>>> fffec54a
 
 		for _, devfileComponent := range catalogDevfileList.Items {
 			if co.devfileMetadata.componentType == devfileComponent.Name && devfileComponent.Support {
@@ -642,11 +629,7 @@
 	if experimental.IsExperimentalModeEnabled() {
 		if co.devfileMetadata.devfileSupport {
 			// Validate if the devfile component that user wants to create already exists
-<<<<<<< HEAD
 			spinner := log.Spinner("Validating devfile component")
-=======
-			spinner := log.Spinner("Validating Devfile")
->>>>>>> fffec54a
 			defer spinner.End(false)
 
 			if util.CheckPathExists(EnvFilePath) {
