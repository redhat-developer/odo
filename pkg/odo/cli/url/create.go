package url

import (
	"fmt"
	"strconv"

	"github.com/openshift/odo/pkg/config"
	adapterutils "github.com/openshift/odo/pkg/devfile/adapters/kubernetes/utils"
	devfileParser "github.com/openshift/odo/pkg/devfile/parser"
	"github.com/openshift/odo/pkg/envinfo"
	"github.com/openshift/odo/pkg/log"
	clicomponent "github.com/openshift/odo/pkg/odo/cli/component"
	"github.com/openshift/odo/pkg/odo/cli/ui"
	"github.com/openshift/odo/pkg/odo/genericclioptions"
	"github.com/openshift/odo/pkg/odo/util/completion"
	"github.com/openshift/odo/pkg/odo/util/experimental"
	"github.com/openshift/odo/pkg/odo/util/pushtarget"
	"github.com/openshift/odo/pkg/url"
	"github.com/pkg/errors"

	"github.com/openshift/odo/pkg/util"
	"github.com/spf13/cobra"

	ktemplates "k8s.io/kubectl/pkg/util/templates"
)

const createRecommendedCommandName = "create"

var (
	urlCreateShortDesc = `Create a URL for a component`
	urlCreateLongDesc  = ktemplates.LongDesc(`Create a URL for a component.
	The created URL can be used to access the specified component from outside the cluster.
	`)
	urlCreateExample = ktemplates.Examples(`  # Create a URL with a specific name by automatically detecting the port used by the component
	%[1]s example

	# Create a URL for the current component with a specific port
	%[1]s --port 8080
  
	# Create a URL with a specific name and port
	%[1]s example --port 8080
	  `)

	urlCreateExampleExperimental = ktemplates.Examples(`  # Create a URL with a specific host by automatically detecting the port used by the component (using CRC as an exampple)
	%[1]s example  --host apps-crc.testing
  
	# Create a URL with a specific name and host (using CRC as an example)
	%[1]s example --host apps-crc.testing

	# Create a URL for the current component with a specific port and host (using CRC as an example)
	%[1]s --port 8080 --host apps-crc.testing

	# Create a URL of ingress kind for the current component with a host (using CRC as an example)
	%[1]s --host apps-crc.testing --ingress

	# Create a secured URL for the current component with a specific host (using CRC as an example)
	%[1]s --host apps-crc.testing --secured
	  `)

	urlCreateExampleDocker = ktemplates.Examples(`  # Create a URL with a specific name by automatically detecting the port used by the component
	%[1]s example
	
	# Create a URL for the current component with a specific port
	%[1]s --port 8080
  
	# Create a URL with a specific port and exposed post
	%[1]s --port 8080 --exposed-port 55555
	  `)
)

// URLCreateOptions encapsulates the options for the odo url create command
type URLCreateOptions struct {
	*clicomponent.PushOptions
	urlName          string
	urlPort          int
	secureURL        bool
	componentPort    int
	now              bool
	host             string
	tlsSecret        string
	exposedPort      int
	forceFlag        bool
	isRouteSupported bool
	wantIngress      bool
	urlType          envinfo.URLKind
}

// NewURLCreateOptions creates a new URLCreateOptions instance
func NewURLCreateOptions() *URLCreateOptions {
	return &URLCreateOptions{PushOptions: clicomponent.NewPushOptions()}
}

// Complete completes URLCreateOptions after they've been Created
func (o *URLCreateOptions) Complete(name string, cmd *cobra.Command, args []string) (err error) {
	if experimental.IsExperimentalModeEnabled() && util.CheckPathExists(o.DevfilePath) {
		o.Context = genericclioptions.NewDevfileContext(cmd)
	} else if o.now {
		o.Context = genericclioptions.NewContextCreatingAppIfNeeded(cmd)
	} else {
		o.Context = genericclioptions.NewContext(cmd)
	}

	o.Client = genericclioptions.Client(cmd)

	routeSupported, err := o.Client.IsRouteSupported()
	if err != nil {
		return err
	}
	if routeSupported {
		o.isRouteSupported = true
	}

	if experimental.IsExperimentalModeEnabled() && util.CheckPathExists(o.DevfilePath) {
		if o.wantIngress || (!o.isRouteSupported) {
			o.urlType = envinfo.INGRESS
		} else {
			o.urlType = envinfo.ROUTE
		}

		if o.tlsSecret != "" && (!o.wantIngress || !o.secureURL) {
			return fmt.Errorf("tls secret is only available for secure URLs of ingress kind")
		}

		err = o.InitEnvInfoFromContext()
		if err != nil {
			return err
		}

		devObj, err := devfileParser.Parse(o.DevfilePath)
		if err != nil {
			return fmt.Errorf("fail to parse the devfile %s, with error: %s", o.DevfilePath, err)
		}
		containers, err := adapterutils.GetContainers(devObj)
		if err != nil {
			return err
		}
		if len(containers) == 0 {
			return fmt.Errorf("No valid components found in the devfile")
		}
		compWithEndpoint := 0
		var postList []string
		for _, c := range containers {
			if len(c.Ports) != 0 {
				compWithEndpoint++
				for _, port := range c.Ports {
					postList = append(postList, strconv.FormatInt(int64(port.ContainerPort), 10))
				}
			}
			if compWithEndpoint > 1 {
				return fmt.Errorf("Devfile should only have one component containing endpoint")
			}
		}
		if compWithEndpoint == 0 {
			return fmt.Errorf("No valid component with an endpoint found in the devfile")
		}
		componentName := o.EnvSpecificInfo.GetName()
		o.componentPort, err = url.GetValidPortNumber(componentName, o.urlPort, postList)
		if err != nil {
			return err
		}

		if o.IsPushTargetDocker {
			o.exposedPort, err = url.GetValidExposedPortNumber(o.exposedPort)
			if err != nil {
				return err
			}
			o.urlType = envinfo.DOCKER
		}

		if len(args) != 0 {
			o.urlName = args[0]
<<<<<<< HEAD
		} else if o.IsPushTargetDocker {
			o.urlName = "local-" + url.GetURLName(componentName, o.componentPort)
=======
>>>>>>> 6ed46501
		} else {
			o.urlName = url.GetURLName(componentName, o.componentPort)
		}

	} else {
		err = o.InitConfigFromContext()
		if err != nil {
			return err
		}
		o.componentPort, err = url.GetValidPortNumber(o.Component(), o.urlPort, o.LocalConfigInfo.GetPorts())
		if err != nil {
			return err
		}
		if len(args) == 0 {
			o.urlName = url.GetURLName(o.Component(), o.componentPort)
		} else {
			o.urlName = args[0]
		}
		if o.now {
			prjName := o.LocalConfigInfo.GetProject()
			o.ResolveSrcAndConfigFlags()
			err = o.ResolveProject(prjName)
			if err != nil {
				return err
			}
		}
	}

	return
}

// Validate validates the URLCreateOptions based on completed values
func (o *URLCreateOptions) Validate() (err error) {
	// Check if exist
	if experimental.IsExperimentalModeEnabled() && util.CheckPathExists(o.DevfilePath) {
		// if experimental mode is enabled, and devfile is provided.
		// check if valid host is provided
<<<<<<< HEAD
		if !o.IsPushTargetDocker && len(o.host) <= 0 {
			return fmt.Errorf("host must be provided in order to create ingress")
		}
		for _, localURL := range o.EnvSpecificInfo.GetURL() {
			// if current push target is Kube, but localURL contains ExposedPort
			// if current push target is docker, but localURL contains Host
			if o.urlName == localURL.Name &&
				((!o.IsPushTargetDocker && localURL.ExposedPort > 0) || (o.IsPushTargetDocker && len(localURL.Host) > 0)) {
				return fmt.Errorf("the url %s already exists for a different push target, please rerun the command using a different url name", o.urlName)
			}
			if !o.IsPushTargetDocker {
				curIngressDomain := fmt.Sprintf("%v.%v", o.urlName, o.host)
				ingressDomainEnv := fmt.Sprintf("%v.%v", localURL.Name, localURL.Host)
				if curIngressDomain == ingressDomainEnv {
					return fmt.Errorf("the url %s already exists", curIngressDomain)
				}
=======
		if !pushtarget.IsPushTargetDocker() && len(o.host) <= 0 && (!o.isRouteSupported || o.wantIngress) {
			return fmt.Errorf("host must be provided in order to create ingress")
		}
		for _, localURL := range o.EnvSpecificInfo.GetURL() {
			if o.urlName == localURL.Name {
				return fmt.Errorf("the url %s already exists", o.urlName)
>>>>>>> 6ed46501
			}
		}
	} else {
		for _, localURL := range o.LocalConfigInfo.GetURL() {
			if o.urlName == localURL.Name {
				return fmt.Errorf("the url %s already exists in the application: %s", o.urlName, o.Application)
			}
		}
	}
	// Check if url name is more than 63 characters long
	if len(o.urlName) > 63 {
		return fmt.Errorf("url name must be shorter than 63 characters")
	}

	if !util.CheckOutputFlag(o.OutputFlag) {
		return fmt.Errorf("given output format %s is not supported", o.OutputFlag)
	}
	if !experimental.IsExperimentalModeEnabled() {
		if o.now {
			err = o.ValidateComponentCreate()
			if err != nil {
				return err
			}
		}
	}
	return
}

// Run contains the logic for the odo url create command
func (o *URLCreateOptions) Run() (err error) {
	if experimental.IsExperimentalModeEnabled() && util.CheckPathExists(o.DevfilePath) {
		if o.IsPushTargetDocker {
			for _, localURL := range o.EnvSpecificInfo.GetURL() {
				fmt.Printf("componentPort is %v, localUrl.port is %v", o.componentPort, localURL.Port)
				if o.componentPort == localURL.Port && localURL.ExposedPort > 0 {
					if !o.forceFlag {
						if !ui.Proceed(fmt.Sprintf("Port %v already has an exposed port %v set for it. Do you want to override the exposed port", localURL.Port, localURL.ExposedPort)) {
							log.Info("Aborted by the user")
							return nil
						}
					}
					// delete existing port mapping
					err := o.EnvSpecificInfo.DeleteURL(localURL.Name)
					if err != nil {
						return err
					}
					break
				}
			}
		}
		err = o.EnvSpecificInfo.SetConfiguration("url", envinfo.EnvInfoURL{Name: o.urlName, Port: o.componentPort, Host: o.host, Secure: o.secureURL, TLSSecret: o.tlsSecret, ExposedPort: o.exposedPort, Kind: o.urlType})
	} else {
		err = o.LocalConfigInfo.SetConfiguration("url", config.ConfigURL{Name: o.urlName, Port: o.componentPort, Secure: o.secureURL})
	}
	if err != nil {
		return errors.Wrapf(err, "failed to persist the component settings to config file")
	}
	if experimental.IsExperimentalModeEnabled() && util.CheckPathExists(o.DevfilePath) {
		componentName := o.EnvSpecificInfo.GetName()
		if o.IsPushTargetDocker {
			log.Successf("URL %s created for component: %v with exposed port: %v", o.urlName, componentName, o.exposedPort)
		} else {
			log.Successf("URL %s created for component: %v", o.urlName, componentName)
		}
	} else {
		log.Successf("URL %s created for component: %v", o.urlName, o.Component())
	}
	if o.now {
		if experimental.IsExperimentalModeEnabled() && util.CheckPathExists(o.DevfilePath) {
			err = o.DevfilePush()
		} else {
			err = o.Push()
		}
		if err != nil {
			return errors.Wrap(err, "failed to push changes")
		}
	} else {
		log.Italic("\nTo apply the URL configuration changes, please use `odo push`")
	}

	return
}

// NewCmdURLCreate implements the odo url create command.
func NewCmdURLCreate(name, fullName string) *cobra.Command {
	o := NewURLCreateOptions()
	urlCreateCmd := &cobra.Command{
		Use:     name + " [url name]",
		Short:   urlCreateShortDesc,
		Long:    urlCreateLongDesc,
		Example: fmt.Sprintf(urlCreateExample, fullName),
		Args:    cobra.MaximumNArgs(1),
		Run: func(cmd *cobra.Command, args []string) {
			genericclioptions.GenericRun(o, cmd, args)
		},
	}
	urlCreateCmd.Flags().IntVarP(&o.urlPort, "port", "", -1, "port number for the url of the component, required in case of components which expose more than one service port")
	// if experimental mode is enabled, add more flags to support ingress creation or docker application based on devfile
	if experimental.IsExperimentalModeEnabled() {
		if pushtarget.IsPushTargetDocker() {
			urlCreateCmd.Flags().IntVarP(&o.exposedPort, "exposed-port", "", -1, "an external port to the application container")
			urlCreateCmd.Flags().BoolVarP(&o.forceFlag, "force", "f", false, "Don't ask for confirmation, assign an exposed port directly")
			urlCreateCmd.Example = fmt.Sprintf(urlCreateExampleDocker, fullName)
		} else {
			urlCreateCmd.Flags().StringVar(&o.tlsSecret, "tls-secret", "", "tls secret name for the url of the component if the user bring his own tls secret")
			urlCreateCmd.Flags().StringVarP(&o.host, "host", "", "", "Cluster ip for this URL")
			urlCreateCmd.Flags().BoolVarP(&o.secureURL, "secure", "", false, "creates a secure https url")
			urlCreateCmd.Flags().BoolVar(&o.wantIngress, "ingress", false, "Creates an ingress instead of Route on OpenShift clusters")
			urlCreateCmd.Example = fmt.Sprintf(urlCreateExampleExperimental, fullName)
		}
		urlCreateCmd.Flags().StringVar(&o.DevfilePath, "devfile", "./devfile.yaml", "Path to a devfile.yaml")
	} else {
		urlCreateCmd.Flags().BoolVarP(&o.secureURL, "secure", "", false, "creates a secure https url")
		urlCreateCmd.Example = fmt.Sprintf(urlCreateExample, fullName)
	}
	genericclioptions.AddNowFlag(urlCreateCmd, &o.now)
	o.AddContextFlag(urlCreateCmd)
	completion.RegisterCommandFlagHandler(urlCreateCmd, "context", completion.FileCompletionHandler)

	return urlCreateCmd
}<|MERGE_RESOLUTION|>--- conflicted
+++ resolved
@@ -169,11 +169,6 @@
 
 		if len(args) != 0 {
 			o.urlName = args[0]
-<<<<<<< HEAD
-		} else if o.IsPushTargetDocker {
-			o.urlName = "local-" + url.GetURLName(componentName, o.componentPort)
-=======
->>>>>>> 6ed46501
 		} else {
 			o.urlName = url.GetURLName(componentName, o.componentPort)
 		}
@@ -211,31 +206,12 @@
 	if experimental.IsExperimentalModeEnabled() && util.CheckPathExists(o.DevfilePath) {
 		// if experimental mode is enabled, and devfile is provided.
 		// check if valid host is provided
-<<<<<<< HEAD
-		if !o.IsPushTargetDocker && len(o.host) <= 0 {
-			return fmt.Errorf("host must be provided in order to create ingress")
-		}
-		for _, localURL := range o.EnvSpecificInfo.GetURL() {
-			// if current push target is Kube, but localURL contains ExposedPort
-			// if current push target is docker, but localURL contains Host
-			if o.urlName == localURL.Name &&
-				((!o.IsPushTargetDocker && localURL.ExposedPort > 0) || (o.IsPushTargetDocker && len(localURL.Host) > 0)) {
-				return fmt.Errorf("the url %s already exists for a different push target, please rerun the command using a different url name", o.urlName)
-			}
-			if !o.IsPushTargetDocker {
-				curIngressDomain := fmt.Sprintf("%v.%v", o.urlName, o.host)
-				ingressDomainEnv := fmt.Sprintf("%v.%v", localURL.Name, localURL.Host)
-				if curIngressDomain == ingressDomainEnv {
-					return fmt.Errorf("the url %s already exists", curIngressDomain)
-				}
-=======
 		if !pushtarget.IsPushTargetDocker() && len(o.host) <= 0 && (!o.isRouteSupported || o.wantIngress) {
 			return fmt.Errorf("host must be provided in order to create ingress")
 		}
 		for _, localURL := range o.EnvSpecificInfo.GetURL() {
 			if o.urlName == localURL.Name {
 				return fmt.Errorf("the url %s already exists", o.urlName)
->>>>>>> 6ed46501
 			}
 		}
 	} else {
