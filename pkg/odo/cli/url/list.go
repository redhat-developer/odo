--- conflicted
+++ resolved
@@ -64,7 +64,7 @@
 		if err != nil {
 			return err
 		}
-		urls, err := url.ListIngress(o.KClient, &o.EnvSpecificInfo, componentName)
+		urls, err := url.ListIngress(o.KClient, o.EnvSpecificInfo, componentName)
 		if err != nil {
 			return err
 		}
@@ -76,7 +76,6 @@
 				return fmt.Errorf("no URLs found for component %v in application %v", o.Component(), o.Application)
 			}
 
-<<<<<<< HEAD
 			log.Infof("Found the following URLs for component %v in application %v:", o.Component(), o.Application)
 			tabWriterURL := tabwriter.NewWriter(os.Stdout, 5, 2, 3, ' ', tabwriter.TabIndent)
 			fmt.Fprintln(tabWriterURL, "NAME", "\t", "URL", "\t", "PORT")
@@ -101,17 +100,8 @@
 				fmt.Fprintf(os.Stdout, "There are local changes. Please run 'odo push'.\n")
 			}
 		}
-=======
-	urls, err := url.List(o.Client, o.LocalConfigInfo, o.Component(), o.Application)
-	if err != nil {
-		return err
-	}
-
-	if log.IsJSON() {
-		machineoutput.OutputSuccess(urls)
->>>>>>> a2cdfe58
 	} else {
-		urls, err := url.List(o.Client, o.localConfigInfo, o.Component(), o.Application)
+		urls, err := url.List(o.Client, o.LocalConfigInfo, o.Component(), o.Application)
 		if err != nil {
 			return err
 		}
