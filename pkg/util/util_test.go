package util

import (
	"fmt"
	"io/ioutil"
	"net"
	"net/http"
	"net/http/httptest"
	"net/url"
	"os"
	"os/user"
	"path/filepath"
	"reflect"
	"regexp"
	"sort"
	"strconv"
	"testing"

	"github.com/pkg/errors"
	corev1 "k8s.io/api/core/v1"
)

func TestNamespaceOpenShiftObject(t *testing.T) {

	tests := []struct {
		testName        string
		componentName   string
		applicationName string
		want            string
		wantErr         bool
	}{
		{
			testName:        "Test namespacing",
			componentName:   "foo",
			applicationName: "bar",
			want:            "foo-bar",
		},
		{
			testName:        "Blank applicationName with namespacing",
			componentName:   "foo",
			applicationName: "",
			wantErr:         true,
		},
		{
			testName:        "Blank componentName with namespacing",
			componentName:   "",
			applicationName: "bar",
			wantErr:         true,
		},
	}

	// Test that it "joins"

	for _, tt := range tests {
		t.Log("Running test: ", tt.testName)
		t.Run(tt.testName, func(t *testing.T) {
			name, err := NamespaceOpenShiftObject(tt.componentName, tt.applicationName)

			if tt.wantErr && err == nil {
				t.Errorf("Expected an error, got success")
			} else if tt.wantErr == false && err != nil {
				t.Errorf("Error with namespacing: %s", err)
			}

			if tt.want != name {
				t.Errorf("Expected %s, got %s", tt.want, name)
			}
		})
	}

}

func TestExtractComponentType(t *testing.T) {

	tests := []struct {
		testName      string
		componentType string
		want          string
		wantErr       bool
	}{
		{
			testName:      "Test namespacing and versioning",
			componentType: "myproject/foo:3.5",
			want:          "foo",
		},
		{
			testName:      "Test versioning",
			componentType: "foo:3.5",
			want:          "foo",
		},
		{
			testName:      "Test plain component type",
			componentType: "foo",
			want:          "foo",
		},
	}

	// Test that it "joins"

	for _, tt := range tests {
		t.Log("Running test: ", tt.testName)
		t.Run(tt.testName, func(t *testing.T) {
			name := ExtractComponentType(tt.componentType)
			if tt.want != name {
				t.Errorf("Expected %s, got %s", tt.want, name)
			}
		})
	}

}

func TestParseComponentImageName(t *testing.T) {

	tests := []struct {
		testName string
		args     string
		want1    string
		want2    string
		want3    string
		want4    string
	}{
		{
			testName: "Case1: Version not specified",
			args:     "nodejs",
			want1:    "nodejs",
			want2:    "nodejs",
			want3:    "nodejs",
			want4:    "latest",
		},
		{
			testName: "Case1: Version not specified",
			args:     "python:3.5",
			want1:    "python:3.5",
			want2:    "python",
			want3:    "python",
			want4:    "3.5",
		},
	}

	// Test that it "joins"

	for _, tt := range tests {
		t.Log("Running test: ", tt.testName)
		t.Run(tt.testName, func(t *testing.T) {
			got1, got2, got3, got4 := ParseComponentImageName(tt.args)
			if tt.want1 != got1 {
				t.Errorf("Expected imagename to be: %s, got %s", tt.want1, got1)
			}
			if tt.want2 != got2 {
				t.Errorf("Expected component type to be: %s, got %s", tt.want2, got2)
			}
			if tt.want3 != got3 {
				t.Errorf("Expected component name to be: %s, got %s", tt.want3, got3)
			}
			if tt.want4 != got4 {
				t.Errorf("Expected component version to be: %s, got %s", tt.want4, got4)
			}
		})
	}
}

func TestFilePathConversion(t *testing.T) {

	tests := []struct {
		testName  string
		os        string
		direction string
		path      string
		url       string
	}{
		{
			testName:  "Test %q conversion for %q",
			os:        "windows",
			direction: "url to path",
			path:      "c:\\file\\path\\windows\\test",
			url:       "file:///c:/file/path/windows/test",
		},
		{
			testName:  "Test %s conversion for %s",
			os:        "windows",
			direction: "path to url",
			path:      "c:\\file\\path\\windows\\test",
			url:       "file:///c:/file/path/windows/test",
		},
		{
			testName:  "Test %q conversion for %q",
			os:        "linux",
			direction: "url to path",
			path:      "/c/file/path/windows/test",
			url:       "file:///c/file/path/windows/test",
		},
		{
			testName:  "Test %q conversion for %q",
			os:        "linux",
			direction: "path to url",
			path:      "/c/file/path/windows/test",
			url:       "file:///c/file/path/windows/test",
		},
	}

	for _, tt := range tests {
		testName := fmt.Sprintf(tt.testName, tt.direction, tt.os)
		t.Log("Running test: ", testName)
		t.Run(testName, func(t *testing.T) {
			if tt.direction == "url to path" {
				url, err := url.Parse(tt.url)
				if err == nil {
					path := ReadFilePath(url, tt.os)
					if path != tt.path {
						t.Errorf(fmt.Sprintf("Expected an url '%s' to be converted to a path '%s", tt.url, tt.path))
					}
				} else {
					t.Errorf(fmt.Sprintf("Error when parsing url '%s'", tt.url))
				}
			} else if tt.direction == "path to url" {
				url := GenFileURL(tt.path, tt.os)
				if url != tt.url {
					t.Errorf(fmt.Sprintf("Expected a path to be '%s' converted to an url '%s", tt.path, tt.url))
				}
			} else {
				t.Errorf(fmt.Sprintf("Unexpected direction '%s'", tt.direction))
			}
		})
	}
}

func TestParametersAsMap(t *testing.T) {

	tests := []struct {
		testName    string
		sliceInput  []string
		expectedMap map[string]string
	}{
		{
			testName:    "empty slice",
			sliceInput:  []string{},
			expectedMap: map[string]string{},
		},
		{
			testName:   "slice with single element",
			sliceInput: []string{"name=value"},
			expectedMap: map[string]string{
				"name": "value",
			},
		},
		{
			testName:   "slice with multiple elements",
			sliceInput: []string{"name1=value1", "name2=value2", "name3=value3"},
			expectedMap: map[string]string{
				"name1": "value1",
				"name2": "value2",
				"name3": "value3",
			},
		},
	}

	for _, tt := range tests {
		t.Log("Running test: ", tt.testName)
		t.Run(tt.testName, func(t *testing.T) {
			resultingMap := ConvertKeyValueStringToMap(tt.sliceInput)
			if !reflect.DeepEqual(tt.expectedMap, resultingMap) {
				t.Errorf("Expected %s, got %s", tt.expectedMap, resultingMap)
			}
		})
	}

}

func TestGetDNS1123Name(t *testing.T) {

	tests := []struct {
		testName string
		param    string
		want     string
	}{
		{
			testName: "Case 1: Test get DNS-1123 name for namespace and version qualified imagestream",
			param:    "myproject/foo:3.5",
			want:     "myproject-foo-3-5",
		},
		{
			testName: "Case 2: Test get DNS-1123 name for doubly hyphenated string",
			param:    "nodejs--myproject-foo-3.5",
			want:     "nodejs-myproject-foo-3-5",
		},
		{
			testName: "Case 3: Test get DNS-1123 name for string starting with underscore",
			param:    "_nodejs--myproject-foo-3.5",
			want:     "nodejs-myproject-foo-3-5",
		},
		{
			testName: "Case 4: Test get DNS-1123 name for string ending with underscore",
			param:    "nodejs--myproject-foo-3.5_",
			want:     "nodejs-myproject-foo-3-5",
		},
		{
			testName: "Case 5: Test get DNS-1123 name for string having multiple non alpha-numeric chars as prefix",
			param:    "_#*nodejs--myproject-foo-3.5",
			want:     "nodejs-myproject-foo-3-5",
		},
		{
			testName: "Case 6: Test get DNS-1123 name for string having multiple non alpha-numeric chars as suffix",
			param:    "nodejs--myproject-foo-3.5=_@",
			want:     "nodejs-myproject-foo-3-5",
		},
		{
			testName: "Case 7: Test get DNS-1123 name for string having with multiple non alpha-numeric chars as prefix and suffix",
			param:    " _#*nodejs--myproject-foo-3.5=_@ ",
			want:     "nodejs-myproject-foo-3-5",
		},
		{
			testName: "Case 8: Test get DNS-1123 should remove invalid chars",
			param:    "myproject/$foo@@:3.5",
			want:     "myproject-foo-3-5",
		},
	}

	// Test that it "joins"

	for _, tt := range tests {
		t.Log("Running test: ", tt.testName)
		t.Run(tt.testName, func(t *testing.T) {
			name := GetDNS1123Name(tt.param)
			if tt.want != name {
				t.Errorf("Expected %s, got %s", tt.want, name)
			}
		})
	}

}

func TestGetRandomName(t *testing.T) {
	type args struct {
		prefix    string
		existList []string
	}
	tests := []struct {
		testName string
		args     args
		// want is regexp if expectConflictResolution is true else its a full name
		want string
	}{
		{
			testName: "Case: Optional suffix passed and prefix-suffix as a name is not already used",
			args: args{
				prefix: "odo",
				existList: []string{
					"odo-auth",
					"odo-pqrs",
				},
			},
			want: "odo-[a-z]{4}",
		},
		{
			testName: "Case: Optional suffix passed and prefix-suffix as a name is already used",
			args: args{
				prefix: "nodejs-ex-nodejs",
				existList: []string{
					"nodejs-ex-nodejs-yvrp",
					"nodejs-ex-nodejs-abcd",
				},
			},
			want: "nodejs-ex-nodejs-[a-z]{4}",
		},
	}

	for _, tt := range tests {
		t.Log("Running test: ", tt.testName)
		t.Run(tt.testName, func(t *testing.T) {
			name, err := GetRandomName(tt.args.prefix, -1, tt.args.existList, 3)
			if err != nil {
				t.Errorf("failed to generate a random name. Error %v", err)
			}

			r, _ := regexp.Compile(tt.want)
			match := r.MatchString(name)
			if !match {
				t.Errorf("Received name %s which does not match %s", name, tt.want)
			}
		})
	}
}

func TestTruncateString(t *testing.T) {
	tests := []struct {
		testName  string
		str       string
		strLength int
		want      string
	}{
		{
			testName:  "Case: Truncate string to greater length",
			str:       "qw",
			strLength: 4,
			want:      "qw",
		},
		{
			testName:  "Case: Truncate string to lesser length",
			str:       "rtyu",
			strLength: 3,
			want:      "rty",
		},
		{
			testName:  "Case: Truncate string to -1 length",
			str:       "Odo",
			strLength: -1,
			want:      "Odo",
		},
	}

	for _, tt := range tests {
		t.Log("Running test: ", tt.testName)
		t.Run(tt.testName, func(t *testing.T) {
			receivedStr := TruncateString(tt.str, tt.strLength)
			if tt.want != receivedStr {
				t.Errorf("Truncated string %s is not same as %s", receivedStr, tt.want)
			}
		})
	}
}

func TestGenerateRandomString(t *testing.T) {
	tests := []struct {
		testName  string
		strLength int
	}{
		{
			testName:  "Case: Generate random string of length 4",
			strLength: 4,
		},
		{
			testName:  "Case: Generate random string of length 3",
			strLength: 3,
		},
	}

	for _, tt := range tests {
		t.Log("Running test: ", tt.testName)
		t.Run(tt.testName, func(t *testing.T) {
			name := GenerateRandomString(tt.strLength)
			r, _ := regexp.Compile(fmt.Sprintf("[a-z]{%d}", tt.strLength))
			match := r.MatchString(name)
			if !match {
				t.Errorf("Randomly generated string %s which does not match regexp %s", name, fmt.Sprintf("[a-z]{%d}", tt.strLength))
			}
		})
	}
}

func TestSliceDifference(t *testing.T) {
	tests := []struct {
		testName       string
		slice1         []string
		slice2         []string
		expectedResult []string
	}{
		{
			testName:       "Empty slices",
			slice1:         []string{},
			slice2:         []string{},
			expectedResult: []string{},
		},
		{
			testName:       "Single different slices",
			slice1:         []string{"a"},
			slice2:         []string{"b"},
			expectedResult: []string{"b"},
		},
		{
			testName:       "Single same slices",
			slice1:         []string{"a"},
			slice2:         []string{"a"},
			expectedResult: []string{},
		},
		{
			testName:       "Large slices with matching and non matching items",
			slice1:         []string{"a", "b", "c", "d", "e"},
			slice2:         []string{"e", "a", "u", "1", "d"},
			expectedResult: []string{"u", "1"},
		},
	}
	for _, tt := range tests {
		t.Log("Running test: ", tt.testName)
		t.Run(tt.testName, func(t *testing.T) {
			result := SliceDifference(tt.slice1, tt.slice2)
			if !reflect.DeepEqual(tt.expectedResult, result) {
				t.Errorf("Expected %v, got %v", tt.expectedResult, result)
			}
		})
	}
}

func TestGetAbsPath(t *testing.T) {
	tests := []struct {
		name    string
		path    string
		absPath string
		wantErr bool
	}{
		{
			name:    "Case 1: Valid abs path resolution of `~`",
			path:    "~",
			wantErr: false,
		},
		{
			name:    "Case 2: Valid abs path resolution of `.`",
			path:    ".",
			wantErr: false,
		},
	}
	for _, tt := range tests {
		t.Log("Running test: ", tt.name)
		t.Run(tt.name, func(t *testing.T) {
			switch tt.path {
			case "~":
				if len(customHomeDir) > 0 {
					tt.absPath = customHomeDir
				} else {
					usr, err := user.Current()
					if err != nil {
						t.Errorf("Failed to get absolute path corresponding to `~`. Error %v", err)
						return
					}
					tt.absPath = usr.HomeDir
				}

			case ".":
				absPath, err := os.Getwd()
				if err != nil {
					t.Errorf("Failed to get absolute path corresponding to `.`. Error %v", err)
					return
				}
				tt.absPath = absPath
			}
			result, err := GetAbsPath(tt.path)
			if result != tt.absPath {
				t.Errorf("Expected %v, got %v", tt.absPath, result)
			}
			if !tt.wantErr == (err != nil) {
				t.Errorf("Expected error: %v got error %v", tt.wantErr, err)
			}
		})
	}
}

func TestCheckPathExists(t *testing.T) {
	dir, err := ioutil.TempFile("", "")
	defer os.RemoveAll(dir.Name())
	if err != nil {
		return
	}
	tests := []struct {
		fileName string
		wantBool bool
	}{
		{
			fileName: dir.Name(),
			wantBool: true,
		},
		{
			fileName: dir.Name() + "-blah",
			wantBool: false,
		},
	}

	for _, tt := range tests {
		exists := CheckPathExists(tt.fileName)
		if tt.wantBool != exists {
			t.Errorf("the expected value of TestCheckPathExists function is different : %v, got: %v", tt.wantBool, exists)
		}
	}
}

func TestGetHostWithPort(t *testing.T) {

	tests := []struct {
		inputURL string
		want     string
		wantErr  bool
	}{
		{
			inputURL: "https://example.com",
			want:     "example.com:443",
			wantErr:  false,
		},
		{
			inputURL: "https://example.com:8443",
			want:     "example.com:8443",
			wantErr:  false,
		},
		{
			inputURL: "http://example.com",
			want:     "example.com:80",
			wantErr:  false,
		},
		{
			inputURL: "notexisting://example.com",
			want:     "",
			wantErr:  true,
		},
		{
			inputURL: "http://127.0.0.1",
			want:     "127.0.0.1:80",
			wantErr:  false,
		},
		{
			inputURL: "example.com:1234",
			want:     "",
			wantErr:  true,
		},
	}
	for _, tt := range tests {
		t.Run(fmt.Sprintf("Testing inputURL: %s", tt.inputURL), func(t *testing.T) {
			got, err := GetHostWithPort(tt.inputURL)
			if (err != nil) != tt.wantErr {
				t.Errorf("getHostWithPort() error = %v, wantErr %v", err, tt.wantErr)
				return
			}
			if got != tt.want {
				t.Errorf("getHostWithPort() = %v, want %v", got, tt.want)
			}
		})
	}
}

// MakeFileWithContent creates file with a given name in the given directory and writes the content to it
// dir is the name of the directory
// fileName is the name of the file to be created
// content is the string to be written to the file
func MakeFileWithContent(dir string, fileName string, content string) error {
	file, err := os.Create(dir + string(os.PathSeparator) + fileName)
	if err != nil {
		return errors.Wrapf(err, "error while creating file")
	}
	defer file.Close()
	_, err = file.WriteString(content)
	if err != nil {
		return errors.Wrapf(err, "error while writing to file")
	}
	return nil
}

// RemoveContentsFromDir removes content from the given directory
// dir is the name of the directory
func RemoveContentsFromDir(dir string) error {
	files, err := filepath.Glob(filepath.Join(dir, "*"))
	if err != nil {
		return err
	}
	for _, file := range files {
		err = os.RemoveAll(file)
		if err != nil {
			return err
		}
	}
	return nil
}

func TestGetIgnoreRulesFromDirectory(t *testing.T) {
	testDir, err := ioutil.TempDir(os.TempDir(), "odo-tests")
	if err != nil {
		t.Fatal(err)
	}
	defer os.RemoveAll(testDir)
	tests := []struct {
		name             string
		directoryName    string
		filesToCreate    []string
		rulesOnGitIgnore string
		rulesOnOdoIgnore string
		wantRules        []string
		wantErr          bool
	}{
		{
			name:             "test case 1: no odoignore and no gitignore",
			directoryName:    testDir,
			filesToCreate:    []string{""},
			rulesOnGitIgnore: "",
			rulesOnOdoIgnore: "",
			wantRules:        []string{".git"},
			wantErr:          false,
		},
		{
			name:             "test case 2: no odoignore but gitignore exists with no rules",
			directoryName:    testDir,
			filesToCreate:    []string{".gitignore"},
			rulesOnGitIgnore: "",
			rulesOnOdoIgnore: "",
			wantRules:        []string{".git"},
			wantErr:          false,
		},
		{
			name:             "test case 3: no odoignore but gitignore exists with rules",
			directoryName:    testDir,
			filesToCreate:    []string{".gitignore"},
			rulesOnGitIgnore: "*.js\n\n/openshift/**/*.json\n/tests",
			rulesOnOdoIgnore: "",
			wantRules:        []string{".git", "*.js", "/openshift/**/*.json", "/tests"},
			wantErr:          false,
		},
		{
			name:             "test case 4: odoignore exists with no rules",
			directoryName:    testDir,
			filesToCreate:    []string{".odoignore"},
			rulesOnGitIgnore: "",
			rulesOnOdoIgnore: "",
			wantRules:        []string{".git"},
			wantErr:          false,
		},
		{
			name:             "test case 5: odoignore exists with rules",
			directoryName:    testDir,
			filesToCreate:    []string{".odoignore"},
			rulesOnGitIgnore: "",
			rulesOnOdoIgnore: "*.json\n\n/openshift/**/*.js",
			wantRules:        []string{".git", "*.json", "/openshift/**/*.js"},
			wantErr:          false,
		},
		{
			name:             "test case 6: odoignore and gitignore both exists with rules",
			directoryName:    testDir,
			filesToCreate:    []string{".gitignore", ".odoignore"},
			rulesOnGitIgnore: "/tests",
			rulesOnOdoIgnore: "*.json\n\n/openshift/**/*.js",
			wantRules:        []string{".git", "*.json", "/openshift/**/*.js"},
			wantErr:          false,
		},
		{
			name:             "test case 7: no odoignore but gitignore exists with rules and comments",
			directoryName:    testDir,
			filesToCreate:    []string{".gitignore"},
			rulesOnGitIgnore: "*.js\n\n/openshift/**/*.json\n\n\n#/tests",
			rulesOnOdoIgnore: "",
			wantRules:        []string{".git", "*.js", "/openshift/**/*.json"},
			wantErr:          false,
		},
		{
			name:             "test case 8: odoignore exists exists with rules and comments",
			directoryName:    testDir,
			filesToCreate:    []string{".odoignore"},
			rulesOnOdoIgnore: "*.js\n\n\n/openshift/**/*.json\n\n\n#/tests\n/bin",
			rulesOnGitIgnore: "",
			wantRules:        []string{".git", "*.js", "/openshift/**/*.json", "/bin"},
			wantErr:          false,
		},
	}

	for _, tt := range tests {
		for _, fileName := range tt.filesToCreate {
			var err error
			if fileName == ".gitignore" {
				err = MakeFileWithContent(testDir, fileName, tt.rulesOnGitIgnore)
			} else if fileName == ".odoignore" {
				err = MakeFileWithContent(testDir, fileName, tt.rulesOnOdoIgnore)
			}
			if err != nil {
				t.Fatal(err)
			}
		}

		gotRules, err := GetIgnoreRulesFromDirectory(testDir)

		if err == nil && !tt.wantErr {
			if !reflect.DeepEqual(gotRules, tt.wantRules) {
				t.Errorf("the expected value of rules are different, excepted: %v, got: %v", tt.wantRules, gotRules)
			}
		} else if err == nil && tt.wantErr {
			t.Error("error was expected, but no error was returned")
		} else if err != nil && !tt.wantErr {
			t.Errorf("test failed, no error was expected, but got unexpected error: %s", err)
		}
		err = RemoveContentsFromDir(testDir)
		if err != nil {
			t.Fatal(err)
		}
	}
}

func TestGetAbsGlobExps(t *testing.T) {
	tests := []struct {
		testName              string
		directoryName         string
		inputRelativeGlobExps []string
		expectedGlobExps      []string
	}{
		{
			testName:      "test case 1: with a filename",
			directoryName: "/home/redhat/nodejs-ex/",
			inputRelativeGlobExps: []string{
				"example.txt",
			},
			expectedGlobExps: []string{
				"/home/redhat/nodejs-ex/example.txt",
			},
		},
		{
			testName:      "test case 2: with a folder name",
			directoryName: "/home/redhat/nodejs-ex/",
			inputRelativeGlobExps: []string{
				"example/",
			},
			expectedGlobExps: []string{
				"/home/redhat/nodejs-ex/example",
			},
		},
	}

	for _, tt := range tests {
		t.Run(tt.testName, func(t *testing.T) {
			resultExps := GetAbsGlobExps(tt.directoryName, tt.inputRelativeGlobExps)

			if !reflect.DeepEqual(resultExps, tt.expectedGlobExps) {
				t.Errorf("expected %v, got %v", tt.expectedGlobExps, resultExps)
			}
		})
	}
}

func TestGetSortedKeys(t *testing.T) {
	tests := []struct {
		testName string
		input    map[string]string
		expected []string
	}{
		{
			testName: "default",
			input:    map[string]string{"a": "av", "c": "cv", "b": "bv"},
			expected: []string{"a", "b", "c"},
		},
	}

	for _, tt := range tests {
		t.Log("Running test: ", tt.testName)
		t.Run(tt.testName, func(t *testing.T) {
			actual := GetSortedKeys(tt.input)
			if !reflect.DeepEqual(tt.expected, actual) {
				t.Errorf("expected: %+v, got: %+v", tt.expected, actual)
			}
		})
	}
}

func TestGetSplitValuesFromStr(t *testing.T) {
	tests := []struct {
		testName string
		input    string
		expected []string
	}{
		{
			testName: "Empty string",
			input:    "",
			expected: []string{},
		},
		{
			testName: "Single value",
			input:    "s1",
			expected: []string{"s1"},
		},
		{
			testName: "Multiple values",
			input:    "s1, s2, s3 ",
			expected: []string{"s1", "s2", "s3"},
		},
	}

	for _, tt := range tests {
		t.Log("Running test: ", tt.testName)
		t.Run(tt.testName, func(t *testing.T) {
			actual := GetSplitValuesFromStr(tt.input)
			if !reflect.DeepEqual(tt.expected, actual) {
				t.Errorf("expected: %+v, got: %+v", tt.expected, actual)
			}
		})
	}
}

func TestGetContainerPortsFromStrings(t *testing.T) {
	tests := []struct {
		name           string
		ports          []string
		containerPorts []corev1.ContainerPort
		wantErr        bool
	}{
		{
			name:  "with normal port values and normal protocol values in lowercase",
			ports: []string{"8080/tcp", "9090/udp"},
			containerPorts: []corev1.ContainerPort{
				{
					Name:          "8080-tcp",
					ContainerPort: 8080,
					Protocol:      corev1.ProtocolTCP,
				},
				{
					Name:          "9090-udp",
					ContainerPort: 9090,
					Protocol:      corev1.ProtocolUDP,
				},
			},
			wantErr: false,
		},
		{
			name:  "with normal port values and normal protocol values in mixed case",
			ports: []string{"8080/TcP", "9090/uDp"},
			containerPorts: []corev1.ContainerPort{
				{
					Name:          "8080-tcp",
					ContainerPort: 8080,
					Protocol:      corev1.ProtocolTCP,
				},
				{
					Name:          "9090-udp",
					ContainerPort: 9090,
					Protocol:      corev1.ProtocolUDP,
				},
			},
			wantErr: false,
		},
		{
			name:  "with normal port values and with one protocol value not mentioned",
			ports: []string{"8080", "9090/Udp"},
			containerPorts: []corev1.ContainerPort{
				{
					Name:          "8080-tcp",
					ContainerPort: 8080,
					Protocol:      corev1.ProtocolTCP,
				},
				{
					Name:          "9090-udp",
					ContainerPort: 9090,
					Protocol:      corev1.ProtocolUDP,
				},
			},
			wantErr: false,
		},
		{
			name:    "with normal port values and with one invalid protocol value",
			ports:   []string{"8080/blah", "9090/Udp"},
			wantErr: true,
		},
		{
			name:    "with invalid port values and normal protocol",
			ports:   []string{"ads/Tcp", "9090/Udp"},
			wantErr: true,
		},
		{
			name:    "with invalid port values and one missing protocol value",
			ports:   []string{"ads", "9090/Udp"},
			wantErr: true,
		},
	}
	for _, tt := range tests {
		t.Run(tt.name, func(t *testing.T) {
			ports, err := GetContainerPortsFromStrings(tt.ports)
			if err == nil && !tt.wantErr {
				if !reflect.DeepEqual(tt.containerPorts, ports) {
					t.Errorf("the ports are not matching, expected %#v, got %#v", tt.containerPorts, ports)
				}
			} else if err == nil && tt.wantErr {
				t.Error("error was expected, but no error was returned")
			} else if err != nil && !tt.wantErr {
				t.Errorf("test failed, no error was expected, but got unexpected error: %s", err)
			}
		})
	}
}

func TestIsGlobExpMatch(t *testing.T) {

	tests := []struct {
		testName   string
		strToMatch string
		globExps   []string
		want       bool
		wantErr    bool
	}{
		{
			testName:   "Test glob matches",
			strToMatch: "/home/redhat/nodejs-ex/.git",
			globExps:   []string{"/home/redhat/nodejs-ex/.git", "/home/redhat/nodejs-ex/tests/"},
			want:       true,
			wantErr:    false,
		},
		{
			testName:   "Test glob does not match",
			strToMatch: "/home/redhat/nodejs-ex/gimmt.gimmt",
			globExps:   []string{"/home/redhat/nodejs-ex/.git/", "/home/redhat/nodejs-ex/tests/"},
			want:       false,
			wantErr:    false,
		},
		{
			testName:   "Test glob match files",
			strToMatch: "/home/redhat/nodejs-ex/openshift/templates/example.json",
			globExps:   []string{"/home/redhat/nodejs-ex/*.json", "/home/redhat/nodejs-ex/tests/"},
			want:       true,
			wantErr:    false,
		},
		{
			testName:   "Test '**' glob matches",
			strToMatch: "/home/redhat/nodejs-ex/openshift/templates/example.json",
			globExps:   []string{"/home/redhat/nodejs-ex/openshift/**/*.json"},
			want:       true,
			wantErr:    false,
		},
		{
			testName:   "Test '!' in glob matches",
			strToMatch: "/home/redhat/nodejs-ex/openshift/templates/example.json",
			globExps:   []string{"/home/redhat/nodejs-ex/!*.json", "/home/redhat/nodejs-ex/tests/"},
			want:       false,
			wantErr:    false,
		},
		{
			testName:   "Test [ in glob matches",
			strToMatch: "/home/redhat/nodejs-ex/openshift/templates/example.json",
			globExps:   []string{"/home/redhat/nodejs-ex/["},
			want:       false,
			wantErr:    true,
		},
		{
			testName:   "Test '#' comment glob matches",
			strToMatch: "/home/redhat/nodejs-ex/openshift/templates/example.json",
			globExps:   []string{"#/home/redhat/nodejs-ex/openshift/**/*.json"},
			want:       false,
			wantErr:    false,
		},
	}

	for _, tt := range tests {
		t.Run(tt.testName, func(t *testing.T) {
			matched, err := IsGlobExpMatch(tt.strToMatch, tt.globExps)

			if !tt.wantErr == (err != nil) {
				t.Errorf("unexpected error %v, wantErr %v", err, tt.wantErr)
				return
			}

			if tt.want != matched {
				t.Errorf("expected %v, got %v", tt.want, matched)
			}
		})
	}
}

func TestRemoveDuplicate(t *testing.T) {
	type args struct {
		input  []string
		output []string
	}
	tests := []struct {
		name string
		args args
	}{
		{
			name: "Case 1 - Remove duplicates",
			args: args{
				input:  []string{"bar", "bar"},
				output: []string{"bar"},
			},
		},
		{
			name: "Case 2 - Remove duplicates, none in array",
			args: args{
				input:  []string{"bar", "foo"},
				output: []string{"foo", "bar"},
			},
		},
	}
	for _, tt := range tests {
		t.Run(tt.name, func(t *testing.T) {

			// Run function RemoveDuplicate
			output := RemoveDuplicates(tt.args.input)

			// sort the strings
			sort.Strings(output)
			sort.Strings(tt.args.output)

			if !(reflect.DeepEqual(output, tt.args.output)) {
				t.Errorf("expected %v, got %v", tt.args.output, output)
			}

		})
	}
}

func TestRemoveRelativePathFromFiles(t *testing.T) {
	type args struct {
		path   string
		input  []string
		output []string
	}
	tests := []struct {
		name    string
		args    args
		wantErr bool
	}{
		{
			name: "Case 1 - Remove the relative path from a list of files",
			args: args{
				path:   "/foo/bar",
				input:  []string{"/foo/bar/1", "/foo/bar/2", "/foo/bar/3/", "/foo/bar/4/5/foo/bar"},
				output: []string{"1", "2", "3", "4/5/foo/bar"},
			},
			wantErr: false,
		},
		{
			name: "Case 2 - Fail on purpose with an invalid path",
			args: args{
				path:   `..`,
				input:  []string{"foo", "bar"},
				output: []string{},
			},
			wantErr: true,
		},
	}
	for _, tt := range tests {
		t.Run(tt.name, func(t *testing.T) {

			// Run function RemoveRelativePathFromFiles
			output, err := RemoveRelativePathFromFiles(tt.args.input, tt.args.path)

			// Check for error
			if !tt.wantErr == (err != nil) {
				t.Errorf("unexpected error %v, wantErr %v", err, tt.wantErr)
				return
			}

			if !(reflect.DeepEqual(output, tt.args.output)) {
				t.Errorf("expected %v, got %v", tt.args.output, output)
			}

		})
	}
}

func TestHttpGetFreePort(t *testing.T) {
	tests := []struct {
		name    string
		wantErr bool
	}{
		{
			name:    "case 1: get a valid free port",
			wantErr: false,
		},
	}
	for _, tt := range tests {
		t.Run(tt.name, func(t *testing.T) {
			got, err := HttpGetFreePort()
			if (err != nil) != tt.wantErr {
				t.Errorf("HttpGetFreePort() error = %v, wantErr %v", err, tt.wantErr)
				return
			}
			addressLook := "localhost:" + strconv.Itoa(got)
			listener, err := net.Listen("tcp", addressLook)
			if err != nil {
				t.Errorf("expected a free port, but listening failed cause: %v", err)
			} else {
				_ = listener.Close()
			}
		})
	}
}

<<<<<<< HEAD
func TestGetRemoteFilesMarkedForDeletion(t *testing.T) {
	tests := []struct {
		name       string
		files      []string
		remotePath string
		want       []string
	}{
		{
			name:       "case 1: no files",
			files:      []string{},
			remotePath: "/projects",
			want:       nil,
		},
		{
			name:       "case 2: one file",
			files:      []string{"abc.txt"},
			remotePath: "/projects",
			want:       []string{"/projects/abc.txt"},
		},
		{
			name:       "case 3: multiple files",
			files:      []string{"abc.txt", "def.txt", "hello.txt"},
			remotePath: "/projects",
			want:       []string{"/projects/abc.txt", "/projects/def.txt", "/projects/hello.txt"},
		},
		{
			name:       "case 4: remote path multiple folders",
			files:      []string{"abc.txt", "def.txt", "hello.txt"},
			remotePath: "/test/folder",
			want:       []string{"/test/folder/abc.txt", "/test/folder/def.txt", "/test/folder/hello.txt"},
		},
	}
	for _, tt := range tests {
		t.Run(tt.name, func(t *testing.T) {
			remoteFiles := GetRemoteFilesMarkedForDeletion(tt.files, tt.remotePath)
			if !reflect.DeepEqual(tt.want, remoteFiles) {
				t.Errorf("Expected %s, got %s", tt.want, remoteFiles)
=======
func TestHTTPGetRequest(t *testing.T) {
	// Start a local HTTP server
	server := httptest.NewServer(http.HandlerFunc(func(rw http.ResponseWriter, req *http.Request) {
		// Send response to be tested
		_, err := rw.Write([]byte("OK"))
		if err != nil {
			t.Error(err)
		}
	}))
	// Close the server when test finishes
	defer server.Close()

	tests := []struct {
		name string
		url  string
		want []byte
	}{
		{
			name: "Case 1: Input url is valid",
			url:  server.URL,
			// Want(Expected) result is "OK"
			// According to Unicode table: O == 79, K == 75
			want: []byte{79, 75},
		},
		{
			name: "Case 2: Input url is invalid",
			url:  "invalid",
			want: nil,
		},
	}

	for _, tt := range tests {
		t.Run(tt.name, func(t *testing.T) {
			got, err := HTTPGetRequest(tt.url)

			if !reflect.DeepEqual(got, tt.want) {
				t.Errorf("Got: %v, want: %v", got, tt.want)
				t.Logf("Error message is: %v", err)
>>>>>>> 9b3c652f
			}
		})
	}
}<|MERGE_RESOLUTION|>--- conflicted
+++ resolved
@@ -1160,7 +1160,6 @@
 	}
 }
 
-<<<<<<< HEAD
 func TestGetRemoteFilesMarkedForDeletion(t *testing.T) {
 	tests := []struct {
 		name       string
@@ -1198,7 +1197,11 @@
 			remoteFiles := GetRemoteFilesMarkedForDeletion(tt.files, tt.remotePath)
 			if !reflect.DeepEqual(tt.want, remoteFiles) {
 				t.Errorf("Expected %s, got %s", tt.want, remoteFiles)
-=======
+			}
+		})
+	}
+}
+
 func TestHTTPGetRequest(t *testing.T) {
 	// Start a local HTTP server
 	server := httptest.NewServer(http.HandlerFunc(func(rw http.ResponseWriter, req *http.Request) {
@@ -1237,7 +1240,6 @@
 			if !reflect.DeepEqual(got, tt.want) {
 				t.Errorf("Got: %v, want: %v", got, tt.want)
 				t.Logf("Error message is: %v", err)
->>>>>>> 9b3c652f
 			}
 		})
 	}
