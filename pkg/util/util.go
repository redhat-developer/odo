--- conflicted
+++ resolved
@@ -85,14 +85,10 @@
 	b := make([]rune, n)
 
 	for i := range b {
-<<<<<<< HEAD
-		b[i] = letterRunes[rand.Intn(len(letterRunes))] // #nosec G404
-=======
 		// this error is ignored because it fails only when the 2nd arg of Int() is less then 0
 		// which wont happen
 		n, _ := rand.Int(rand.Reader, big.NewInt(int64(len(letterRunes))))
 		b[i] = letterRunes[n.Int64()]
->>>>>>> 8b5edf72
 	}
 	return string(b)
 }
