package util

import (
	"archive/zip"
	"bufio"
	"context"
	"fmt"
	"io"
	"io/ioutil"
	"math/rand"
	"net"
	"net/http"
	"net/url"
	"os"
	"os/exec"
	"os/user"
	"path"
	"path/filepath"
	"regexp"
	"runtime"
	"sort"
	"strconv"
	"strings"
	"time"

	"github.com/gobwas/glob"
	"github.com/google/go-github/github"
	"github.com/pkg/errors"
	corev1 "k8s.io/api/core/v1"
	"k8s.io/apimachinery/pkg/api/resource"
	kvalidation "k8s.io/apimachinery/pkg/util/validation"
	"k8s.io/klog"
)

// HTTPRequestTimeout configures timeout of all HTTP requests
const HTTPRequestTimeout = 10 * time.Second

var letterRunes = []rune("abcdefghijklmnopqrstuvwxyz")

// 63 is the max length of a DeploymentConfig in Openshift and we also have to take into account
// that each component also gets a volume that uses the component name suffixed with -s2idata
const maxAllowedNamespacedStringLength = 63 - len("-s2idata") - 1

// This value can be provided to set a seperate directory for users 'homedir' resolution
// note for mocking purpose ONLY
var customHomeDir = os.Getenv("CUSTOM_HOMEDIR")

// ResourceRequirementInfo holds resource quantity before transformation into its appropriate form in container spec
type ResourceRequirementInfo struct {
	ResourceType corev1.ResourceName
	MinQty       resource.Quantity
	MaxQty       resource.Quantity
}

// ConvertLabelsToSelector converts the given labels to selector
func ConvertLabelsToSelector(labels map[string]string) string {
	var selector string
	isFirst := true
	for k, v := range labels {
		if isFirst {
			isFirst = false
			if v == "" {
				selector = selector + fmt.Sprintf("%v", k)
			} else {
				selector = fmt.Sprintf("%v=%v", k, v)
			}
		} else {
			if v == "" {
				selector = selector + fmt.Sprintf(",%v", k)
			} else {
				selector = selector + fmt.Sprintf(",%v=%v", k, v)
			}
		}
	}
	return selector
}

// GenerateRandomString generates a random string of lower case characters of
// the given size
func GenerateRandomString(n int) string {
	rand.Seed(time.Now().UnixNano())
	b := make([]rune, n)
	for i := range b {
		b[i] = letterRunes[rand.Intn(len(letterRunes))]
	}
	return string(b)
}

// In checks if the value is in the array
func In(arr []string, value string) bool {
	for _, item := range arr {
		if item == value {
			return true
		}
	}
	return false
}

// Hyphenate applicationName and componentName
func NamespaceOpenShiftObject(componentName string, applicationName string) (string, error) {

	// Error if it's blank
	if componentName == "" {
		return "", errors.New("namespacing: component name cannot be blank")
	}

	// Error if it's blank
	if applicationName == "" {
		return "", errors.New("namespacing: application name cannot be blank")
	}

	// Return the hyphenated namespaced name
	originalName := fmt.Sprintf("%s-%s", strings.Replace(componentName, "/", "-", -1), applicationName)
	truncatedName := TruncateString(originalName, maxAllowedNamespacedStringLength)
	if originalName != truncatedName {
		klog.V(4).Infof("The combination of application %s and component %s was too long so the final name was truncated to %s",
			applicationName, componentName, truncatedName)
	}
	return truncatedName, nil
}

// ExtractComponentType returns only component type part from passed component type(default unqualified, fully qualified, versioned, etc...and their combinations) for use as component name
// Possible types of parameters:
// 1. "myproject/python:3.5" -- Return python
// 2. "python:3.5" -- Return python
// 3. nodejs -- Return nodejs
func ExtractComponentType(namespacedVersionedComponentType string) string {
	s := strings.Split(namespacedVersionedComponentType, "/")
	versionedString := s[0]
	if len(s) == 2 {
		versionedString = s[1]
	}
	s = strings.Split(versionedString, ":")
	return s[0]
}

// ParseComponentImageName returns
// 1. image name
// 2. component type i.e, builder image name
// 3. component name default value is component type else the user requested component name
// 4. component version which is by default latest else version passed with builder image name
func ParseComponentImageName(imageName string) (string, string, string, string) {
	// We don't have to check it anymore, Args check made sure that args has at least one item
	// and no more than two

	// "Default" values
	componentImageName := imageName
	componentType := imageName
	componentName := ExtractComponentType(componentType)
	componentVersion := "latest"

	// Check if componentType includes ":", if so, then we need to spit it into using versions
	if strings.ContainsAny(componentImageName, ":") {
		versionSplit := strings.Split(imageName, ":")
		componentType = versionSplit[0]
		componentName = ExtractComponentType(componentType)
		componentVersion = versionSplit[1]
	}
	return componentImageName, componentType, componentName, componentVersion
}

const WIN = "windows"

// ReadFilePath Reads file path form URL file:///C:/path/to/file to C:\path\to\file
func ReadFilePath(u *url.URL, os string) string {
	location := u.Path
	if os == WIN {
		location = strings.Replace(u.Path, "/", "\\", -1)
		location = location[1:]
	}
	return location
}

// GenFileURL Converts file path on windows to /C:/path/to/file to work in URL
func GenFileURL(location string, os ...string) string {
	// param os is made variadic only for the purpose of UTs but need not be passed mandatorily
	currOS := runtime.GOOS
	if len(os) > 0 {
		currOS = os[0]
	}
	urlPath := location
	if currOS == WIN {
		urlPath = "/" + strings.Replace(location, "\\", "/", -1)
	}
	return "file://" + urlPath
}

// ConvertKeyValueStringToMap converts String Slice of Parameters to a Map[String]string
// Each value of the slice is expected to be in the key=value format
// Values that do not conform to this "spec", will be ignored
func ConvertKeyValueStringToMap(params []string) map[string]string {
	result := make(map[string]string, len(params))
	for _, param := range params {
		str := strings.Split(param, "=")
		if len(str) != 2 {
			klog.Fatalf("Parameter %s is not in the expected key=value format", param)
		} else {
			result[str[0]] = str[1]
		}
	}
	return result
}

// TruncateString truncates passed string to given length
// Note: if -1 is passed, the original string is returned
func TruncateString(str string, maxLen int) string {
	if maxLen == -1 {
		return str
	}
	if len(str) > maxLen {
		return str[:maxLen]
	}
	return str
}

// GetAbsPath returns absolute path from passed file path resolving even ~ to user home dir and any other such symbols that are only
// shell expanded can also be handled here
func GetAbsPath(path string) (string, error) {
	// Only shell resolves `~` to home so handle it specially
	var dir string
	if strings.HasPrefix(path, "~") {
		if len(customHomeDir) > 0 {
			dir = customHomeDir
		} else {
			usr, err := user.Current()
			if err != nil {
				return path, errors.Wrapf(err, "unable to resolve %s to absolute path", path)
			}
			dir = usr.HomeDir
		}

		if len(path) > 1 {
			path = filepath.Join(dir, path[1:])
		} else {
			path = dir
		}
	}

	path, err := filepath.Abs(path)
	if err != nil {
		return path, errors.Wrapf(err, "unable to resolve %s to absolute path", path)
	}
	return path, nil
}

// GetRandomName returns a randomly generated name which can be used for naming odo and/or openshift entities
// prefix: Desired prefix part of the name
// prefixMaxLen: Desired maximum length of prefix part of random name; if -1 is passed, no limit on length will be enforced
// existList: List to verify that the returned name does not already exist
// retries: number of retries to try generating a unique name
// Returns:
//		1. randomname: is prefix-suffix, where:
//				prefix: string passed as prefix or fetched current directory of length same as the passed prefixMaxLen
//				suffix: 4 char random string
//      2. error: if requested number of retries also failed to generate unique name
func GetRandomName(prefix string, prefixMaxLen int, existList []string, retries int) (string, error) {
	prefix = TruncateString(GetDNS1123Name(strings.ToLower(prefix)), prefixMaxLen)
	name := fmt.Sprintf("%s-%s", prefix, GenerateRandomString(4))

	//Create a map of existing names for efficient iteration to find if the newly generated name is same as any of the already existing ones
	existingNames := make(map[string]bool)
	for _, existingName := range existList {
		existingNames[existingName] = true
	}

	// check if generated name is already used in the existList
	if _, ok := existingNames[name]; ok {
		prevName := name
		trial := 0
		// keep generating names until generated name is not unique. So, loop terminates when name is unique and hence for condition is false
		for ok {
			trial = trial + 1
			prevName = name
			// Attempt unique name generation from prefix-suffix by concatenating prefix-suffix withrandom string of length 4
			prevName = fmt.Sprintf("%s-%s", prevName, GenerateRandomString(4))
			_, ok = existingNames[prevName]
			if trial >= retries {
				// Avoid infinite loops and fail after passed number of retries
				return "", fmt.Errorf("failed to generate a unique name even after %d retrials", retries)
			}
		}
		// If found to be unique, set name as generated name
		name = prevName
	}
	// return name
	return name, nil
}

// GetDNS1123Name Converts passed string into DNS-1123 string
func GetDNS1123Name(str string) string {
	nonAllowedCharsRegex := regexp.MustCompile(`[^a-zA-Z0-9_-]+`)
	withReplacedChars := strings.Replace(
		nonAllowedCharsRegex.ReplaceAllString(str, "-"),
		"--", "-", -1)
	return removeNonAlphaSuffix(removeNonAlphaPrefix(withReplacedChars))
}

func removeNonAlphaPrefix(input string) string {
	regex := regexp.MustCompile("^[^a-zA-Z0-9]+(.*)$")
	return regex.ReplaceAllString(input, "$1")
}

func removeNonAlphaSuffix(input string) string {
	suffixRegex := regexp.MustCompile("^(.*?)[^a-zA-Z0-9]+$") //regex that strips all trailing non alpha-numeric chars
	matches := suffixRegex.FindStringSubmatch(input)
	matchesLength := len(matches)
	if matchesLength == 0 {
		// in this case the string does not contain a non-alphanumeric suffix
		return input
	} else {
		// in this case we return the smallest match which in the last element in the array
		return matches[matchesLength-1]
	}
}

// SliceDifference returns the values of s2 that do not exist in s1
func SliceDifference(s1 []string, s2 []string) []string {
	mb := map[string]bool{}
	for _, x := range s1 {
		mb[x] = true
	}
	difference := []string{}
	for _, x := range s2 {
		if _, ok := mb[x]; !ok {
			difference = append(difference, x)
		}
	}
	return difference
}

// OpenBrowser opens the URL within the users default browser
func OpenBrowser(url string) error {
	var err error

	switch runtime.GOOS {
	case "linux":
		err = exec.Command("xdg-open", url).Start()
	case "windows":
		err = exec.Command("rundll32", "url.dll,FileProtocolHandler", url).Start()
	case "darwin":
		err = exec.Command("open", url).Start()
	default:
		err = fmt.Errorf("unsupported platform")
	}
	if err != nil {
		return err
	}

	return nil
}

// FetchResourceQuantity takes passed min, max and requested resource quantities and returns min and max resource requests
func FetchResourceQuantity(resourceType corev1.ResourceName, min string, max string, request string) (*ResourceRequirementInfo, error) {
	if min == "" && max == "" && request == "" {
		return nil, nil
	}
	// If minimum and maximum both are passed they carry highest priority
	// Otherwise, use the request as min and max
	var minResource resource.Quantity
	var maxResource resource.Quantity
	if min != "" {
		resourceVal, err := resource.ParseQuantity(min)
		if err != nil {
			return nil, err
		}
		minResource = resourceVal
	}
	if max != "" {
		resourceVal, err := resource.ParseQuantity(max)
		if err != nil {
			return nil, err
		}
		maxResource = resourceVal
	}
	if request != "" && (min == "" || max == "") {
		resourceVal, err := resource.ParseQuantity(request)
		if err != nil {
			return nil, err
		}
		minResource = resourceVal
		maxResource = resourceVal
	}
	return &ResourceRequirementInfo{
		ResourceType: resourceType,
		MinQty:       minResource,
		MaxQty:       maxResource,
	}, nil
}

// CheckPathExists checks if a path exists or not
func CheckPathExists(path string) bool {
	if _, err := os.Stat(path); !os.IsNotExist(err) {
		// path to file does exist
		return true
	}
	klog.V(4).Infof("path %s doesn't exist, skipping it", path)
	return false
}

// GetHostWithPort parses provided url and returns string formated as
// host:port even if port was not specifically specified in the origin url.
// If port is not specified, standart port corresponding to url schema is provided.
// example: for url https://example.com function will return "example.com:443"
//          for url https://example.com:8443 function will return "example:8443"
func GetHostWithPort(inputURL string) (string, error) {
	u, err := url.Parse(inputURL)
	if err != nil {
		return "", errors.Wrapf(err, "error while getting port for url %s ", inputURL)
	}

	port := u.Port()
	address := u.Host
	// if port is not specified try to detect it based on provided scheme
	if port == "" {
		portInt, err := net.LookupPort("tcp", u.Scheme)
		if err != nil {
			return "", errors.Wrapf(err, "error while getting port for url %s ", inputURL)
		}
		port = strconv.Itoa(portInt)
		address = fmt.Sprintf("%s:%s", u.Host, port)
	}
	return address, nil
}

// GetIgnoreRulesFromDirectory reads the .odoignore file, if present, and reads the rules from it
// if the .odoignore file is not found, then .gitignore is searched for the rules
// if both are not found, return empty array
// directory is the name of the directory to look into for either of the files
// rules is the array of rules (in string form)
func GetIgnoreRulesFromDirectory(directory string) ([]string, error) {
	rules := []string{".git"}
	// checking for presence of .odoignore file
	pathIgnore := filepath.Join(directory, ".odoignore")
	if _, err := os.Stat(pathIgnore); os.IsNotExist(err) || err != nil {
		// .odoignore doesn't exist
		// checking presence of .gitignore file
		pathIgnore = filepath.Join(directory, ".gitignore")
		if _, err := os.Stat(pathIgnore); os.IsNotExist(err) || err != nil {
			// both doesn't exist, return empty array
			return rules, nil
		}
	}

	file, err := os.Open(pathIgnore)
	if err != nil {
		return nil, err
	}

	defer file.Close() // #nosec G307

	scanner := bufio.NewReader(file)
	for {
		line, _, err := scanner.ReadLine()
		if err != nil {
			if err == io.EOF {
				break
			}

			return rules, err
		}
		spaceTrimmedLine := strings.TrimSpace(string(line))
		if len(spaceTrimmedLine) > 0 && !strings.HasPrefix(string(line), "#") && !strings.HasPrefix(string(line), ".git") {
			rules = append(rules, string(line))
		}
	}

	return rules, nil
}

// GetAbsGlobExps converts the relative glob expressions into absolute glob expressions
// returns the absolute glob expressions
func GetAbsGlobExps(directory string, globExps []string) []string {
	absGlobExps := []string{}
	for _, globExp := range globExps {
		// for glob matching with the library
		// the relative paths in the glob expressions need to be converted to absolute paths
		absGlobExps = append(absGlobExps, filepath.Join(directory, globExp))
	}
	return absGlobExps
}

// GetSortedKeys retrieves the alphabetically-sorted keys of the specified map
func GetSortedKeys(mapping map[string]string) []string {
	keys := make([]string, len(mapping))

	i := 0
	for k := range mapping {
		keys[i] = k
		i++
	}

	sort.Strings(keys)

	return keys
}

//returns a slice containing the split string, using ',' as a separator
func GetSplitValuesFromStr(inputStr string) []string {
	if len(inputStr) == 0 {
		return []string{}
	}

	result := strings.Split(inputStr, ",")
	for i, value := range result {
		result[i] = strings.TrimSpace(value)
	}
	return result
}

// GetContainerPortsFromStrings generates ContainerPort values from the array of string port values
// ports is the array containing the string port values
func GetContainerPortsFromStrings(ports []string) ([]corev1.ContainerPort, error) {
	var containerPorts []corev1.ContainerPort
	for _, port := range ports {
		splits := strings.Split(port, "/")
		if len(splits) < 1 || len(splits) > 2 {
			return nil, fmt.Errorf("unable to parse the port string %s", port)
		}

		portNumberI64, err := strconv.ParseInt(splits[0], 10, 32)
		if err != nil {
			return nil, fmt.Errorf("invalid port number %s", splits[0])
		}
		portNumber := int32(portNumberI64)

		var portProto corev1.Protocol
		if len(splits) == 2 {
			switch strings.ToUpper(splits[1]) {
			case "TCP":
				portProto = corev1.ProtocolTCP
			case "UDP":
				portProto = corev1.ProtocolUDP
			default:
				return nil, fmt.Errorf("invalid port protocol %s", splits[1])
			}
		} else {
			portProto = corev1.ProtocolTCP
		}

		port := corev1.ContainerPort{
			Name:          fmt.Sprintf("%d-%s", portNumber, strings.ToLower(string(portProto))),
			ContainerPort: portNumber,
			Protocol:      portProto,
		}
		containerPorts = append(containerPorts, port)
	}
	return containerPorts, nil
}

// IsGlobExpMatch compiles strToMatch against each of the passed globExps
// Parameters:
// strToMatch : a string for matching against the rules
// globExps : a list of glob patterns to match strToMatch with
// Returns: true if there is any match else false the error (if any)
// Notes:
// Source as well as glob expression to match is changed to forward
// slashes due to supporting Windows as well as support with the
// "github.com/gobwas/glob" library that we use.
func IsGlobExpMatch(strToMatch string, globExps []string) (bool, error) {

	// Replace all backslashes with forward slashes in order for
	// glob / expression matching to work correctly with
	// the "github.com/gobwas/glob" library
	strToMatch = strings.Replace(strToMatch, "\\", "/", -1)

	for _, globExp := range globExps {

		// We replace backslashes with forward slashes for
		// glob expression / matching support
		globExp = strings.Replace(globExp, "\\", "/", -1)

		pattern, err := glob.Compile(globExp)
		if err != nil {
			return false, err
		}
		matched := pattern.Match(strToMatch)
		if matched {
			klog.V(4).Infof("ignoring path %s because of glob rule %s", strToMatch, globExp)
			return true, nil
		}
	}
	return false, nil
}

// CheckOutputFlag returns true if specified output format is supported
func CheckOutputFlag(outputFlag string) bool {
	if outputFlag == "json" || outputFlag == "" {
		return true
	}
	return false
}

// RemoveDuplicates goes through a string slice and removes all duplicates.
// Reference: https://siongui.github.io/2018/04/14/go-remove-duplicates-from-slice-or-array/
func RemoveDuplicates(s []string) []string {

	// Make a map and go through each value to see if it's a duplicate or not
	m := make(map[string]bool)
	for _, item := range s {
		if _, ok := m[item]; !ok {
			m[item] = true
		}
	}

	// Append to the unique string
	var result []string
	for item := range m {
		result = append(result, item)
	}
	return result
}

// RemoveRelativePathFromFiles removes a specified path from a list of files
func RemoveRelativePathFromFiles(files []string, path string) ([]string, error) {

	removedRelativePathFiles := []string{}
	for _, file := range files {
		rel, err := filepath.Rel(path, file)
		if err != nil {
			return []string{}, err
		}
		removedRelativePathFiles = append(removedRelativePathFiles, rel)
	}

	return removedRelativePathFiles, nil
}

// DeletePath deletes a file/directory if it exists and doesn't throw error if it doesn't exist
func DeletePath(path string) error {
	_, err := os.Stat(path)

	// reason for double negative is os.IsExist() would be blind to EMPTY FILE.
	if !os.IsNotExist(err) {
		return os.Remove(path)
	}
	return nil
}

// HttpGetFreePort gets a free port from the system
func HttpGetFreePort() (int, error) {
	listener, err := net.Listen("tcp", "localhost:0")
	if err != nil {
		return -1, err
	}
	freePort := listener.Addr().(*net.TCPAddr).Port
	err = listener.Close()
	if err != nil {
		return -1, err
	}
	return freePort, nil
}

// IsEmpty checks to see if a directory is empty
// shamelessly taken from: https://stackoverflow.com/questions/30697324/how-to-check-if-directory-on-path-is-empty
// this helps detect any edge cases where an empty directory is copied over
func IsEmpty(name string) (bool, error) {
	f, err := os.Open(name)
	if err != nil {
		return false, err
	}
	defer f.Close() // #nosec G307

	_, err = f.Readdirnames(1) // Or f.Readdir(1)
	if err == io.EOF {
		return true, nil
	}
	return false, err // Either not empty or error, suits both cases
}

// GetRemoteFilesMarkedForDeletion returns the list of remote files marked for deletion
func GetRemoteFilesMarkedForDeletion(delSrcRelPaths []string, remoteFolder string) []string {
	var rmPaths []string
	for _, delRelPath := range delSrcRelPaths {
		// since the paths inside the container are linux oriented
		// so we convert the paths accordingly
		rmPaths = append(rmPaths, filepath.ToSlash(filepath.Join(remoteFolder, delRelPath)))
	}
	return rmPaths
}

// HTTPGetRequest uses url to get file contents
func HTTPGetRequest(url string) ([]byte, error) {
	var httpClient = &http.Client{Timeout: HTTPRequestTimeout}
	resp, err := httpClient.Get(url)
	if err != nil {
		return nil, err
	}
	defer resp.Body.Close()

	bytes, err := ioutil.ReadAll(resp.Body)
	if err != nil {
		return nil, err
	}

	return bytes, err
}

// filterIgnores applies the glob rules on the filesChanged and filesDeleted and filters them
// returns the filtered results which match any of the glob rules
func FilterIgnores(filesChanged, filesDeleted, absIgnoreRules []string) (filesChangedFiltered, filesDeletedFiltered []string) {
	for _, file := range filesChanged {
		match, err := IsGlobExpMatch(file, absIgnoreRules)
		if err != nil {
			continue
		}
		if !match {
			filesChangedFiltered = append(filesChangedFiltered, file)
		}
	}

	for _, file := range filesDeleted {
		match, err := IsGlobExpMatch(file, absIgnoreRules)
		if err != nil {
			continue
		}
		if !match {
			filesDeletedFiltered = append(filesDeletedFiltered, file)
		}
	}
	return filesChangedFiltered, filesDeletedFiltered
}

// Checks that the folder to download the project from devfile is
// either empty or only contains the devfile used.
func IsValidProjectDir(path string, devfilePath string) error {
	files, err := ioutil.ReadDir(path)
	if err != nil {
		return err
	}

	if len(files) > 1 {
		return errors.Errorf("Folder is not empty. It can only contain the devfile used.")
	} else if len(files) == 1 {
		file := files[0]
		if file.IsDir() {
			return errors.Errorf("Folder is not empty. It contains a subfolder.")
		}
		fileName := files[0].Name()
		devfilePath = strings.TrimPrefix(devfilePath, "./")
		if fileName != devfilePath {
			return errors.Errorf("Folder contains one element and it's not the devfile used.")
		}
	}

	return nil
}

// Converts Git ssh remote to https
func ConvertGitSSHRemoteToHTTPS(remote string) string {
	remote = strings.Replace(remote, ":", "/", 1)
	remote = strings.Replace(remote, "git@", "https://", 1)
	return remote
}

// GetGitHubZipURL downloads a repo from a URL to a destination
func GetGitHubZipURL(repoURL string) (string, error) {
	var url string
	// Convert ssh remote to https
	if strings.HasPrefix(repoURL, "git@") {
		repoURL = ConvertGitSSHRemoteToHTTPS(repoURL)
	}
	// expecting string in format 'https://github.com/<owner>/<repo>'
	if strings.HasPrefix(repoURL, "https://") {
		repoURL = strings.TrimPrefix(repoURL, "https://")
	} else {
		return "", errors.New("Invalid GitHub URL. Please use https://")
	}

	repoArray := strings.Split(repoURL, "/")
	if len(repoArray) < 2 {
		return url, errors.New("Invalid GitHub URL: Could not extract owner and repo, expecting 'https://github.com/<owner>/<repo>'")
	}

	owner := repoArray[1]
	if len(owner) == 0 {
		return url, errors.New("Invalid GitHub URL: owner cannot be empty. Expecting 'https://github.com/<owner>/<repo>'")
	}

	repo := repoArray[2]
	if len(repo) == 0 {
		return url, errors.New("Invalid GitHub URL: repo cannot be empty. Expecting 'https://github.com/<owner>/<repo>'")
	}

	if strings.HasSuffix(repo, ".git") {
		repo = strings.TrimSuffix(repo, ".git")
	}

	// TODO: pass branch or tag from devfile
	branch := "master"

	client := github.NewClient(nil)
	opt := &github.RepositoryContentGetOptions{Ref: branch}

	URL, response, err := client.Repositories.GetArchiveLink(context.Background(), owner, repo, "zipball", opt, true)
	if err != nil {
		errMessage := fmt.Sprintf("Error getting zip url. Response: %s.", response.Status)
		return url, errors.New(errMessage)
	}
	url = URL.String()
	return url, nil
}

// GetAndExtractZip downloads a zip file from a URL with a http prefix or
// takes an absolute path prefixed with file:// and extracts it to a destination.
// pathToUnzip specifies the path within the zip folder to extract
func GetAndExtractZip(zipURL string, destination string, pathToUnzip string) error {
	if zipURL == "" {
		return errors.Errorf("Empty zip url: %s", zipURL)
	}
	if !strings.Contains(zipURL, ".zip") {
		return errors.Errorf("Invalid zip url: %s", zipURL)
	}

	var pathToZip string
	if strings.HasPrefix(zipURL, "file://") {
		pathToZip = strings.TrimPrefix(zipURL, "file:/")
		if runtime.GOOS == "windows" {
			pathToZip = strings.Replace(pathToZip, "\\", "/", -1)
		}
	} else if strings.HasPrefix(zipURL, "http://") || strings.HasPrefix(zipURL, "https://") {
		// Generate temporary zip file location
		time := time.Now().Format(time.RFC3339)
		time = strings.Replace(time, ":", "-", -1) // ":" is illegal char in windows
		pathToZip = path.Join(os.TempDir(), "_"+time+".zip")

		err := DownloadFile(zipURL, pathToZip)
		if err != nil {
			return err
		}

		defer func() {
			if err := DeletePath(pathToZip); err != nil {
				klog.Errorf("Could not delete temporary directory for zip file. Error: %s", err)
			}
		}()
	} else {
		return errors.Errorf("Invalid Zip URL: %s . Should either be prefixed with file://, http:// or https://", zipURL)
	}

	filenames, err := Unzip(pathToZip, destination, pathToUnzip)
	if err != nil {
		return err
	}

	if len(filenames) == 0 {
		return errors.New("No files were unzipped, ensure that the project repo is not empty or that sparseCheckoutDir has a valid path")
	}

	return nil
}

// Unzip will decompress a zip archive, moving specified files and folders
// within the zip file (parameter 1) to an output directory (parameter 2)
// Source: https://golangcode.com/unzip-files-in-go/
// pathToUnzip (parameter 3) is the path within the zip folder to extract
func Unzip(src, dest, pathToUnzip string) ([]string, error) {
	var filenames []string

	r, err := zip.OpenReader(src)
	if err != nil {
		return filenames, err
	}
	defer r.Close()

	for _, f := range r.File {
		// Store filename/path for returning and using later on
		index := strings.Index(f.Name, "/")
		filename := f.Name[index+1:]
		if filename == "" {
			continue
		}

		// if sparseCheckoutDir has a pattern
		match, err := filepath.Match(pathToUnzip, filename)
		if err != nil {
			return filenames, err
		}

		// removes first slash of pathToUnzip if present
		pathToUnzip = strings.TrimPrefix(pathToUnzip, "/")

		// destination filepath before trim
		fpath := filepath.Join(dest, filename)

		// used for pattern matching
		fpathDir := filepath.Dir(fpath)

		// check for prefix or match
		if strings.HasPrefix(filename, pathToUnzip) {
			filename = strings.TrimPrefix(filename, pathToUnzip)
		} else if !strings.HasPrefix(filename, pathToUnzip) && !match && !sliceContainsString(fpathDir, filenames) {
			continue
		}
		// adds trailing slash to destination if needed as filepath.Join removes it
		if (len(filename) == 1 && os.IsPathSeparator(filename[0])) || len(filename) == 0 {
			fpath = dest + string(os.PathSeparator)
		} else {
			fpath = filepath.Join(dest, filename)
		}
		// Check for ZipSlip. More Info: http://bit.ly/2MsjAWE
		if !strings.HasPrefix(fpath, filepath.Clean(dest)+string(os.PathSeparator)) {
			return filenames, fmt.Errorf("%s: illegal file path", fpath)
		}

		filenames = append(filenames, fpath)

		if f.FileInfo().IsDir() {
			// Make Folder
			if err = os.MkdirAll(fpath, os.ModePerm); err != nil {
				return filenames, err
			}
			continue
		}

		// Make File
		if err = os.MkdirAll(filepath.Dir(fpath), os.ModePerm); err != nil {
			return filenames, err
		}

		outFile, err := os.OpenFile(fpath, os.O_WRONLY|os.O_CREATE|os.O_TRUNC, 0600)
		if err != nil {
			return filenames, err
		}

		rc, err := f.Open()
		if err != nil {
			return filenames, err
		}

		// limit the number of bytes copied from a file
		// This is set to the limit of file size in Github
		// which is 100MB
		limited := io.LimitReader(rc, 100*1024*1024)

		_, err = io.Copy(outFile, limited)

		// Close the file without defer to close before next iteration of loop
		outFile.Close()
		rc.Close()

		if err != nil {
			return filenames, err
		}
	}
	return filenames, nil
}

// DownloadFile uses the url to download the file to the filepath
func DownloadFile(url string, filepath string) error {
	// Create the file
	out, err := os.Create(filepath)
	if err != nil {
		return err
	}
	defer out.Close() // #nosec G307

	// Get the data
	var httpClient = &http.Client{Timeout: HTTPRequestTimeout}
	resp, err := httpClient.Get(url)
	if err != nil {
		return err
	}
	defer resp.Body.Close()

	// Write the body to file
	_, err = io.Copy(out, resp.Body)
	if err != nil {
		return err
	}

	return nil
}

// ValidateK8sResourceName sanitizes kubernetes resource name with the following requirements:
// - Contain at most 63 characters
// - Contain only lowercase alphanumeric characters or ‘-’
// - Start with an alphanumeric character
// - End with an alphanumeric character
// - Must not contain all numeric values
func ValidateK8sResourceName(key string, value string) error {
	requirements := `
- Contain at most 63 characters
- Contain only lowercase alphanumeric characters or ‘-’
- Start with an alphanumeric character
- End with an alphanumeric character
- Must not contain all numeric values
	`
	err1 := kvalidation.IsDNS1123Label(value)
	_, err2 := strconv.ParseFloat(value, 64)

	if err1 != nil || err2 == nil {
		return errors.Errorf("%s is not valid, %s should conform the following requirements: %s", key, key, requirements)
	}

	return nil
}

// CheckKubeConfigExist checks for existence of kubeconfig
func CheckKubeConfigExist() bool {

	var kubeconfig string

	if os.Getenv("KUBECONFIG") != "" {
		kubeconfig = os.Getenv("KUBECONFIG")
	} else {
		home, _ := os.UserHomeDir()
		kubeconfig = fmt.Sprintf("%s/.kube/config", home)
	}

	if CheckPathExists(kubeconfig) {
		return true
	}

	return false
}

<<<<<<< HEAD
// sliceContainsString checks for existence of given string in given slice
func sliceContainsString(str string, slice []string) bool {
	for _, b := range slice {
		if b == str {
			return true
		}
	}
	return false
=======
// ValidateURL validates the URL
func ValidateURL(sourceURL string) error {
	u, err := url.Parse(sourceURL)
	if err != nil {
		return err
	}

	if len(u.Host) == 0 || len(u.Scheme) == 0 {
		return errors.New("URL is invalid")
	}

	return nil
>>>>>>> bfa9922b
}<|MERGE_RESOLUTION|>--- conflicted
+++ resolved
@@ -1014,7 +1014,20 @@
 	return false
 }
 
-<<<<<<< HEAD
+// ValidateURL validates the URL
+func ValidateURL(sourceURL string) error {
+	u, err := url.Parse(sourceURL)
+	if err != nil {
+		return err
+	}
+
+	if len(u.Host) == 0 || len(u.Scheme) == 0 {
+		return errors.New("URL is invalid")
+	}
+
+	return nil
+}
+
 // sliceContainsString checks for existence of given string in given slice
 func sliceContainsString(str string, slice []string) bool {
 	for _, b := range slice {
@@ -1023,18 +1036,4 @@
 		}
 	}
 	return false
-=======
-// ValidateURL validates the URL
-func ValidateURL(sourceURL string) error {
-	u, err := url.Parse(sourceURL)
-	if err != nil {
-		return err
-	}
-
-	if len(u.Host) == 0 || len(u.Scheme) == 0 {
-		return errors.New("URL is invalid")
-	}
-
-	return nil
->>>>>>> bfa9922b
 }