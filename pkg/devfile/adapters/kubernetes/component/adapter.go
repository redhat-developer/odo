--- conflicted
+++ resolved
@@ -142,8 +142,6 @@
 
 	objectMeta := kclient.CreateObjectMeta(componentName, a.Client.Namespace, labels, nil)
 	podTemplateSpec := kclient.GeneratePodTemplateSpec(objectMeta, containers)
-<<<<<<< HEAD
-=======
 
 	componentAliasToVolumes := utils.GetVolumes(a.Devfile)
 
@@ -190,7 +188,6 @@
 		return err
 	}
 
->>>>>>> a2cdfe58
 	deploymentSpec := kclient.GenerateDeploymentSpec(*podTemplateSpec)
 	var containerPorts []corev1.ContainerPort
 	for _, c := range deploymentSpec.Template.Spec.Containers {
@@ -218,12 +215,8 @@
 		serviceSpec.ClusterIP = oldSvc.Spec.ClusterIP
 		objectMetaTemp := objectMeta
 		objectMetaTemp.ResourceVersion = oldSvc.GetResourceVersion()
-<<<<<<< HEAD
-
-=======
 		ownerReference := kclient.GenerateOwnerReference(deployment)
 		objectMetaTemp.OwnerReferences = append(objectMeta.OwnerReferences, ownerReference)
->>>>>>> a2cdfe58
 		_, err = a.Client.UpdateService(objectMetaTemp, *serviceSpec)
 		if err != nil {
 			return err
@@ -235,21 +228,15 @@
 			return err
 		}
 		glog.V(3).Infof("Successfully created component %v", componentName)
-<<<<<<< HEAD
-		_, err = a.Client.CreateService(objectMeta, *serviceSpec)
-=======
 		ownerReference := kclient.GenerateOwnerReference(deployment)
 		objectMetaTemp := objectMeta
 		objectMetaTemp.OwnerReferences = append(objectMeta.OwnerReferences, ownerReference)
 		_, err = a.Client.CreateService(objectMetaTemp, *serviceSpec)
->>>>>>> a2cdfe58
 		if err != nil {
 			return err
 		}
 		glog.V(3).Infof("Successfully created Service for component %s", componentName)
 
-<<<<<<< HEAD
-=======
 	}
 
 	// Get the storage adapter and create the volumes if it does not exist
@@ -272,7 +259,6 @@
 		return errors.Wrapf(err, "Unable to check directory: %s", path)
 	} else if emptyDir {
 		return errors.New(fmt.Sprintf("Directory / file %s is empty", path))
->>>>>>> a2cdfe58
 	}
 
 	podSelector := fmt.Sprintf("component=%s", a.ComponentName)
