--- conflicted
+++ resolved
@@ -16,16 +16,10 @@
 	"text/template"
 	"time"
 
-<<<<<<< HEAD
-	componentlabels "github.com/openshift/odo/pkg/component/labels"
+	"github.com/mitchellh/go-homedir"
 	"github.com/openshift/odo/pkg/envinfo"
 	"github.com/openshift/odo/pkg/exec"
-
-=======
-	"github.com/mitchellh/go-homedir"
-	"github.com/openshift/odo/pkg/exec"
 	"github.com/openshift/odo/pkg/secret"
->>>>>>> e792124a
 	corev1 "k8s.io/api/core/v1"
 	metav1 "k8s.io/apimachinery/pkg/apis/meta/v1"
 	"k8s.io/apimachinery/pkg/types"
@@ -55,13 +49,8 @@
 )
 
 const (
-<<<<<<< HEAD
-	DeployComponentSuffix = "-deploy"
-	BuildTimeout          = 5 * time.Minute
-=======
 	DeployWaitTimeout = 60 * time.Second
 	regcredName       = "regcred"
->>>>>>> e792124a
 )
 
 // New instantiantes a component adapter
@@ -537,14 +526,11 @@
 
 // Build image for devfile project
 func (a Adapter) Deploy(parameters common.DeployParameters) (err error) {
-<<<<<<< HEAD
 	// TODO: Can we use a occlient created somewhere else rather than create another
 	client, err := occlient.New()
 	if err != nil {
 		return err
 	}
-=======
->>>>>>> e792124a
 
 	namespace := a.Client.Namespace
 	applicationName := a.ComponentName + DeployComponentSuffix
@@ -693,13 +679,8 @@
 	s := log.Spinner("Determining the application URL")
 
 	// Need to wait for a second to give the server time to create the artifacts
-<<<<<<< HEAD
 	// TODO: Replace wait with a wait for object to be created correctly
 	time.Sleep(2 * time.Second)
-=======
-	// TODO: Replace wait with a wait for object to be created
-	//time.Sleep(2 * time.Second)
->>>>>>> e792124a
 
 	labelSelector := fmt.Sprintf("%v=%v", "component", applicationName)
 	fullURL, err := client.GetApplicationURL(applicationName, labelSelector)
