package component

import (
	"fmt"
	"io"
	"reflect"

	"github.com/openshift/odo/pkg/exec"

	corev1 "k8s.io/api/core/v1"
	metav1 "k8s.io/apimachinery/pkg/apis/meta/v1"

	"github.com/fatih/color"
	"github.com/pkg/errors"
	"k8s.io/klog"

	"github.com/openshift/odo/pkg/component"
	"github.com/openshift/odo/pkg/config"
	"github.com/openshift/odo/pkg/devfile/adapters/common"
	"github.com/openshift/odo/pkg/devfile/adapters/kubernetes/storage"
	"github.com/openshift/odo/pkg/devfile/adapters/kubernetes/utils"
	versionsCommon "github.com/openshift/odo/pkg/devfile/parser/data/common"
	"github.com/openshift/odo/pkg/kclient"
	"github.com/openshift/odo/pkg/log"
	"github.com/openshift/odo/pkg/machineoutput"
	odoutil "github.com/openshift/odo/pkg/odo/util"
	"github.com/openshift/odo/pkg/sync"
	kerrors "k8s.io/apimachinery/pkg/api/errors"
)

// New instantiantes a component adapter
func New(adapterContext common.AdapterContext, client kclient.Client) Adapter {

	var loggingClient machineoutput.MachineEventLoggingClient

	if log.IsJSON() {
		loggingClient = machineoutput.NewConsoleMachineEventLoggingClient()
	} else {
		loggingClient = machineoutput.NewNoOpMachineEventLoggingClient()
	}

	return Adapter{
		Client:             client,
		AdapterContext:     adapterContext,
		machineEventLogger: loggingClient,
	}
}

// Adapter is a component adapter implementation for Kubernetes
type Adapter struct {
	Client kclient.Client
	common.AdapterContext
	devfileInitCmd     string
	devfileBuildCmd    string
	devfileRunCmd      string
	devfileDebugCmd    string
	devfileDebugPort   int
	machineEventLogger machineoutput.MachineEventLoggingClient
}

// Push updates the component if a matching component exists or creates one if it doesn't exist
// Once the component has started, it will sync the source code to it.
func (a Adapter) Push(parameters common.PushParameters) (err error) {
	componentExists, err := utils.ComponentExists(a.Client, a.ComponentName)
	if err != nil {
		return errors.Wrapf(err, "unable to determine if component %s exists", a.ComponentName)
	}

	a.devfileInitCmd = parameters.DevfileInitCmd
	a.devfileBuildCmd = parameters.DevfileBuildCmd
	a.devfileRunCmd = parameters.DevfileRunCmd
	a.devfileDebugCmd = parameters.DevfileDebugCmd
	a.devfileDebugPort = parameters.DebugPort

	podChanged := false
	var podName string

	// If the component already exists, retrieve the pod's name before it's potentially updated
	if componentExists {
		pod, err := a.waitAndGetComponentPod(true)
		if err != nil {
			return errors.Wrapf(err, "unable to get pod for component %s", a.ComponentName)
		}
		podName = pod.GetName()
	}

	// Validate the devfile build and run commands
	log.Info("\nValidation")
	s := log.Spinner("Validating the devfile")
	pushDevfileCommands, err := common.ValidateAndGetPushDevfileCommands(a.Devfile.Data, a.devfileInitCmd, a.devfileBuildCmd, a.devfileRunCmd)
	if err != nil {
		s.End(false)
		return errors.Wrap(err, "failed to validate devfile build and run commands")
	}
	s.End(true)

	log.Infof("\nCreating Kubernetes resources for component %s", a.ComponentName)

	if parameters.Debug {
		pushDevfileDebugCommands, err := common.ValidateAndGetDebugDevfileCommands(a.Devfile.Data, a.devfileDebugCmd)
		if err != nil {
			return fmt.Errorf("debug command is not valid")
		}
		pushDevfileCommands[versionsCommon.DebugCommandGroupType] = pushDevfileDebugCommands
		parameters.ForceBuild = true
	}

	err = a.createOrUpdateComponent(componentExists)
	if err != nil {
		return errors.Wrap(err, "unable to create or update component")
	}

	_, err = a.Client.WaitForDeploymentRollout(a.ComponentName)
	if err != nil {
		return errors.Wrap(err, "error while waiting for deployment rollout")
	}

	// Wait for Pod to be in running state otherwise we can't sync data or exec commands to it.
	pod, err := a.waitAndGetComponentPod(true)
	if err != nil {
		return errors.Wrapf(err, "unable to get pod for component %s", a.ComponentName)
	}

	err = component.ApplyConfig(nil, &a.Client, config.LocalConfigInfo{}, parameters.EnvSpecificInfo, color.Output, componentExists)
	if err != nil {
		odoutil.LogErrorAndExit(err, "Failed to update config to component deployed.")
	}

	// Compare the name of the pod with the one before the rollout. If they differ, it means there's a new pod and a force push is required
	if componentExists && podName != pod.GetName() {
		podChanged = true
	}

	// Find at least one pod with the source volume mounted, error out if none can be found
	containerName, sourceMount, err := getFirstContainerWithSourceVolume(pod.Spec.Containers)
	if err != nil {
		return errors.Wrapf(err, "error while retrieving container from pod %s with a mounted project volume", podName)
	}

	log.Infof("\nSyncing to component %s", a.ComponentName)
	// Get a sync adapter. Check if project files have changed and sync accordingly
	syncAdapter := sync.New(a.AdapterContext, &a.Client)
	compInfo := common.ComponentInfo{
		ContainerName: containerName,
		PodName:       pod.GetName(),
		SourceMount:   sourceMount,
	}
	syncParams := common.SyncParameters{
		PushParams:      parameters,
		CompInfo:        compInfo,
		ComponentExists: componentExists,
		PodChanged:      podChanged,
	}
	execRequired, err := syncAdapter.SyncFiles(syncParams)
	if err != nil {
		return errors.Wrapf(err, "Failed to sync to component with name %s", a.ComponentName)
	}

	if execRequired {
		log.Infof("\nExecuting devfile commands for component %s", a.ComponentName)
		err = a.execDevfile(pushDevfileCommands, componentExists, parameters.Show, pod.GetName(), pod.Spec.Containers, parameters.Debug)
		if err != nil {
			return err
		}
	}

	return nil
}

// Test runs the devfile test command
func (a Adapter) Test(testCmd string, show bool) (err error) {
	pod, err := a.Client.GetPodUsingComponentName(a.ComponentName)
	if err != nil {
		return fmt.Errorf("error occurred while getting the pod: %w", err)
	}
	if pod.Status.Phase != corev1.PodRunning {
		return fmt.Errorf("pod for component %s is not running", a.ComponentName)
	}

	log.Infof("\nExecuting devfile test command for component %s", a.ComponentName)

	testCommand, err := common.ValidateAndGetTestDevfileCommands(a.Devfile.Data, testCmd)
	if err != nil {
		return errors.Wrap(err, "failed to validate devfile test command")
	}
	err = a.execTestCmd(testCommand, pod.GetName(), show)
	if err != nil {
		return errors.Wrapf(err, "failed to execute devfile commands for component %s", a.ComponentName)
	}
	return nil
}

// DoesComponentExist returns true if a component with the specified name exists, false otherwise
func (a Adapter) DoesComponentExist(cmpName string) (bool, error) {
	return utils.ComponentExists(a.Client, cmpName)
}

func (a Adapter) createOrUpdateComponent(componentExists bool) (err error) {
	componentName := a.ComponentName

	labels := map[string]string{
		"component": componentName,
	}

	containers, err := utils.GetContainers(a.Devfile)
	if err != nil {
		return err
	}

	if len(containers) == 0 {
		return fmt.Errorf("No valid components found in the devfile")
	}

	containers, err = utils.UpdateContainersWithSupervisord(a.Devfile, containers, a.devfileRunCmd, a.devfileDebugCmd, a.devfileDebugPort)
	if err != nil {
		return err
	}

	objectMeta := kclient.CreateObjectMeta(componentName, a.Client.Namespace, labels, nil)
	podTemplateSpec := kclient.GeneratePodTemplateSpec(objectMeta, containers)

	kclient.AddBootstrapSupervisordInitContainer(podTemplateSpec)

	componentAliasToVolumes := common.GetVolumes(a.Devfile)

	var uniqueStorages []common.Storage
	volumeNameToPVCName := make(map[string]string)
	processedVolumes := make(map[string]bool)

	// Get a list of all the unique volume names and generate their PVC names
	for _, volumes := range componentAliasToVolumes {
		for _, vol := range volumes {
			if _, ok := processedVolumes[vol.Name]; !ok {
				processedVolumes[vol.Name] = true

				// Generate the PVC Names
				klog.V(4).Infof("Generating PVC name for %v", vol.Name)
				generatedPVCName, err := storage.GeneratePVCNameFromDevfileVol(vol.Name, componentName)
				if err != nil {
					return err
				}

				// Check if we have an existing PVC with the labels, overwrite the generated name with the existing name if present
				existingPVCName, err := storage.GetExistingPVC(&a.Client, vol.Name, componentName)
				if err != nil {
					return err
				}
				if len(existingPVCName) > 0 {
					klog.V(4).Infof("Found an existing PVC for %v, PVC %v will be re-used", vol.Name, existingPVCName)
					generatedPVCName = existingPVCName
				}

				pvc := common.Storage{
					Name:   generatedPVCName,
					Volume: vol,
				}
				uniqueStorages = append(uniqueStorages, pvc)
				volumeNameToPVCName[vol.Name] = generatedPVCName
			}
		}
	}

	// Add PVC and Volume Mounts to the podTemplateSpec
	err = kclient.AddPVCAndVolumeMount(podTemplateSpec, volumeNameToPVCName, componentAliasToVolumes)
	if err != nil {
		return err
	}

	deploymentSpec := kclient.GenerateDeploymentSpec(*podTemplateSpec)
	var containerPorts []corev1.ContainerPort
	for _, c := range deploymentSpec.Template.Spec.Containers {
		if len(containerPorts) == 0 {
			containerPorts = c.Ports
		} else {
			containerPorts = append(containerPorts, c.Ports...)
		}
	}
	serviceSpec := kclient.GenerateServiceSpec(objectMeta.Name, containerPorts)
	klog.V(4).Infof("Creating deployment %v", deploymentSpec.Template.GetName())
	klog.V(4).Infof("The component name is %v", componentName)

	if componentExists {
		// If the component already exists, get the resource version of the deploy before updating
		klog.V(4).Info("The component already exists, attempting to update it")
		deployment, err := a.Client.UpdateDeployment(*deploymentSpec)
		if err != nil {
			return err
		}
		klog.V(4).Infof("Successfully updated component %v", componentName)
		oldSvc, err := a.Client.KubeClient.CoreV1().Services(a.Client.Namespace).Get(componentName, metav1.GetOptions{})
		objectMetaTemp := objectMeta
		ownerReference := kclient.GenerateOwnerReference(deployment)
		objectMetaTemp.OwnerReferences = append(objectMeta.OwnerReferences, ownerReference)
		if err != nil {
			// no old service was found, create a new one
			if len(serviceSpec.Ports) > 0 {
				_, err = a.Client.CreateService(objectMetaTemp, *serviceSpec)
				if err != nil {
					return err
				}
				klog.V(4).Infof("Successfully created Service for component %s", componentName)
			}
		} else {
			if len(serviceSpec.Ports) > 0 {
				serviceSpec.ClusterIP = oldSvc.Spec.ClusterIP
				objectMetaTemp.ResourceVersion = oldSvc.GetResourceVersion()
				_, err = a.Client.UpdateService(objectMetaTemp, *serviceSpec)
				if err != nil {
					return err
				}
				klog.V(4).Infof("Successfully update Service for component %s", componentName)
			} else {
				err = a.Client.KubeClient.CoreV1().Services(a.Client.Namespace).Delete(componentName, &metav1.DeleteOptions{})
				if err != nil {
					return err
				}
			}
		}
	} else {
		deployment, err := a.Client.CreateDeployment(*deploymentSpec)
		if err != nil {
			return err
		}
		klog.V(4).Infof("Successfully created component %v", componentName)
		ownerReference := kclient.GenerateOwnerReference(deployment)
		objectMetaTemp := objectMeta
		objectMetaTemp.OwnerReferences = append(objectMeta.OwnerReferences, ownerReference)
		if len(serviceSpec.Ports) > 0 {
			_, err = a.Client.CreateService(objectMetaTemp, *serviceSpec)
			if err != nil {
				return err
			}
			klog.V(4).Infof("Successfully created Service for component %s", componentName)
		}

	}

	// Get the storage adapter and create the volumes if it does not exist
	stoAdapter := storage.New(a.AdapterContext, a.Client)
	err = stoAdapter.Create(uniqueStorages)
	if err != nil {
		return err
	}

	return nil
}

func (a Adapter) waitAndGetComponentPod(hideSpinner bool) (*corev1.Pod, error) {
	podSelector := fmt.Sprintf("component=%s", a.ComponentName)
	watchOptions := metav1.ListOptions{
		LabelSelector: podSelector,
	}
	// Wait for Pod to be in running state otherwise we can't sync data to it.
	pod, err := a.Client.WaitAndGetPod(watchOptions, corev1.PodRunning, "Waiting for component to start", hideSpinner)
	if err != nil {
		return nil, errors.Wrapf(err, "error while waiting for pod %s", podSelector)
	}
	return pod, nil
}

// Executes all the commands from the devfile in order: init and build - which are both optional, and a compulsary run.
// Init only runs once when the component is created.
func (a Adapter) execDevfile(commandsMap common.PushCommandsMap, componentExists, show bool, podName string, containers []corev1.Container, isDebug bool) (err error) {
	// Need to get mapping of all commands in the devfile since the composite command may reference any exec or composite command in the devfile
	devfileCommandMap := common.GetCommandsMap(a.Devfile.Data.GetCommands())

	// If nothing has been passed, then the devfile is missing the required run command
	if len(commandsMap) == 0 {
		return errors.New(fmt.Sprint("error executing devfile commands - there should be at least 1 command"))
	}

	compInfo := common.ComponentInfo{
		PodName: podName,
	}

	// only execute Init command, if it is first run of container.
	if !componentExists {

		// Get Init Command
		command, ok := commandsMap[versionsCommon.InitCommandGroupType]
		if ok {
<<<<<<< HEAD
			if command.Composite != nil {
				err = exec.ExecuteCompositeDevfileAction(&a.Client, *command.Composite, devfileCommandMap, compInfo, show, a.machineEventLogger)
				if err != nil {
					return err
				}
			} else {
				compInfo.ContainerName = command.Exec.Component
				err = exec.ExecuteDevfileBuildAction(&a.Client, *command.Exec, command.Exec.Id, compInfo, show, a.machineEventLogger, false)
				if err != nil {
					return err
				}
=======
			compInfo.ContainerName = command.Exec.Component
			err = exec.ExecuteDevfileCommandSynchronously(&a.Client, *command.Exec, command.Exec.Id, compInfo, show, a.machineEventLogger)
			if err != nil {
				return err
>>>>>>> 81adbcc2
			}

		}

	}

	// Get Build Command
	command, ok := commandsMap[versionsCommon.BuildCommandGroupType]
	if ok {
<<<<<<< HEAD
		if command.Composite != nil {
			err = exec.ExecuteCompositeDevfileAction(&a.Client, *command.Composite, devfileCommandMap, compInfo, show, a.machineEventLogger)
			if err != nil {
				return err
			}
		} else {
			compInfo.ContainerName = command.Exec.Component
			err = exec.ExecuteDevfileBuildAction(&a.Client, *command.Exec, command.Exec.Id, compInfo, show, a.machineEventLogger, false)
			if err != nil {
				return err
			}
=======
		compInfo.ContainerName = command.Exec.Component
		err = exec.ExecuteDevfileCommandSynchronously(&a.Client, *command.Exec, command.Exec.Id, compInfo, show, a.machineEventLogger)
		if err != nil {
			return err
>>>>>>> 81adbcc2
		}
	}

	// Get Run or Debug Command
	if isDebug {
		command, ok = commandsMap[versionsCommon.DebugCommandGroupType]
	} else {
		command, ok = commandsMap[versionsCommon.RunCommandGroupType]
	}
	if ok {
		klog.V(4).Infof("Executing devfile command %v", command.GetID())

		// Check if the devfile debug component containers have supervisord as the entrypoint.
		// Start the supervisord if the odo component does not exist
		if !componentExists && command.Exec != nil {
			err = a.InitRunContainerSupervisord(command.Exec.Component, podName, containers)
			if err != nil {
				a.machineEventLogger.ReportError(err, machineoutput.TimestampNow())
				return
			}
		}

		compInfo.ContainerName = command.Exec.Component
		if componentExists && !common.IsRestartRequired(command) {
			klog.V(4).Infof("restart:false, Not restarting %v Command", command.Exec.Id)

			if isDebug {
				err = exec.ExecuteDevfileDebugActionWithoutRestart(&a.Client, *command.Exec, command.Exec.Id, compInfo, show, a.machineEventLogger)
			} else {
				err = exec.ExecuteDevfileRunActionWithoutRestart(&a.Client, *command.Exec, command.Exec.Id, compInfo, show, a.machineEventLogger)
			}
			return
		}
		if isDebug {
			err = exec.ExecuteDevfileDebugAction(&a.Client, *command.Exec, command.Exec.Id, compInfo, show, a.machineEventLogger)
		} else {
			err = exec.ExecuteDevfileRunAction(&a.Client, *command.Exec, command.Exec.Id, compInfo, show, a.machineEventLogger)
		}

	}

	return
}

// Executes the test command in the pod
func (a Adapter) execTestCmd(testCmd versionsCommon.DevfileCommand, podName string, show bool) (err error) {
	compInfo := common.ComponentInfo{
		PodName: podName,
	}
	compInfo.ContainerName = testCmd.Exec.Component
	err = exec.ExecuteDevfileCommandSynchronously(&a.Client, *testCmd.Exec, testCmd.Exec.Id, compInfo, show, a.machineEventLogger)
	return
}

// InitRunContainerSupervisord initializes the supervisord in the container if
// the container has entrypoint that is not supervisord
func (a Adapter) InitRunContainerSupervisord(containerName, podName string, containers []corev1.Container) (err error) {
	for _, container := range containers {
		if container.Name == containerName && !reflect.DeepEqual(container.Command, []string{common.SupervisordBinaryPath}) {
			command := []string{common.SupervisordBinaryPath, "-c", common.SupervisordConfFile, "-d"}
			compInfo := common.ComponentInfo{
				ContainerName: containerName,
				PodName:       podName,
			}
			err = exec.ExecuteCommand(&a.Client, compInfo, command, true, nil, nil)
		}
	}

	return
}

// getFirstContainerWithSourceVolume returns the first container that set mountSources: true as well
// as the path to the source volume inside the container.
// Because the source volume is shared across all components that need it, we only need to sync once,
// so we only need to find one container. If no container was found, that means there's no
// container to sync to, so return an error
func getFirstContainerWithSourceVolume(containers []corev1.Container) (string, string, error) {
	for _, c := range containers {
		for _, vol := range c.VolumeMounts {
			if vol.Name == kclient.OdoSourceVolume {
				return c.Name, vol.MountPath, nil
			}
		}
	}

	return "", "", fmt.Errorf("In order to sync files, odo requires at least one component in a devfile to set 'mountSources: true'")
}

// Delete deletes the component
func (a Adapter) Delete(labels map[string]string) error {
	spinner := log.Spinnerf("Deleting devfile component %s", a.ComponentName)
	defer spinner.End(false)

	componentExists, err := utils.ComponentExists(a.Client, a.ComponentName)
	if kerrors.IsForbidden(err) {
		klog.V(4).Infof("Resource for %s forbidden", a.ComponentName)
		// log the error if it failed to determine if the component exists due to insufficient RBACs
		spinner.End(false)
		log.Warningf("%v", err)
		return nil
	} else if err != nil {
		return errors.Wrapf(err, "unable to determine if component %s exists", a.ComponentName)
	}

	if !componentExists {
		spinner.End(false)
		log.Warningf("Component %s does not exist", a.ComponentName)
		return nil
	}

	err = a.Client.DeleteDeployment(labels)
	if err != nil {
		return err
	}

	spinner.End(true)
	log.Successf("Successfully deleted component")
	return nil
}

// Log returns log from component
func (a Adapter) Log(follow, debug bool) (io.ReadCloser, error) {

	pod, err := a.Client.GetPodUsingComponentName(a.ComponentName)
	if err != nil {
		return nil, errors.Errorf("the component %s doesn't exist on the cluster", a.ComponentName)
	}

	if pod.Status.Phase != corev1.PodRunning {
		return nil, errors.Errorf("unable to show logs, component is not in running state. current status=%v", pod.Status.Phase)
	}

	var command versionsCommon.DevfileCommand
	if debug {
		command, err = common.GetDebugCommand(a.Devfile.Data, "")
		if err != nil {
			return nil, err
		}
		if reflect.DeepEqual(versionsCommon.DevfileCommand{}, command) {
			return nil, errors.Errorf("no debug command found in devfile, please run \"odo log\" for run command logs")
		}

	} else {
		command, err = common.GetRunCommand(a.Devfile.Data, "")
		if err != nil {
			return nil, err
		}
	}

	containerName := command.Exec.Component

	return a.Client.GetPodLogs(pod.Name, containerName, follow)
}

// Exec executes a command in the component
func (a Adapter) Exec(command []string) error {
	exists, err := utils.ComponentExists(a.Client, a.ComponentName)
	if err != nil {
		return err
	}

	if !exists {
		return errors.Errorf("the component %s doesn't exist on the cluster", a.ComponentName)
	}

	runCommand, err := common.GetRunCommand(a.Devfile.Data, "")
	if err != nil {
		return err
	}
	containerName := runCommand.Exec.Component

	// get the pod
	pod, err := a.Client.GetPodUsingComponentName(a.ComponentName)
	if err != nil {
		return errors.Wrapf(err, "unable to get pod for component %s", a.ComponentName)
	}

	if pod.Status.Phase != corev1.PodRunning {
		return fmt.Errorf("unable to exec as the component is not running. Current status=%v", pod.Status.Phase)
	}

	componentInfo := common.ComponentInfo{
		PodName:       pod.Name,
		ContainerName: containerName,
	}

	return exec.ExecuteCommand(&a.Client, componentInfo, command, true, nil, nil)
}<|MERGE_RESOLUTION|>--- conflicted
+++ resolved
@@ -379,7 +379,6 @@
 		// Get Init Command
 		command, ok := commandsMap[versionsCommon.InitCommandGroupType]
 		if ok {
-<<<<<<< HEAD
 			if command.Composite != nil {
 				err = exec.ExecuteCompositeDevfileAction(&a.Client, *command.Composite, devfileCommandMap, compInfo, show, a.machineEventLogger)
 				if err != nil {
@@ -387,16 +386,10 @@
 				}
 			} else {
 				compInfo.ContainerName = command.Exec.Component
-				err = exec.ExecuteDevfileBuildAction(&a.Client, *command.Exec, command.Exec.Id, compInfo, show, a.machineEventLogger, false)
+				err = exec.ExecuteDevfileCommandSynchronously(&a.Client, *command.Exec, command.Exec.Id, compInfo, show, a.machineEventLogger, false)
 				if err != nil {
 					return err
 				}
-=======
-			compInfo.ContainerName = command.Exec.Component
-			err = exec.ExecuteDevfileCommandSynchronously(&a.Client, *command.Exec, command.Exec.Id, compInfo, show, a.machineEventLogger)
-			if err != nil {
-				return err
->>>>>>> 81adbcc2
 			}
 
 		}
@@ -406,7 +399,6 @@
 	// Get Build Command
 	command, ok := commandsMap[versionsCommon.BuildCommandGroupType]
 	if ok {
-<<<<<<< HEAD
 		if command.Composite != nil {
 			err = exec.ExecuteCompositeDevfileAction(&a.Client, *command.Composite, devfileCommandMap, compInfo, show, a.machineEventLogger)
 			if err != nil {
@@ -414,16 +406,10 @@
 			}
 		} else {
 			compInfo.ContainerName = command.Exec.Component
-			err = exec.ExecuteDevfileBuildAction(&a.Client, *command.Exec, command.Exec.Id, compInfo, show, a.machineEventLogger, false)
+			err = exec.ExecuteDevfileCommandSynchronously(&a.Client, *command.Exec, command.Exec.Id, compInfo, show, a.machineEventLogger, false)
 			if err != nil {
 				return err
 			}
-=======
-		compInfo.ContainerName = command.Exec.Component
-		err = exec.ExecuteDevfileCommandSynchronously(&a.Client, *command.Exec, command.Exec.Id, compInfo, show, a.machineEventLogger)
-		if err != nil {
-			return err
->>>>>>> 81adbcc2
 		}
 	}
 
