package component

import (
	"fmt"
	"io"
	"reflect"
	"strings"

	"github.com/openshift/odo/pkg/exec"

	corev1 "k8s.io/api/core/v1"
	metav1 "k8s.io/apimachinery/pkg/apis/meta/v1"

	"github.com/fatih/color"
	"github.com/pkg/errors"
	"k8s.io/klog"

	"github.com/openshift/odo/pkg/component"
	"github.com/openshift/odo/pkg/config"
	"github.com/openshift/odo/pkg/devfile/adapters/common"
	"github.com/openshift/odo/pkg/devfile/adapters/kubernetes/storage"
	"github.com/openshift/odo/pkg/devfile/adapters/kubernetes/utils"
	versionsCommon "github.com/openshift/odo/pkg/devfile/parser/data/common"
	"github.com/openshift/odo/pkg/kclient"
	"github.com/openshift/odo/pkg/log"
	"github.com/openshift/odo/pkg/machineoutput"
	odoutil "github.com/openshift/odo/pkg/odo/util"
	"github.com/openshift/odo/pkg/sync"
	kerrors "k8s.io/apimachinery/pkg/api/errors"
)

// New instantiantes a component adapter
func New(adapterContext common.AdapterContext, client kclient.Client) Adapter {

	var loggingClient machineoutput.MachineEventLoggingClient

	if log.IsJSON() {
		loggingClient = machineoutput.NewConsoleMachineEventLoggingClient()
	} else {
		loggingClient = machineoutput.NewNoOpMachineEventLoggingClient()
	}

	return Adapter{
		Client:             client,
		AdapterContext:     adapterContext,
		machineEventLogger: loggingClient,
	}
}

// Adapter is a component adapter implementation for Kubernetes
type Adapter struct {
	Client kclient.Client
	common.AdapterContext
	devfileInitCmd     string
	devfileBuildCmd    string
	devfileRunCmd      string
	devfileDebugCmd    string
	devfileDebugPort   int
	machineEventLogger machineoutput.MachineEventLoggingClient
}

// Push updates the component if a matching component exists or creates one if it doesn't exist
// Once the component has started, it will sync the source code to it.
func (a Adapter) Push(parameters common.PushParameters) (err error) {
	componentExists, err := utils.ComponentExists(a.Client, a.ComponentName)
	if err != nil {
		return errors.Wrapf(err, "unable to determine if component %s exists", a.ComponentName)
	}

	a.devfileInitCmd = parameters.DevfileInitCmd
	a.devfileBuildCmd = parameters.DevfileBuildCmd
	a.devfileRunCmd = parameters.DevfileRunCmd
	a.devfileDebugCmd = parameters.DevfileDebugCmd
	a.devfileDebugPort = parameters.DebugPort

	podChanged := false
	var podName string

	// If the component already exists, retrieve the pod's name before it's potentially updated
	if componentExists {
		pod, err := a.waitAndGetComponentPod(true)
		if err != nil {
			return errors.Wrapf(err, "unable to get pod for component %s", a.ComponentName)
		}
		podName = pod.GetName()
	}

	// Validate the devfile build and run commands
	log.Info("\nValidation")
	s := log.Spinner("Validating the devfile")
	pushDevfileCommands, err := common.ValidateAndGetPushDevfileCommands(a.Devfile.Data, a.devfileInitCmd, a.devfileBuildCmd, a.devfileRunCmd)
	if err != nil {
		s.End(false)
		return errors.Wrap(err, "failed to validate devfile build and run commands")
	}
	s.End(true)

	log.Infof("\nCreating Kubernetes resources for component %s", a.ComponentName)

	if parameters.Debug {
		pushDevfileDebugCommands, err := common.ValidateAndGetDebugDevfileCommands(a.Devfile.Data, a.devfileDebugCmd)
		if err != nil {
			return fmt.Errorf("debug command is not valid")
		}
		pushDevfileCommands[versionsCommon.DebugCommandGroupType] = pushDevfileDebugCommands
		parameters.ForceBuild = true
	}

	err = a.createOrUpdateComponent(componentExists)
	if err != nil {
		return errors.Wrap(err, "unable to create or update component")
	}

	_, err = a.Client.WaitForDeploymentRollout(a.ComponentName)
	if err != nil {
		return errors.Wrap(err, "error while waiting for deployment rollout")
	}

	// Wait for Pod to be in running state otherwise we can't sync data or exec commands to it.
	pod, err := a.waitAndGetComponentPod(true)
	if err != nil {
		return errors.Wrapf(err, "unable to get pod for component %s", a.ComponentName)
	}

	err = component.ApplyConfig(nil, &a.Client, config.LocalConfigInfo{}, parameters.EnvSpecificInfo, color.Output, componentExists)
	if err != nil {
		odoutil.LogErrorAndExit(err, "Failed to update config to component deployed.")
	}

	// Compare the name of the pod with the one before the rollout. If they differ, it means there's a new pod and a force push is required
	if componentExists && podName != pod.GetName() {
		podChanged = true
	}

	// Find at least one pod with the source volume mounted, error out if none can be found
	containerName, sourceMount, err := getFirstContainerWithSourceVolume(pod.Spec.Containers)
	if err != nil {
		return errors.Wrapf(err, "error while retrieving container from pod %s with a mounted project volume", podName)
	}

	log.Infof("\nSyncing to component %s", a.ComponentName)
	// Get a sync adapter. Check if project files have changed and sync accordingly
	syncAdapter := sync.New(a.AdapterContext, &a.Client)
	compInfo := common.ComponentInfo{
		ContainerName: containerName,
		PodName:       pod.GetName(),
		SourceMount:   sourceMount,
	}
	syncParams := common.SyncParameters{
		PushParams:      parameters,
		CompInfo:        compInfo,
		ComponentExists: componentExists,
		PodChanged:      podChanged,
	}
	execRequired, err := syncAdapter.SyncFiles(syncParams)
	if err != nil {
		return errors.Wrapf(err, "Failed to sync to component with name %s", a.ComponentName)
	}

	// PostStart events from the devfile will only be executed when the component
	// didn't previously exist
	postStartEvents := a.Devfile.Data.GetEvents().PostStart
	if !componentExists && len(postStartEvents) > 0 {
		// log only when there are post start events present in devfile
		log.Infof("\nExecuting postStart event commands for component %s", a.ComponentName)
		err = a.execDevfileEvent(postStartEvents, pod.GetName())
		if err != nil {
			return err

		}

	}

	if execRequired {
		log.Infof("\nExecuting devfile commands for component %s", a.ComponentName)
		err = a.execDevfile(pushDevfileCommands, componentExists, parameters.Show, pod.GetName(), pod.Spec.Containers, parameters.Debug)
		if err != nil {
			return err
		}
	}

	return nil
}

// Test runs the devfile test command
func (a Adapter) Test(testCmd string, show bool) (err error) {
	pod, err := a.Client.GetPodUsingComponentName(a.ComponentName)
	if err != nil {
		return fmt.Errorf("error occurred while getting the pod: %w", err)
	}
	if pod.Status.Phase != corev1.PodRunning {
		return fmt.Errorf("pod for component %s is not running", a.ComponentName)
	}

	log.Infof("\nExecuting devfile test command for component %s", a.ComponentName)

	testCommand, err := common.ValidateAndGetTestDevfileCommands(a.Devfile.Data, testCmd)
	if err != nil {
		return errors.Wrap(err, "failed to validate devfile test command")
	}
	err = a.execTestCmd(testCommand, pod.GetName(), show)
	if err != nil {
		return errors.Wrapf(err, "failed to execute devfile commands for component %s", a.ComponentName)
	}
	return nil
}

// DoesComponentExist returns true if a component with the specified name exists, false otherwise
func (a Adapter) DoesComponentExist(cmpName string) (bool, error) {
	return utils.ComponentExists(a.Client, cmpName)
}

func (a Adapter) createOrUpdateComponent(componentExists bool) (err error) {
	componentName := a.ComponentName

	labels := map[string]string{
		"component": componentName,
	}

	containers, err := utils.GetContainers(a.Devfile)
	if err != nil {
		return err
	}

	if len(containers) == 0 {
		return fmt.Errorf("No valid components found in the devfile")
	}

	containers, err = utils.UpdateContainersWithSupervisord(a.Devfile, containers, a.devfileRunCmd, a.devfileDebugCmd, a.devfileDebugPort)
	if err != nil {
		return err
	}

	objectMeta := kclient.CreateObjectMeta(componentName, a.Client.Namespace, labels, nil)
	podTemplateSpec := kclient.GeneratePodTemplateSpec(objectMeta, containers)

	kclient.AddBootstrapSupervisordInitContainer(podTemplateSpec)

	componentAliasToVolumes := common.GetVolumes(a.Devfile)

	var uniqueStorages []common.Storage
	volumeNameToPVCName := make(map[string]string)
	processedVolumes := make(map[string]bool)

	// Get a list of all the unique volume names and generate their PVC names
	for _, volumes := range componentAliasToVolumes {
		for _, vol := range volumes {
			if _, ok := processedVolumes[vol.Name]; !ok {
				processedVolumes[vol.Name] = true

				// Generate the PVC Names
				klog.V(4).Infof("Generating PVC name for %v", vol.Name)
				generatedPVCName, err := storage.GeneratePVCNameFromDevfileVol(vol.Name, componentName)
				if err != nil {
					return err
				}

				// Check if we have an existing PVC with the labels, overwrite the generated name with the existing name if present
				existingPVCName, err := storage.GetExistingPVC(&a.Client, vol.Name, componentName)
				if err != nil {
					return err
				}
				if len(existingPVCName) > 0 {
					klog.V(4).Infof("Found an existing PVC for %v, PVC %v will be re-used", vol.Name, existingPVCName)
					generatedPVCName = existingPVCName
				}

				pvc := common.Storage{
					Name:   generatedPVCName,
					Volume: vol,
				}
				uniqueStorages = append(uniqueStorages, pvc)
				volumeNameToPVCName[vol.Name] = generatedPVCName
			}
		}
	}

	// Add PVC and Volume Mounts to the podTemplateSpec
	err = kclient.AddPVCAndVolumeMount(podTemplateSpec, volumeNameToPVCName, componentAliasToVolumes)
	if err != nil {
		return err
	}

	deploymentSpec := kclient.GenerateDeploymentSpec(*podTemplateSpec)
	var containerPorts []corev1.ContainerPort
	for _, c := range deploymentSpec.Template.Spec.Containers {
		if len(containerPorts) == 0 {
			containerPorts = c.Ports
		} else {
			containerPorts = append(containerPorts, c.Ports...)
		}
	}
	serviceSpec := kclient.GenerateServiceSpec(objectMeta.Name, containerPorts)
	klog.V(4).Infof("Creating deployment %v", deploymentSpec.Template.GetName())
	klog.V(4).Infof("The component name is %v", componentName)

	if componentExists {
		// If the component already exists, get the resource version of the deploy before updating
		klog.V(4).Info("The component already exists, attempting to update it")
		deployment, err := a.Client.UpdateDeployment(*deploymentSpec)
		if err != nil {
			return err
		}
		klog.V(4).Infof("Successfully updated component %v", componentName)
		oldSvc, err := a.Client.KubeClient.CoreV1().Services(a.Client.Namespace).Get(componentName, metav1.GetOptions{})
		objectMetaTemp := objectMeta
		ownerReference := kclient.GenerateOwnerReference(deployment)
		objectMetaTemp.OwnerReferences = append(objectMeta.OwnerReferences, ownerReference)
		if err != nil {
			// no old service was found, create a new one
			if len(serviceSpec.Ports) > 0 {
				_, err = a.Client.CreateService(objectMetaTemp, *serviceSpec)
				if err != nil {
					return err
				}
				klog.V(4).Infof("Successfully created Service for component %s", componentName)
			}
		} else {
			if len(serviceSpec.Ports) > 0 {
				serviceSpec.ClusterIP = oldSvc.Spec.ClusterIP
				objectMetaTemp.ResourceVersion = oldSvc.GetResourceVersion()
				_, err = a.Client.UpdateService(objectMetaTemp, *serviceSpec)
				if err != nil {
					return err
				}
				klog.V(4).Infof("Successfully update Service for component %s", componentName)
			} else {
				err = a.Client.KubeClient.CoreV1().Services(a.Client.Namespace).Delete(componentName, &metav1.DeleteOptions{})
				if err != nil {
					return err
				}
			}
		}
	} else {
		deployment, err := a.Client.CreateDeployment(*deploymentSpec)
		if err != nil {
			return err
		}
		klog.V(4).Infof("Successfully created component %v", componentName)
		ownerReference := kclient.GenerateOwnerReference(deployment)
		objectMetaTemp := objectMeta
		objectMetaTemp.OwnerReferences = append(objectMeta.OwnerReferences, ownerReference)
		if len(serviceSpec.Ports) > 0 {
			_, err = a.Client.CreateService(objectMetaTemp, *serviceSpec)
			if err != nil {
				return err
			}
			klog.V(4).Infof("Successfully created Service for component %s", componentName)
		}

	}

	// Get the storage adapter and create the volumes if it does not exist
	stoAdapter := storage.New(a.AdapterContext, a.Client)
	err = stoAdapter.Create(uniqueStorages)
	if err != nil {
		return err
	}

	return nil
}

func (a Adapter) waitAndGetComponentPod(hideSpinner bool) (*corev1.Pod, error) {
	podSelector := fmt.Sprintf("component=%s", a.ComponentName)
	watchOptions := metav1.ListOptions{
		LabelSelector: podSelector,
	}
	// Wait for Pod to be in running state otherwise we can't sync data to it.
	pod, err := a.Client.WaitAndGetPod(watchOptions, corev1.PodRunning, "Waiting for component to start", hideSpinner)
	if err != nil {
		return nil, errors.Wrapf(err, "error while waiting for pod %s", podSelector)
	}
	return pod, nil
}

// Executes all the commands from the devfile in order: init and build - which are both optional, and a compulsary run.
// Init only runs once when the component is created.
func (a Adapter) execDevfile(commandsMap common.PushCommandsMap, componentExists, show bool, podName string, containers []corev1.Container, isDebug bool) (err error) {
	// Need to get mapping of all commands in the devfile since the composite command may reference any exec or composite command in the devfile
	devfileCommandMap := common.GetCommandsMap(a.Devfile.Data.GetCommands())

	// If nothing has been passed, then the devfile is missing the required run command
	if len(commandsMap) == 0 {
		return errors.New(fmt.Sprint("error executing devfile commands - there should be at least 1 command"))
	}

	compInfo := common.ComponentInfo{
		PodName: podName,
	}

	// only execute Init command, if it is first run of container.
	if !componentExists {

		// Get Init Command
		command, ok := commandsMap[versionsCommon.InitCommandGroupType]
		if ok {
			if command.Composite != nil {
				err = exec.ExecuteCompositeDevfileAction(&a.Client, *command.Composite, devfileCommandMap, compInfo, show, a.machineEventLogger)
				if err != nil {
					return err
				}
			} else {
				compInfo.ContainerName = command.Exec.Component
				err = exec.ExecuteDevfileCommandSynchronously(&a.Client, *command.Exec, command.Exec.Id, compInfo, show, a.machineEventLogger, false)
				if err != nil {
					return err
				}
			}

		}

	}

	// Get Build Command
	command, ok := commandsMap[versionsCommon.BuildCommandGroupType]
	if ok {
		if command.Composite != nil {
			err = exec.ExecuteCompositeDevfileAction(&a.Client, *command.Composite, devfileCommandMap, compInfo, show, a.machineEventLogger)
			if err != nil {
				return err
			}
		} else {
			compInfo.ContainerName = command.Exec.Component
			err = exec.ExecuteDevfileCommandSynchronously(&a.Client, *command.Exec, command.Exec.Id, compInfo, show, a.machineEventLogger, false)
			if err != nil {
				return err
			}
		}
	}

	// Get Run or Debug Command
	if isDebug {
		command, ok = commandsMap[versionsCommon.DebugCommandGroupType]
	} else {
		command, ok = commandsMap[versionsCommon.RunCommandGroupType]
	}
	if ok {
		klog.V(4).Infof("Executing devfile command %v", command.GetID())

		// Check if the devfile debug component containers have supervisord as the entrypoint.
		// Start the supervisord if the odo component does not exist
		if !componentExists && command.Exec != nil {
			err = a.InitRunContainerSupervisord(command.Exec.Component, podName, containers)
			if err != nil {
				a.machineEventLogger.ReportError(err, machineoutput.TimestampNow())
				return
			}
		}

		compInfo.ContainerName = command.Exec.Component
		if componentExists && !common.IsRestartRequired(command) {
			klog.V(4).Infof("restart:false, Not restarting %v Command", command.Exec.Id)

			if isDebug {
				err = exec.ExecuteDevfileDebugActionWithoutRestart(&a.Client, *command.Exec, command.Exec.Id, compInfo, show, a.machineEventLogger)
			} else {
				err = exec.ExecuteDevfileRunActionWithoutRestart(&a.Client, *command.Exec, command.Exec.Id, compInfo, show, a.machineEventLogger)
			}
			return
		}
		if isDebug {
			err = exec.ExecuteDevfileDebugAction(&a.Client, *command.Exec, command.Exec.Id, compInfo, show, a.machineEventLogger)
		} else {
			err = exec.ExecuteDevfileRunAction(&a.Client, *command.Exec, command.Exec.Id, compInfo, show, a.machineEventLogger)
		}

	}

	return
}

// TODO: Support Composite
// execDevfileEvent receives a Devfile Event (PostStart, PreStop etc.) and loops through them
// Each Devfile Command associated with the given event is retrieved, and executed in the container specified
// in the command
func (a Adapter) execDevfileEvent(events []string, podName string) error {
<<<<<<< HEAD
	if len(events) > 0 {
		commandMap := common.GetCommandsMap(a.Devfile.Data.GetCommands())
		for _, commandName := range events {
			// Convert commandName to lower because GetCommands converts Command.Exec.Id's to lower
			command := commandMap[strings.ToLower(commandName)]

			compInfo := common.ComponentInfo{
				PodName: podName,
			}
=======

	commandMap := common.GetCommandMap(a.Devfile.Data)
	for _, commandName := range events {
		// Convert commandName to lower because GetCommands converts Command.Exec.Id's to lower
		command := commandMap[strings.ToLower(commandName)]
>>>>>>> 55cc0bd0

		compInfo := common.ComponentInfo{
			ContainerName: command.Exec.Component,
			PodName:       podName,
		}

<<<<<<< HEAD
			if command.Composite != nil {
				err := exec.ExecuteCompositeDevfileAction(&a.Client, *command.Composite, commandMap, compInfo, false, a.machineEventLogger)
				if err != nil {
					return errors.Wrapf(err, "unable to execute devfile composite command "+commandName)
				}
			} else {
				compInfo.ContainerName = command.Exec.Component

				// Execute command in pod
				err := exec.ExecuteDevfileCommandSynchronously(&a.Client, *command.Exec, command.Exec.Id, compInfo, false, a.machineEventLogger, false)
				if err != nil {
					return errors.Wrapf(err, "unable to execute devfile command "+commandName)
				}
			}
=======
		// If composite would go here & recursive loop

		// Execute command in pod
		err := exec.ExecuteDevfileCommandSynchronously(&a.Client, *command.Exec, command.Exec.Id, compInfo, false, a.machineEventLogger)
		if err != nil {
			return errors.Wrapf(err, "unable to execute devfile command "+commandName)
>>>>>>> 55cc0bd0
		}

	}
	return nil
}

// Executes the test command in the pod
func (a Adapter) execTestCmd(testCmd versionsCommon.DevfileCommand, podName string, show bool) (err error) {
	compInfo := common.ComponentInfo{
		PodName: podName,
	}
	if testCmd.Composite != nil {
		// Need to get mapping of all commands in the devfile since the composite command may reference any exec or composite command in the devfile
		devfileCommandMap := common.GetCommandsMap(a.Devfile.Data.GetCommands())

		err = exec.ExecuteCompositeDevfileAction(&a.Client, *testCmd.Composite, devfileCommandMap, compInfo, show, a.machineEventLogger)
	} else {
		compInfo.ContainerName = testCmd.Exec.Component
		err = exec.ExecuteDevfileCommandSynchronously(&a.Client, *testCmd.Exec, testCmd.Exec.Id, compInfo, show, a.machineEventLogger, false)
	}
	return
}

// InitRunContainerSupervisord initializes the supervisord in the container if
// the container has entrypoint that is not supervisord
func (a Adapter) InitRunContainerSupervisord(containerName, podName string, containers []corev1.Container) (err error) {
	for _, container := range containers {
		if container.Name == containerName && !reflect.DeepEqual(container.Command, []string{common.SupervisordBinaryPath}) {
			command := []string{common.SupervisordBinaryPath, "-c", common.SupervisordConfFile, "-d"}
			compInfo := common.ComponentInfo{
				ContainerName: containerName,
				PodName:       podName,
			}
			err = exec.ExecuteCommand(&a.Client, compInfo, command, true, nil, nil)
		}
	}

	return
}

// getFirstContainerWithSourceVolume returns the first container that set mountSources: true as well
// as the path to the source volume inside the container.
// Because the source volume is shared across all components that need it, we only need to sync once,
// so we only need to find one container. If no container was found, that means there's no
// container to sync to, so return an error
func getFirstContainerWithSourceVolume(containers []corev1.Container) (string, string, error) {
	for _, c := range containers {
		for _, vol := range c.VolumeMounts {
			if vol.Name == kclient.OdoSourceVolume {
				return c.Name, vol.MountPath, nil
			}
		}
	}

	return "", "", fmt.Errorf("In order to sync files, odo requires at least one component in a devfile to set 'mountSources: true'")
}

// Delete deletes the component
func (a Adapter) Delete(labels map[string]string) error {
	spinner := log.Spinnerf("Deleting devfile component %s", a.ComponentName)
	defer spinner.End(false)

	componentExists, err := utils.ComponentExists(a.Client, a.ComponentName)
	if kerrors.IsForbidden(err) {
		klog.V(4).Infof("Resource for %s forbidden", a.ComponentName)
		// log the error if it failed to determine if the component exists due to insufficient RBACs
		spinner.End(false)
		log.Warningf("%v", err)
		return nil
	} else if err != nil {
		return errors.Wrapf(err, "unable to determine if component %s exists", a.ComponentName)
	}

	if !componentExists {
		spinner.End(false)
		log.Warningf("Component %s does not exist", a.ComponentName)
		return nil
	}

	err = a.Client.DeleteDeployment(labels)
	if err != nil {
		return err
	}

	spinner.End(true)
	log.Successf("Successfully deleted component")
	return nil
}

// Log returns log from component
func (a Adapter) Log(follow, debug bool) (io.ReadCloser, error) {

	pod, err := a.Client.GetPodUsingComponentName(a.ComponentName)
	if err != nil {
		return nil, errors.Errorf("the component %s doesn't exist on the cluster", a.ComponentName)
	}

	if pod.Status.Phase != corev1.PodRunning {
		return nil, errors.Errorf("unable to show logs, component is not in running state. current status=%v", pod.Status.Phase)
	}

	var command versionsCommon.DevfileCommand
	if debug {
		command, err = common.GetDebugCommand(a.Devfile.Data, "")
		if err != nil {
			return nil, err
		}
		if reflect.DeepEqual(versionsCommon.DevfileCommand{}, command) {
			return nil, errors.Errorf("no debug command found in devfile, please run \"odo log\" for run command logs")
		}

	} else {
		command, err = common.GetRunCommand(a.Devfile.Data, "")
		if err != nil {
			return nil, err
		}
	}

	containerName := command.Exec.Component

	return a.Client.GetPodLogs(pod.Name, containerName, follow)
}

// Exec executes a command in the component
func (a Adapter) Exec(command []string) error {
	exists, err := utils.ComponentExists(a.Client, a.ComponentName)
	if err != nil {
		return err
	}

	if !exists {
		return errors.Errorf("the component %s doesn't exist on the cluster", a.ComponentName)
	}

	runCommand, err := common.GetRunCommand(a.Devfile.Data, "")
	if err != nil {
		return err
	}
	containerName := runCommand.Exec.Component

	// get the pod
	pod, err := a.Client.GetPodUsingComponentName(a.ComponentName)
	if err != nil {
		return errors.Wrapf(err, "unable to get pod for component %s", a.ComponentName)
	}

	if pod.Status.Phase != corev1.PodRunning {
		return fmt.Errorf("unable to exec as the component is not running. Current status=%v", pod.Status.Phase)
	}

	componentInfo := common.ComponentInfo{
		PodName:       pod.Name,
		ContainerName: containerName,
	}

	return exec.ExecuteCommand(&a.Client, componentInfo, command, true, nil, nil)
}<|MERGE_RESOLUTION|>--- conflicted
+++ resolved
@@ -469,57 +469,33 @@
 	return
 }
 
-// TODO: Support Composite
 // execDevfileEvent receives a Devfile Event (PostStart, PreStop etc.) and loops through them
 // Each Devfile Command associated with the given event is retrieved, and executed in the container specified
 // in the command
 func (a Adapter) execDevfileEvent(events []string, podName string) error {
-<<<<<<< HEAD
-	if len(events) > 0 {
-		commandMap := common.GetCommandsMap(a.Devfile.Data.GetCommands())
-		for _, commandName := range events {
-			// Convert commandName to lower because GetCommands converts Command.Exec.Id's to lower
-			command := commandMap[strings.ToLower(commandName)]
-
-			compInfo := common.ComponentInfo{
-				PodName: podName,
-			}
-=======
-
-	commandMap := common.GetCommandMap(a.Devfile.Data)
+
+	commandMap := common.GetCommandsMap(a.Devfile.Data.GetCommands())
 	for _, commandName := range events {
 		// Convert commandName to lower because GetCommands converts Command.Exec.Id's to lower
 		command := commandMap[strings.ToLower(commandName)]
->>>>>>> 55cc0bd0
 
 		compInfo := common.ComponentInfo{
-			ContainerName: command.Exec.Component,
-			PodName:       podName,
-		}
-
-<<<<<<< HEAD
-			if command.Composite != nil {
-				err := exec.ExecuteCompositeDevfileAction(&a.Client, *command.Composite, commandMap, compInfo, false, a.machineEventLogger)
-				if err != nil {
-					return errors.Wrapf(err, "unable to execute devfile composite command "+commandName)
-				}
-			} else {
-				compInfo.ContainerName = command.Exec.Component
-
-				// Execute command in pod
-				err := exec.ExecuteDevfileCommandSynchronously(&a.Client, *command.Exec, command.Exec.Id, compInfo, false, a.machineEventLogger, false)
-				if err != nil {
-					return errors.Wrapf(err, "unable to execute devfile command "+commandName)
-				}
-			}
-=======
-		// If composite would go here & recursive loop
-
-		// Execute command in pod
-		err := exec.ExecuteDevfileCommandSynchronously(&a.Client, *command.Exec, command.Exec.Id, compInfo, false, a.machineEventLogger)
-		if err != nil {
-			return errors.Wrapf(err, "unable to execute devfile command "+commandName)
->>>>>>> 55cc0bd0
+			PodName: podName,
+		}
+
+		if command.Composite != nil {
+			err := exec.ExecuteCompositeDevfileAction(&a.Client, *command.Composite, commandMap, compInfo, false, a.machineEventLogger)
+			if err != nil {
+				return errors.Wrapf(err, "unable to execute devfile composite command "+commandName)
+			}
+		} else {
+			compInfo.ContainerName = command.Exec.Component
+
+			// Execute command in pod
+			err := exec.ExecuteDevfileCommandSynchronously(&a.Client, *command.Exec, command.Exec.Id, compInfo, false, a.machineEventLogger, false)
+			if err != nil {
+				return errors.Wrapf(err, "unable to execute devfile command "+commandName)
+			}
 		}
 
 	}
