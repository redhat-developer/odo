package utils

import (
	"strings"

	"github.com/openshift/odo/pkg/devfile"
	adaptersCommon "github.com/openshift/odo/pkg/devfile/adapters/common"
	"github.com/openshift/odo/pkg/devfile/versions/common"
	"github.com/openshift/odo/pkg/kclient"
	"github.com/openshift/odo/pkg/util"

	corev1 "k8s.io/api/core/v1"
	"k8s.io/apimachinery/pkg/api/resource"
)

const (
	volumeSize = "5Gi"
)

// ComponentExists checks whether a deployment by the given name exists
func ComponentExists(client kclient.Client, name string) bool {
	_, err := client.GetDeploymentByName(name)
	return err == nil
}

// ConvertEnvs converts environment variables from the devfile structure to kubernetes structure
func ConvertEnvs(vars []common.DockerimageEnv) []corev1.EnvVar {
	kVars := []corev1.EnvVar{}
	for _, env := range vars {
		kVars = append(kVars, corev1.EnvVar{
			Name:  *env.Name,
			Value: *env.Value,
		})
	}
	return kVars
}

// ConvertPorts converts endpoint variables from the devfile structure to kubernetes ContainerPort
func ConvertPorts(endpoints []common.DockerimageEndpoint) []corev1.ContainerPort {
	containerPorts := []corev1.ContainerPort{}
	for _, endpoint := range endpoints {
		name := strings.TrimSpace(util.GetDNS1123Name(strings.ToLower(*endpoint.Name)))
		containerPorts = append(containerPorts, corev1.ContainerPort{
			Name:          name,
			ContainerPort: *endpoint.Port,
		})
	}
	return containerPorts
}

// GetContainers iterates through the components in the devfile and returns a slice of the corresponding containers
func GetContainers(devfileObj devfile.DevfileObj) []corev1.Container {
	var containers []corev1.Container
<<<<<<< HEAD
	// Only components with aliases are considered because without an alias commands cannot reference them
	for _, comp := range devfileObj.Data.GetAliasedComponents() {
		if comp.Type == common.DevfileComponentTypeDockerimage {
			glog.V(3).Infof("Found component %v with alias %v\n", comp.Type, *comp.Alias)
			envVars := ConvertEnvs(comp.Env)
			resourceReqs := GetResourceReqs(comp)
			ports := ConvertPorts(comp.Endpoints)
			container := kclient.GenerateContainer(*comp.Alias, *comp.Image, false, comp.Command, comp.Args, envVars, resourceReqs, ports)
			containers = append(containers, *container)
		}
=======
	for _, comp := range adaptersCommon.GetSupportedComponents(devfileObj.Data) {
		envVars := ConvertEnvs(comp.Env)
		resourceReqs := GetResourceReqs(comp)
		container := kclient.GenerateContainer(*comp.Alias, *comp.Image, false, comp.Command, comp.Args, envVars, resourceReqs)
		containers = append(containers, *container)
>>>>>>> 4852786c
	}
	return containers
}

// GetVolumes iterates through the components in the devfile and returns a map of component alias to the devfile volumes
func GetVolumes(devfileObj devfile.DevfileObj) map[string][]adaptersCommon.DevfileVolume {
	// componentAliasToVolumes is a map of the Devfile Component Alias to the Devfile Component Volumes
	componentAliasToVolumes := make(map[string][]adaptersCommon.DevfileVolume)
	size := volumeSize
	for _, comp := range adaptersCommon.GetSupportedComponents(devfileObj.Data) {
		if comp.Volumes != nil {
			for _, volume := range comp.Volumes {
				vol := adaptersCommon.DevfileVolume{
					Name:          volume.Name,
					ContainerPath: volume.ContainerPath,
					Size:          &size,
				}
				componentAliasToVolumes[*comp.Alias] = append(componentAliasToVolumes[*comp.Alias], vol)
			}
		}
	}
	return componentAliasToVolumes
}

// GetResourceReqs creates a kubernetes ResourceRequirements object based on resource requirements set in the devfile
func GetResourceReqs(comp common.DevfileComponent) corev1.ResourceRequirements {
	reqs := corev1.ResourceRequirements{}
	limits := make(corev1.ResourceList)
	if comp.MemoryLimit != nil {
		memoryLimit, err := resource.ParseQuantity(*comp.MemoryLimit)
		if err == nil {
			limits[corev1.ResourceMemory] = memoryLimit
		}
		reqs.Limits = limits
	}
	return reqs
}<|MERGE_RESOLUTION|>--- conflicted
+++ resolved
@@ -11,6 +11,7 @@
 
 	corev1 "k8s.io/api/core/v1"
 	"k8s.io/apimachinery/pkg/api/resource"
+	"k8s.io/klog/glog"
 )
 
 const (
@@ -51,7 +52,6 @@
 // GetContainers iterates through the components in the devfile and returns a slice of the corresponding containers
 func GetContainers(devfileObj devfile.DevfileObj) []corev1.Container {
 	var containers []corev1.Container
-<<<<<<< HEAD
 	// Only components with aliases are considered because without an alias commands cannot reference them
 	for _, comp := range devfileObj.Data.GetAliasedComponents() {
 		if comp.Type == common.DevfileComponentTypeDockerimage {
@@ -62,13 +62,6 @@
 			container := kclient.GenerateContainer(*comp.Alias, *comp.Image, false, comp.Command, comp.Args, envVars, resourceReqs, ports)
 			containers = append(containers, *container)
 		}
-=======
-	for _, comp := range adaptersCommon.GetSupportedComponents(devfileObj.Data) {
-		envVars := ConvertEnvs(comp.Env)
-		resourceReqs := GetResourceReqs(comp)
-		container := kclient.GenerateContainer(*comp.Alias, *comp.Image, false, comp.Command, comp.Args, envVars, resourceReqs)
-		containers = append(containers, *container)
->>>>>>> 4852786c
 	}
 	return containers
 }
