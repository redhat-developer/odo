--- conflicted
+++ resolved
@@ -39,7 +39,6 @@
 	return nil
 }
 
-<<<<<<< HEAD
 // Build creates Kubernetes resources to build an image for the component
 func (k Adapter) Build(parameters common.BuildParameters) error {
 
@@ -73,11 +72,8 @@
 	return nil
 }
 
-func (k Adapter) DoesComponentExist(cmpName string) bool {
-=======
 // DoesComponentExist returns true if a component with the specified name exists
 func (k Adapter) DoesComponentExist(cmpName string) (bool, error) {
->>>>>>> 299097fd
 	return k.componentAdapter.DoesComponentExist(cmpName)
 }
 
