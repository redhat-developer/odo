package common

import (
	"reflect"
	"testing"

	devfileParser "github.com/openshift/odo/pkg/devfile/parser"
	"github.com/openshift/odo/pkg/devfile/parser/data/common"
	versionsCommon "github.com/openshift/odo/pkg/devfile/parser/data/common"
	"github.com/openshift/odo/pkg/testingutil"
)

var buildGroup = common.BuildCommandGroupType
var runGroup = common.RunCommandGroupType
var testGroup = common.TestCommandGroupType
var debugGroup = common.DebugCommandGroupType
var initGroup = common.InitCommandGroupType

func TestGetCommand(t *testing.T) {

	commands := [...]string{"ls -la", "pwd"}
	components := [...]string{"alias1", "alias2"}
	invalidComponent := "garbagealias"
	workDir := [...]string{"/", "/root"}

	emptyString := ""

	tests := []struct {
		name           string
		requestedType  []common.DevfileCommandGroupType
		execCommands   []common.Exec
		compCommands   []common.Composite
		reqCommandName string
		retCommandName string
		wantErr        bool
	}{
		{
			name: "Case 1: Valid devfile",
			execCommands: []versionsCommon.Exec{
				getExecCommand("", buildGroup),
				getExecCommand("", runGroup),
			},
			requestedType: []common.DevfileCommandGroupType{buildGroup, runGroup},
			wantErr:       false,
		},
		{
			name: "Case 2: Valid devfile with devinit and devbuild",
			execCommands: []versionsCommon.Exec{
				getExecCommand("", buildGroup),
				getExecCommand("", runGroup),
			},
			requestedType: []common.DevfileCommandGroupType{initGroup, buildGroup, runGroup},
			wantErr:       false,
		},
		{
			name: "Case 3: Valid devfile with devinit and devrun",
			execCommands: []versionsCommon.Exec{
				getExecCommand("", initGroup),
				getExecCommand("", runGroup),
			},
			requestedType: []common.DevfileCommandGroupType{initGroup, runGroup},
			wantErr:       false,
		},
		{
			name: "Case 4: Invalid devfile with empty component",
			execCommands: []versionsCommon.Exec{
				{
					CommandLine: commands[0],
					Component:   emptyString,
					WorkingDir:  workDir[0],
					Group:       &versionsCommon.Group{Kind: initGroup},
				},
			},
			requestedType: []common.DevfileCommandGroupType{initGroup},
			wantErr:       true,
		},
		{
			name: "Case 5: Invalid devfile with empty devinit command",
			execCommands: []versionsCommon.Exec{
				{
					CommandLine: emptyString,
					Component:   components[0],
					WorkingDir:  workDir[0],
					Group:       &versionsCommon.Group{Kind: initGroup},
				},
			},
			requestedType: []common.DevfileCommandGroupType{initGroup},
			wantErr:       true,
		},
		{
			name: "Case 6: Valid devfile with empty workdir",
			execCommands: []common.Exec{
				{
					CommandLine: commands[0],
					Component:   components[0],
					Group:       &versionsCommon.Group{Kind: runGroup},
				},
			},
			requestedType: []common.DevfileCommandGroupType{runGroup},
			wantErr:       false,
		},
		{
			name: "Case 7: Invalid command referencing an absent component",
			execCommands: []common.Exec{
				{
					CommandLine: commands[0],
					Component:   invalidComponent,
					Group:       &versionsCommon.Group{Kind: runGroup},
				},
			},
			requestedType: []common.DevfileCommandGroupType{runGroup},
			wantErr:       true,
		},
		{
			name: "Case 8: Mismatched command type",
			execCommands: []common.Exec{
				{
					Id:          "build command",
					CommandLine: commands[0],
					Component:   components[0],
					Group:       &versionsCommon.Group{Kind: runGroup},
				},
			},
			reqCommandName: "build command",
			requestedType:  []common.DevfileCommandGroupType{buildGroup},
			wantErr:        true,
		},
		{
			name: "Case 9: Default command is returned",
			execCommands: []common.Exec{
				{
					Id:          "defaultRunCommand",
					CommandLine: commands[0],
					Component:   components[0],
					Group:       &versionsCommon.Group{Kind: runGroup, IsDefault: true},
				},
				{
					Id:          "runCommand",
					CommandLine: commands[0],
					Component:   components[0],
					Group:       &versionsCommon.Group{Kind: runGroup},
				},
			},
			retCommandName: "defaultRunCommand",
			requestedType:  []common.DevfileCommandGroupType{runGroup},
			wantErr:        false,
		},
		{
			name: "Case 10: Composite command is returned",
			execCommands: []common.Exec{
				{
					Id:          "build",
					CommandLine: commands[0],
					Component:   components[0],
					Group:       &versionsCommon.Group{Kind: buildGroup, IsDefault: false},
				},
				{
					Id:          "run",
					CommandLine: commands[0],
					Component:   components[0],
					Group:       &versionsCommon.Group{Kind: runGroup},
				},
			},
			compCommands: []common.Composite{
				{
					Id:       "myComposite",
					Commands: []string{"build", "run"},
					Group:    &versionsCommon.Group{Kind: buildGroup, IsDefault: true},
				},
			},
			retCommandName: "myComposite",
			requestedType:  []common.DevfileCommandGroupType{buildGroup},
			wantErr:        false,
		},
	}
	for _, tt := range tests {
		t.Run(tt.name, func(t *testing.T) {
			components := []common.DevfileComponent{testingutil.GetFakeComponent(tt.execCommands[0].Component)}
			if tt.execCommands[0].Component == invalidComponent {
				components = []common.DevfileComponent{testingutil.GetFakeComponent("randomComponent")}
			}
			devObj := devfileParser.DevfileObj{
				Data: testingutil.TestDevfileData{
					ExecCommands:      tt.execCommands,
					CompositeCommands: tt.compCommands,
					Components:        components,
				},
			}

			for _, gtype := range tt.requestedType {
				cmd, err := getCommand(devObj.Data, tt.reqCommandName, gtype)
				if !tt.wantErr == (err != nil) {
					t.Errorf("TestGetCommand unexpected error for command: %v wantErr: %v err: %v", gtype, tt.wantErr, err)
					return
				} else if tt.wantErr {
					return
				}

				if cmd.GetID() != tt.retCommandName {
					t.Errorf("TestGetCommand error: command names do not match expected: %v actual: %v", tt.retCommandName, cmd.Exec.Id)
				}
			}
		})
	}

}

func TestGetCommandFromDevfile(t *testing.T) {

	commands := [...]string{"ls -la", "pwd"}
	components := [...]string{"alias1", "alias2"}
	invalidComponent := "garbagealias"
	workDir := [...]string{"/", "/root"}

	emptyString := ""

	tests := []struct {
		name           string
		requestedType  []common.DevfileCommandGroupType
		execCommands   []common.Exec
		compCommands   []common.Composite
		retCommandName string
		wantErr        bool
	}{
		{
			name: "Case 1: Valid devfile",
			execCommands: []versionsCommon.Exec{
				getExecCommand("", buildGroup),
				getExecCommand("", runGroup),
			},
			requestedType: []common.DevfileCommandGroupType{buildGroup, runGroup},
			wantErr:       false,
		},
		{
			name: "Case 2: Valid devfile with devinit and devbuild",
			execCommands: []versionsCommon.Exec{
				getExecCommand("", buildGroup),
				getExecCommand("", runGroup),
			},
			requestedType: []common.DevfileCommandGroupType{initGroup, buildGroup, runGroup},
			wantErr:       false,
		},
		{
			name: "Case 3: Valid devfile with devinit and devrun",
			execCommands: []versionsCommon.Exec{
				getExecCommand("", initGroup),
				getExecCommand("", runGroup),
			},
			requestedType: []common.DevfileCommandGroupType{initGroup, runGroup},
			wantErr:       false,
		},
		{
			name: "Case 4: Invalid devfile with empty component",
			execCommands: []versionsCommon.Exec{
				{
					CommandLine: commands[0],
					Component:   emptyString,
					WorkingDir:  workDir[0],
					Group:       &versionsCommon.Group{Kind: initGroup},
				},
			},
			requestedType: []common.DevfileCommandGroupType{initGroup},
			wantErr:       true,
		},
		{
			name: "Case 5: Invalid devfile with empty devinit command",
			execCommands: []versionsCommon.Exec{
				{
					CommandLine: emptyString,
					Component:   components[0],
					WorkingDir:  workDir[0],
					Group:       &versionsCommon.Group{Kind: initGroup},
				},
			},
			requestedType: []common.DevfileCommandGroupType{initGroup},
			wantErr:       true,
		},
		{
			name: "Case 6: Valid devfile with empty workdir",
			execCommands: []common.Exec{
				{
					CommandLine: commands[0],
					Component:   components[0],
					Group:       &versionsCommon.Group{Kind: runGroup},
				},
			},
			requestedType: []common.DevfileCommandGroupType{runGroup},
			wantErr:       false,
		},
		{
			name: "Case 7: Invalid command referencing an absent component",
			execCommands: []common.Exec{
				{
					CommandLine: commands[0],
					Component:   invalidComponent,
					Group:       &versionsCommon.Group{Kind: runGroup},
				},
			},
			requestedType: []common.DevfileCommandGroupType{runGroup},
			wantErr:       true,
		},
		{
			name: "Case 8: Default command is returned",
			execCommands: []common.Exec{
				{
					Id:          "defaultRunCommand",
					CommandLine: commands[0],
					Component:   components[0],
					Group:       &versionsCommon.Group{Kind: runGroup, IsDefault: true},
				},
				{
					Id:          "runCommand",
					CommandLine: commands[0],
					Component:   components[0],
					Group:       &versionsCommon.Group{Kind: runGroup},
				},
			},
			retCommandName: "defaultRunCommand",
			requestedType:  []common.DevfileCommandGroupType{runGroup},
			wantErr:        false,
		},
		{
			name: "Case 9: Valid devfile, has composite command",
			execCommands: []common.Exec{
				{
					Id:          "build",
					CommandLine: commands[0],
					Component:   components[0],
					Group:       &versionsCommon.Group{Kind: buildGroup, IsDefault: false},
				},
				{
					Id:          "run",
					CommandLine: commands[0],
					Component:   components[0],
					Group:       &versionsCommon.Group{Kind: runGroup},
				},
			},
			compCommands: []common.Composite{
				{
					Id:       "myComp",
					Commands: []string{"build", "run"},
					Group:    &versionsCommon.Group{Kind: initGroup},
				},
			},
			retCommandName: "myComp",
			requestedType:  []common.DevfileCommandGroupType{initGroup},
			wantErr:        false,
		},
		{
			name: "Case 10: Default composite command",
			execCommands: []common.Exec{
				{
					Id:          "build",
					CommandLine: commands[0],
					Component:   components[0],
					Group:       &versionsCommon.Group{Kind: buildGroup, IsDefault: false},
				},
				{
					Id:          "run",
					CommandLine: commands[0],
					Component:   components[0],
					Group:       &versionsCommon.Group{Kind: runGroup},
				},
			},
			compCommands: []common.Composite{
				{
					Id:       "myComp",
					Commands: []string{"build", "run"},
					Group:    &versionsCommon.Group{Kind: buildGroup, IsDefault: true},
				},
				{
					Id:       "myComp2",
					Commands: []string{"build", "run"},
					Group:    &versionsCommon.Group{Kind: buildGroup, IsDefault: false},
				},
			},
			retCommandName: "myComp",
			requestedType:  []common.DevfileCommandGroupType{buildGroup},
			wantErr:        false,
		},
		{
			name: "Case 11: Invalid composite command",
			execCommands: []common.Exec{
				{
					Id:          "build",
					CommandLine: commands[0],
					Component:   components[0],
					Group:       &versionsCommon.Group{Kind: buildGroup, IsDefault: false},
				},
				{
					Id:          "run",
					CommandLine: commands[0],
					Component:   components[0],
					Group:       &versionsCommon.Group{Kind: runGroup},
				},
			},
			compCommands: []common.Composite{
				{
					Id:       "myComp",
					Commands: []string{"fake"},
					Group:    &versionsCommon.Group{Kind: buildGroup, IsDefault: true},
				},
			},
			retCommandName: "myComp",
			requestedType:  []common.DevfileCommandGroupType{buildGroup},
			wantErr:        true,
		},
	}
	for _, tt := range tests {
		t.Run(tt.name, func(t *testing.T) {
			components := []common.DevfileComponent{testingutil.GetFakeComponent(tt.execCommands[0].Component)}
			if tt.execCommands[0].Component == invalidComponent {
				components = []common.DevfileComponent{testingutil.GetFakeComponent("randomComponent")}
			}
			devObj := devfileParser.DevfileObj{
				Data: testingutil.TestDevfileData{
					ExecCommands:      tt.execCommands,
					CompositeCommands: tt.compCommands,
					Components:        components,
				},
			}

			for _, gtype := range tt.requestedType {
				cmd, err := getCommandFromDevfile(devObj.Data, gtype)
				if !tt.wantErr == (err != nil) {
					t.Errorf("TestGetCommandFromDevfile unexpected error for command: %v wantErr: %v err: %v", gtype, tt.wantErr, err)
					return
				} else if tt.wantErr {
					return
				}

				if cmd.GetID() != tt.retCommandName {
					t.Errorf("TestGetCommandFromDevfile error: command names do not match expected: %v actual: %v", tt.retCommandName, cmd.GetID())
				}
			}
		})
	}

}

func TestGetCommandFromFlag(t *testing.T) {

	commands := [...]string{"ls -la", "pwd"}
	components := [...]string{"alias1", "alias2"}
	invalidComponent := "garbagealias"
	workDir := [...]string{"/", "/root"}

	emptyString := ""

	tests := []struct {
		name           string
		requestedType  common.DevfileCommandGroupType
		execCommands   []common.Exec
		compCommands   []common.Composite
		reqCommandName string
		retCommandName string
		wantErr        bool
	}{
		{
			name: "Case 1: Valid devfile",
			execCommands: []versionsCommon.Exec{
				getExecCommand("a", buildGroup),
				getExecCommand("b", runGroup),
			},
			reqCommandName: "b",
			retCommandName: "b",
			requestedType:  runGroup,
			wantErr:        false,
		},
		{
			name: "Case 2: Invalid devfile with empty component",
			execCommands: []versionsCommon.Exec{
				{
					Id:          "build command",
					CommandLine: commands[0],
					Component:   emptyString,
					WorkingDir:  workDir[0],
					Group:       &versionsCommon.Group{Kind: buildGroup},
				},
			},
			reqCommandName: "build command",
			requestedType:  buildGroup,
			wantErr:        true,
		},
		{
			name: "Case 3: Valid devfile with empty workdir",
			execCommands: []common.Exec{
				{
					Id:          "build command",
					CommandLine: commands[0],
					Component:   components[0],
					Group:       &versionsCommon.Group{Kind: runGroup},
				},
			},
			reqCommandName: "build command",
			retCommandName: "build command",
			requestedType:  runGroup,
			wantErr:        false,
		},
		{
			name: "Case 4: Invalid command",
			execCommands: []common.Exec{
				{
					Id:          "build command",
					CommandLine: commands[0],
					Component:   invalidComponent,
					Group:       &versionsCommon.Group{Kind: runGroup},
				},
			},
			reqCommandName: "build command wrong",
			requestedType:  runGroup,
			wantErr:        true,
		},
		{
			name: "Case 5: Mismatched command type",
			execCommands: []common.Exec{
				{
					Id:          "build command",
					CommandLine: commands[0],
					Component:   components[0],
					Group:       &versionsCommon.Group{Kind: runGroup},
				},
			},
			reqCommandName: "build command",
			requestedType:  buildGroup,
			wantErr:        true,
		},
		{
			name: "Case 6: Multiple default commands but should be with the flag",
			execCommands: []common.Exec{
				{
					Id:          "defaultRunCommand",
					CommandLine: commands[0],
					Component:   components[0],
					Group:       &versionsCommon.Group{Kind: runGroup, IsDefault: true},
				},
				{
					Id:          "runCommand",
					CommandLine: commands[0],
					Component:   components[0],
					Group:       &versionsCommon.Group{Kind: runGroup, IsDefault: true},
				},
			},
			reqCommandName: "defaultRunCommand",
			retCommandName: "defaultRunCommand",
			requestedType:  runGroup,
			wantErr:        false,
		},
		{
			name: "Case 7: No default command but should be with the flag",
			execCommands: []common.Exec{
				{
					Id:          "defaultRunCommand",
					CommandLine: commands[0],
					Component:   components[0],
					Group:       &versionsCommon.Group{Kind: runGroup},
				},
				{
					Id:          "runCommand",
					CommandLine: commands[0],
					Component:   components[0],
					Group:       &versionsCommon.Group{Kind: runGroup},
				},
			},
			reqCommandName: "defaultRunCommand",
			retCommandName: "defaultRunCommand",
			requestedType:  runGroup,
			wantErr:        false,
		},
		{
			name: "Case 8: No Command Group",
			execCommands: []common.Exec{
				{
					Id:          "defaultRunCommand",
					CommandLine: commands[0],
					Component:   components[0],
				},
			},
			reqCommandName: "defaultRunCommand",
			retCommandName: "defaultRunCommand",
			requestedType:  runGroup,
			wantErr:        false,
		},
		{
			name: "Case 9: Valid devfile with composite commands",
			execCommands: []common.Exec{
				{
					Id:          "build",
					CommandLine: commands[0],
					Component:   components[0],
					Group:       &versionsCommon.Group{Kind: buildGroup, IsDefault: false},
				},
				{
					Id:          "run",
					CommandLine: commands[0],
					Component:   components[0],
					Group:       &versionsCommon.Group{Kind: runGroup},
				},
			},
			compCommands: []common.Composite{
				{
					Id:       "myComp",
					Commands: []string{"build", "run"},
					Group:    &versionsCommon.Group{Kind: buildGroup, IsDefault: true},
				},
				{
					Id:       "myComp2",
					Commands: []string{"build", "run"},
					Group:    &versionsCommon.Group{Kind: buildGroup, IsDefault: false},
				},
			},
			reqCommandName: "myComp",
			retCommandName: "myComp",
			requestedType:  buildGroup,
			wantErr:        false,
		},
		{
			name: "Case 10: Valid devfile with invalid composite commands",
			execCommands: []common.Exec{
				{
					Id:          "build",
					CommandLine: commands[0],
					Component:   components[0],
					Group:       &versionsCommon.Group{Kind: buildGroup, IsDefault: false},
				},
				{
					Id:          "run",
					CommandLine: commands[0],
					Component:   components[0],
					Group:       &versionsCommon.Group{Kind: runGroup},
				},
			},
			compCommands: []common.Composite{
				{
					Id:       "myComp",
					Commands: []string{"fake"},
					Group:    &versionsCommon.Group{Kind: buildGroup, IsDefault: true},
				},
			},
			reqCommandName: "myComp",
			retCommandName: "myComp",
			requestedType:  buildGroup,
			wantErr:        true,
		},
	}
	for _, tt := range tests {
		t.Run(tt.name, func(t *testing.T) {
			components := []common.DevfileComponent{testingutil.GetFakeComponent(tt.execCommands[0].Component)}
			if tt.execCommands[0].Component == invalidComponent {
				components = []common.DevfileComponent{testingutil.GetFakeComponent("randomComponent")}
			}
			devObj := devfileParser.DevfileObj{
				Data: testingutil.TestDevfileData{
					ExecCommands:      tt.execCommands,
					CompositeCommands: tt.compCommands,
					Components:        components,
				},
			}

			cmd, err := getCommandFromFlag(devObj.Data, tt.requestedType, tt.reqCommandName)
			if !tt.wantErr == (err != nil) {
				t.Errorf("TestGetCommand unexpected error for command: %v wantErr: %v err: %v", tt.requestedType, tt.wantErr, err)
				return
			} else if tt.wantErr {
				return
			}

			if cmd.Exec != nil {
				if cmd.Exec.Id != tt.retCommandName {
					t.Errorf("TestGetCommand error: command names do not match expected: %v actual: %v", tt.retCommandName, cmd.Exec.Id)
				}
			}
		})
	}

}

func TestValidateCommandsForGroup(t *testing.T) {

	componentName := "alias1"
	command := "ls -la"
	workDir := "/"

	tests := []struct {
		name         string
		groupType    common.DevfileCommandGroupType
		execCommands []common.Exec
		compCommands []common.Composite
		wantErr      bool
	}{
		{
			name: "Case 1: Two default run commands",
			execCommands: []common.Exec{
				{
					Id:          "run command",
					CommandLine: command,
					Component:   componentName,
					WorkingDir:  workDir,
					Group: &versionsCommon.Group{
						Kind:      runGroup,
						IsDefault: true,
					},
				},
				{
					Id:          "customcommand",
					CommandLine: command,
					Component:   componentName,
					WorkingDir:  workDir,
					Group: &versionsCommon.Group{
						Kind:      runGroup,
						IsDefault: true,
					},
				},
			},
			groupType: runGroup,
			wantErr:   true,
		},
		{
			name: "Case 2: No default for more than one build commands",
			execCommands: []common.Exec{
				{
					Id:          "build command",
					CommandLine: command,
					Component:   componentName,
					WorkingDir:  workDir,
					Group:       &versionsCommon.Group{Kind: buildGroup},
				},
				{
					Id:          "build command 2",
					CommandLine: command,
					Component:   componentName,
					WorkingDir:  workDir,
					Group:       &versionsCommon.Group{Kind: buildGroup},
				},
			},
			groupType: buildGroup,
			wantErr:   true,
		},
		{
			name: "Case 3: One command does not need default",
			execCommands: []common.Exec{
				{
					Id:          "test command",
					CommandLine: command,
					Component:   componentName,
					WorkingDir:  workDir,
					Group:       &versionsCommon.Group{Kind: testGroup},
				},
			},
			groupType: testGroup,
			wantErr:   false,
		},
		{
			name: "Case 4: One command can have default",
			execCommands: []common.Exec{
				{
					Id:          "debug command",
					CommandLine: command,
					Component:   componentName,
					WorkingDir:  workDir,
					Group: &versionsCommon.Group{
						Kind:      debugGroup,
						IsDefault: true,
					},
				},
			},
			groupType: debugGroup,
			wantErr:   false,
		},
		{
			name: "Case 5: Composite commands in group",
			execCommands: []common.Exec{
				{
					Id:          "build command",
					CommandLine: command,
					Component:   componentName,
					WorkingDir:  workDir,
					Group:       &versionsCommon.Group{Kind: buildGroup},
				},
				{
					Id:          "build command 2",
					CommandLine: command,
					Component:   componentName,
					WorkingDir:  workDir,
					Group:       &versionsCommon.Group{Kind: buildGroup},
				},
			},
			compCommands: []common.Composite{
				{
					Id:       "composite1",
					Commands: []string{"build command", "build command 2"},
					Group:    &versionsCommon.Group{Kind: buildGroup, IsDefault: true},
				},
			},
			groupType: buildGroup,
			wantErr:   false,
		},
	}
	for _, tt := range tests {
		t.Run(tt.name, func(t *testing.T) {
			devObj := devfileParser.DevfileObj{
				Data: testingutil.TestDevfileData{
					Components: []versionsCommon.DevfileComponent{
						testingutil.GetFakeComponent("alias1"),
					},
					ExecCommands:      tt.execCommands,
					CompositeCommands: tt.compCommands,
				},
			}

			err := validateCommandsForGroup(devObj.Data, tt.groupType)
			if !tt.wantErr && err != nil {
				t.Errorf("TestValidateCommandsForGroup unexpected error: %v", err)
			}
		})
	}

}

func TestValidateCommand(t *testing.T) {

	command := "ls -la"
	component := "alias1"
	workDir := "/"

	emptyString := ""

	tests := []struct {
		name    string
		exec    []common.Exec
		comp    []common.Composite
		wantErr bool
	}{
		{
			name: "Case: Valid Exec Command",
			exec: []common.Exec{
				{
					CommandLine: command,
					Component:   component,
					WorkingDir:  workDir,
					Group:       &versionsCommon.Group{Kind: runGroup},
				},
			},
			wantErr: false,
		},
		{
			name: "Case: Invalid Exec Command with empty command",
			exec: []common.Exec{
				{
					CommandLine: emptyString,
					Component:   component,
					WorkingDir:  workDir,
					Group:       &versionsCommon.Group{Kind: runGroup},
				},
			},
			wantErr: true,
		},
		{
			name: "Case: Invalid Exec Command with missing component",
			exec: []common.Exec{
				{
					CommandLine: command,
					WorkingDir:  workDir,
					Group:       &versionsCommon.Group{Kind: runGroup},
				},
			},
			wantErr: true,
		},
		{
			name: "Case: valid Exec Command with Group nil",
			exec: []common.Exec{
				{
					CommandLine: command,
					Component:   component,
					WorkingDir:  workDir,
				},
			},
			wantErr: false,
		},
		{
			name: "Case: valid Composite Command",
			exec: []common.Exec{
				{
					Id:          "somecommand1",
					CommandLine: command,
					Component:   component,
					WorkingDir:  workDir,
				},
				{
					Id:          "somecommand2",
					CommandLine: command,
					Component:   component,
					WorkingDir:  workDir,
				},
			},
			comp: []common.Composite{
				{
					Id:       "composite1",
					Commands: []string{"somecommand1", "somecommand2"},
					Group:    &versionsCommon.Group{Kind: buildGroup, IsDefault: true},
				},
			},
			wantErr: false,
		},
		{
			name: "Case: Invalid Composite Command",
			exec: []common.Exec{
				{
					Id:          "somecommand1",
					CommandLine: command,
					Component:   component,
					WorkingDir:  workDir,
				},
				{
					Id:          "somecommand2",
					CommandLine: command,
					Component:   component,
					WorkingDir:  workDir,
				},
			},
			comp: []common.Composite{
				{
					Id:       "composite1",
					Commands: []string{"fakecommand"},
					Group:    &versionsCommon.Group{Kind: buildGroup, IsDefault: true},
				},
			},
			wantErr: true,
		},
	}
	for _, tt := range tests {
		devObj := devfileParser.DevfileObj{
			Data: testingutil.TestDevfileData{
				ExecCommands:      tt.exec,
				CompositeCommands: tt.comp,
				Components:        []common.DevfileComponent{testingutil.GetFakeComponent(component)},
			},
		}
		t.Run(tt.name, func(t *testing.T) {
			var cmd common.DevfileCommand
			if tt.comp != nil {
				cmd = common.DevfileCommand{Composite: &tt.comp[0]}
			} else {
				cmd = common.DevfileCommand{Exec: &tt.exec[0]}
			}
			err := validateCommand(devObj.Data, cmd)
			if !tt.wantErr == (err != nil) {
				t.Errorf("TestValidateAction unexpected error: %v", err)
				return
			}
		})
	}

}

func TestGetInitCommand(t *testing.T) {

	command := "ls -la"
	component := "alias1"
	workDir := "/"
	emptyString := ""

	var emptyCommand common.DevfileCommand

	tests := []struct {
		name         string
		commandName  string
		execCommands []common.Exec
		wantErr      bool
	}{
		{
			name:        "Case: Default Init Command",
			commandName: emptyString,
			execCommands: []versionsCommon.Exec{
				{
					CommandLine: command,
					Component:   component,
					WorkingDir:  workDir,
					Group:       &versionsCommon.Group{Kind: initGroup, IsDefault: true},
				},
			},
			wantErr: false,
		},
		{
			name:        "Case: Init Command passed through odo flag",
			commandName: "flagcommand",
			execCommands: []versionsCommon.Exec{
				{
					Id:          "flagcommand",
					CommandLine: command,
					Component:   component,
					WorkingDir:  workDir,
					Group:       &versionsCommon.Group{Kind: initGroup},
				},
				{
					Id:          "init command",
					CommandLine: command,
					Component:   component,
					WorkingDir:  workDir,
					Group:       &versionsCommon.Group{Kind: initGroup},
				},
			},
			wantErr: false,
		},
		{
			name:        "Case: Missing Init Command",
			commandName: "customcommand123",
			execCommands: []versionsCommon.Exec{
				{
					CommandLine: command,
					Component:   component,
					WorkingDir:  workDir,
					Group:       &versionsCommon.Group{Kind: initGroup},
				},
			},
			wantErr: true,
		},
	}

	for _, tt := range tests {
		t.Run(tt.name, func(t *testing.T) {
			devObj := devfileParser.DevfileObj{
				Data: testingutil.TestDevfileData{
					ExecCommands: tt.execCommands,
					Components:   []common.DevfileComponent{testingutil.GetFakeComponent(component)},
				},
			}

			command, err := GetInitCommand(devObj.Data, tt.commandName)

			if !tt.wantErr == (err != nil) {
				t.Errorf("TestGetInitCommand: unexpected error for command \"%v\" expected: %v actual: %v", tt.commandName, tt.wantErr, err)
			} else if !tt.wantErr && reflect.DeepEqual(emptyCommand, command) {
				t.Errorf("TestGetInitCommand: unexpected empty command returned for command: %v", tt.commandName)
			}

		})
	}

}

func TestGetBuildCommand(t *testing.T) {

	command := "ls -la"
	component := "alias1"
	workDir := "/"
	emptyString := ""

	var emptyCommand common.DevfileCommand

	tests := []struct {
		name         string
		commandName  string
		execCommands []common.Exec
		wantErr      bool
	}{
		{
			name:        "Case 1: Default Build Command",
			commandName: emptyString,
			execCommands: []common.Exec{
				{
					CommandLine: command,
					Component:   component,
					WorkingDir:  workDir,
					Group:       &versionsCommon.Group{Kind: buildGroup, IsDefault: true},
				},
			},
			wantErr: false,
		},
		{
			name:        "Case 2: Build Command passed through the odo flag",
			commandName: "flagcommand",
			execCommands: []common.Exec{
				{
					Id:          "flagcommand",
					CommandLine: command,
					Component:   component,
					WorkingDir:  workDir,
					Group:       &versionsCommon.Group{Kind: buildGroup},
				},
				{
					Id:          "build command",
					CommandLine: command,
					Component:   component,
					WorkingDir:  workDir,
					Group:       &versionsCommon.Group{Kind: buildGroup},
				},
			},
			wantErr: false,
		},
		{
			name:        "Case 3: Missing Build Command",
			commandName: "customcommand123",
			execCommands: []common.Exec{
				{
					Id:          "build command",
					CommandLine: command,
					Component:   component,
					WorkingDir:  workDir,
					Group:       &versionsCommon.Group{Kind: buildGroup},
				},
			},
			wantErr: true,
		},
	}

	for _, tt := range tests {
		t.Run(tt.name, func(t *testing.T) {
			devObj := devfileParser.DevfileObj{
				Data: testingutil.TestDevfileData{
					ExecCommands: tt.execCommands,
					Components:   []common.DevfileComponent{testingutil.GetFakeComponent(component)},
				},
			}

			command, err := GetBuildCommand(devObj.Data, tt.commandName)

			if !tt.wantErr == (err != nil) {
				t.Errorf("TestGetBuildCommand: unexpected error for command \"%v\" expected: %v actual: %v", tt.commandName, tt.wantErr, err)
			} else if !tt.wantErr && reflect.DeepEqual(emptyCommand, command) {
				t.Errorf("TestGetBuildCommand: unexpected empty command returned for command: %v", tt.commandName)
			}

		})
	}

}

func TestGetDebugCommand(t *testing.T) {

	command := "ls -la"
	component := "alias1"
	workDir := "/"
	emptyString := ""

	var emptyCommand common.DevfileCommand

	tests := []struct {
		name         string
		commandName  string
		execCommands []common.Exec
		wantErr      bool
	}{
		{
			name:        "Case: Default Debug Command",
			commandName: emptyString,
			execCommands: []common.Exec{
				{
					CommandLine: command,
					Component:   component,
					WorkingDir:  workDir,
					Group: &versionsCommon.Group{
						IsDefault: true,
						Kind:      versionsCommon.DebugCommandGroupType,
					},
				},
			},
			wantErr: false,
		},
		{
			name:        "Case: Custom Debug Command",
			commandName: "customdebugcommand",
			execCommands: []common.Exec{
				{
					Id:          "customdebugcommand",
					CommandLine: command,
					Component:   component,
					WorkingDir:  workDir,
					Group: &versionsCommon.Group{
						IsDefault: false,
						Kind:      versionsCommon.DebugCommandGroupType,
					},
				},
			},
			wantErr: false,
		},
		{
			name:        "Case: Missing Debug Command",
			commandName: "customcommand123",
			execCommands: []common.Exec{
				{
					CommandLine: command,
					Component:   component,
					WorkingDir:  workDir,
					Group: &versionsCommon.Group{
						IsDefault: true,
						Kind:      versionsCommon.BuildCommandGroupType,
					},
				},
			},
			wantErr: true,
		},
	}

	for _, tt := range tests {
		t.Run(tt.name, func(t *testing.T) {
			devObj := devfileParser.DevfileObj{
				Data: testingutil.TestDevfileData{
					Components:   []common.DevfileComponent{testingutil.GetFakeComponent(component)},
					ExecCommands: tt.execCommands,
				},
			}

			command, err := GetDebugCommand(devObj.Data, tt.commandName)

			if tt.wantErr && err == nil {
				t.Errorf("Error was expected but got no error")
			} else if !tt.wantErr {
				if err != nil {
					t.Errorf("TestGetDebugCommand: unexpected error for command \"%v\" expected: %v actual: %v", tt.commandName, tt.wantErr, err)
				} else if reflect.DeepEqual(emptyCommand, command) {
					t.Errorf("TestGetDebugCommand: unexpected empty command returned for command: %v", tt.commandName)
				}
			}
		})
	}
}

func TestGetTestCommand(t *testing.T) {

	command := "ls -la"
	component := "alias1"
	workDir := "/"
	emptyString := ""

	var emptyCommand common.DevfileCommand

	tests := []struct {
		name         string
		commandName  string
		execCommands []common.Exec
		wantErr      bool
	}{
		{
			name:        "Case: Default Test Command",
			commandName: emptyString,
			execCommands: []common.Exec{
				{
					CommandLine: command,
					Component:   component,
					WorkingDir:  workDir,
					Group: &versionsCommon.Group{
						IsDefault: true,
						Kind:      versionsCommon.TestCommandGroupType,
					},
				},
			},
			wantErr: false,
		},
		{
			name:        "Case: Custom Test Command",
			commandName: "customtestcommand",
			execCommands: []common.Exec{
				{
					Id:          "customtestcommand",
					CommandLine: command,
					Component:   component,
					WorkingDir:  workDir,
					Group: &versionsCommon.Group{
						IsDefault: false,
						Kind:      versionsCommon.TestCommandGroupType,
					},
				},
			},
			wantErr: false,
		},
		{
			name:        "Case: Missing Test Command",
			commandName: "customcommand123",
			execCommands: []common.Exec{
				{
					CommandLine: command,
					Component:   component,
					WorkingDir:  workDir,
					Group: &versionsCommon.Group{
						IsDefault: true,
						Kind:      versionsCommon.BuildCommandGroupType,
					},
				},
			},
			wantErr: true,
		},
	}

	for _, tt := range tests {
		t.Run(tt.name, func(t *testing.T) {
			devObj := devfileParser.DevfileObj{
				Data: testingutil.TestDevfileData{
					Components:   []common.DevfileComponent{testingutil.GetFakeComponent(component)},
					ExecCommands: tt.execCommands,
				},
			}

			command, err := GetTestCommand(devObj.Data, tt.commandName)

			if tt.wantErr && err == nil {
				t.Errorf("Error was expected but got no error")
			} else if !tt.wantErr {
				if err != nil {
					t.Errorf("TestGetTestCommand: unexpected error for command \"%v\" expected: %v actual: %v", tt.commandName, tt.wantErr, err)
				} else if reflect.DeepEqual(emptyCommand, command) {
					t.Errorf("TestGetTestCommand: unexpected empty command returned for command: %v", tt.commandName)
				}
			}
		})
	}
}

func TestGetRunCommand(t *testing.T) {

	command := "ls -la"
	component := "alias1"
	workDir := "/"
	emptyString := ""

	var emptyCommand common.DevfileCommand

	tests := []struct {
		name         string
		commandName  string
		execCommands []common.Exec
		wantErr      bool
	}{
		{
			name:        "Case 1: Default Run Command",
			commandName: emptyString,
			execCommands: []common.Exec{
				{
					CommandLine: command,
					Component:   component,
					WorkingDir:  workDir,
					Group:       &versionsCommon.Group{Kind: runGroup, IsDefault: true},
				},
			},
			wantErr: false,
		},
		{
			name:        "Case 2: Run Command passed through odo flag",
			commandName: "flagcommand",
			execCommands: []common.Exec{
				{
					Id:          "flagcommand",
					CommandLine: command,
					Component:   component,
					WorkingDir:  workDir,
					Group:       &versionsCommon.Group{Kind: runGroup},
				},
				{
					Id:          "run command",
					CommandLine: command,
					Component:   component,
					WorkingDir:  workDir,
					Group:       &versionsCommon.Group{Kind: runGroup},
				},
			},
			wantErr: false,
		},
		{
			name:        "Case 3: Missing Run Command",
			commandName: "",
			execCommands: []common.Exec{
				{
					CommandLine: command,
					Component:   component,
					WorkingDir:  workDir,
					Group:       &versionsCommon.Group{Kind: initGroup},
				},
			},
			wantErr: true,
		},
	}

	for _, tt := range tests {
		t.Run(tt.name, func(t *testing.T) {
			devObj := devfileParser.DevfileObj{
				Data: testingutil.TestDevfileData{
					ExecCommands: tt.execCommands,
					Components:   []common.DevfileComponent{testingutil.GetFakeComponent(component)},
				},
			}

			command, err := GetRunCommand(devObj.Data, tt.commandName)

			if !tt.wantErr == (err != nil) {
				t.Errorf("TestGetRunCommand: unexpected error for command \"%v\" expected: %v actual: %v", tt.commandName, tt.wantErr, err)
			} else if !tt.wantErr && reflect.DeepEqual(emptyCommand, command) {
				t.Errorf("TestGetRunCommand: unexpected empty command returned for command: %v", tt.commandName)
			}
		})
	}

}

func TestValidateAndGetDebugDevfileCommands(t *testing.T) {

	command := "ls -la"
	component := "alias1"
	workDir := "/"
	emptyString := ""

	execCommands := []common.Exec{
		{
			CommandLine: command,
			Component:   component,
			WorkingDir:  workDir,
			Group: &common.Group{
				IsDefault: true,
				Kind:      common.DebugCommandGroupType,
			},
		},
		{
			Id:          "customdebugcommand",
			CommandLine: command,
			Component:   component,
			WorkingDir:  workDir,
			Group: &common.Group{
				IsDefault: false,
				Kind:      common.DebugCommandGroupType,
			},
		},
	}

	tests := []struct {
		name          string
		debugCommand  string
		componentType common.DevfileComponentType
		wantErr       bool
	}{
		{
			name:          "Case: Default Devfile Commands",
			debugCommand:  emptyString,
			componentType: common.ContainerComponentType,
			wantErr:       false,
		},
		{
			name:          "Case: provided debug Command",
			debugCommand:  "customdebugcommand",
			componentType: versionsCommon.ContainerComponentType,
			wantErr:       false,
		},
		{
			name:          "Case: invalid debug Command",
			debugCommand:  "invaliddebugcommand",
			componentType: versionsCommon.ContainerComponentType,
			wantErr:       true,
		},
	}

	for _, tt := range tests {
		t.Run(tt.name, func(t *testing.T) {
			devObj := devfileParser.DevfileObj{
				Data: testingutil.TestDevfileData{
					Components:   []common.DevfileComponent{testingutil.GetFakeComponent(component)},
					ExecCommands: execCommands,
				},
			}

			debugCommand, err := ValidateAndGetDebugDevfileCommands(devObj.Data, tt.debugCommand)

			if tt.wantErr {
				if err == nil {
					t.Errorf("Error was expected but got no error")
				} else {
					return
				}
			} else {
				if err != nil {
					t.Errorf("TestValidateAndGetDebugDevfileCommands: unexpected error %v", err)
				}
			}

			if !reflect.DeepEqual(nil, debugCommand) && debugCommand.Exec.Id != tt.debugCommand {
				t.Errorf("TestValidateAndGetDebugDevfileCommands name of debug command is wrong want: %v got: %v", tt.debugCommand, debugCommand.Exec.Id)
			}
		})
	}
}

func TestValidateAndGetPushDevfileCommands(t *testing.T) {

	command := "ls -la"
	component := "alias1"
	workDir := "/"
	emptyString := ""

	execCommands := []common.Exec{
		{
			Id:          "run command",
			CommandLine: command,
			Component:   component,
			WorkingDir:  workDir,
			Group: &versionsCommon.Group{
				Kind:      runGroup,
				IsDefault: true,
			},
		},

		{
			Id:          "build command",
			CommandLine: command,
			Component:   component,
			WorkingDir:  workDir,
			Group:       &versionsCommon.Group{Kind: buildGroup},
		},

		{
			Id:          "init command",
			CommandLine: command,
			Component:   component,
			WorkingDir:  workDir,
			Group:       &versionsCommon.Group{Kind: initGroup},
		},
		{
			Id:          "customcommand",
			CommandLine: command,
			Component:   component,
			WorkingDir:  workDir,
			Group:       &versionsCommon.Group{Kind: runGroup},
		},
	}

	wrongCompTypeCmd := common.Exec{

		Id:          "run command",
		CommandLine: command,
		Component:   "",
		WorkingDir:  workDir,
		Group:       &versionsCommon.Group{Kind: runGroup},
	}

	tests := []struct {
		name                string
		initCommand         string
		buildCommand        string
		runCommand          string
		execCommands        []common.Exec
		numberOfCommands    int
		missingInitCommand  bool
		missingBuildCommand bool
		wantErr             bool
	}{
		{
			name:             "Case 1: Default Devfile Commands",
			initCommand:      emptyString,
			buildCommand:     emptyString,
			runCommand:       emptyString,
			execCommands:     execCommands,
			numberOfCommands: 3,
			wantErr:          false,
		},
		{
			name:             "Case 2: Default Init and Build Command, and Provided Run Command",
			initCommand:      emptyString,
			buildCommand:     emptyString,
			runCommand:       "customcommand",
			execCommands:     execCommands,
			numberOfCommands: 3,
			wantErr:          false,
		},
		{
			name:             "Case 3: Empty Component",
			initCommand:      emptyString,
			buildCommand:     "customcommand",
			runCommand:       "customcommand",
			execCommands:     append(execCommands, wrongCompTypeCmd),
			numberOfCommands: 0,
			wantErr:          true,
		},
		{
			name:             "Case 4: Provided Wrong Build Command and Provided Run Command",
			initCommand:      emptyString,
			buildCommand:     "customcommand123",
			runCommand:       "customcommand",
			execCommands:     execCommands,
			numberOfCommands: 1,
			wantErr:          true,
		},
		{
			name:             "Case 5: Provided Wrong Init Command and Provided Build and Run Command",
			initCommand:      "customcommand123",
			buildCommand:     emptyString,
			runCommand:       "customcommand",
			execCommands:     execCommands,
			numberOfCommands: 1,
			wantErr:          true,
		},
		{
			name:         "Case 6: Missing Init and Build Command, and Provided Run Command",
			initCommand:  emptyString,
			buildCommand: emptyString,
			runCommand:   "customcommand",
			execCommands: []common.Exec{
				{
					Id:          "customcommand",
					Group:       &common.Group{Kind: runGroup},
					Component:   component,
					CommandLine: command,
				},
			},
			numberOfCommands: 1,
			wantErr:          false,
		},
		{
			name:         "Case 7: Missing Init Command with provided Build and Run Command",
			initCommand:  emptyString,
			buildCommand: "build command",
			runCommand:   "run command",
			execCommands: []common.Exec{
				{
					Id:          "build command",
					Group:       &common.Group{Kind: buildGroup},
					Component:   component,
					CommandLine: command,
				},
				{
					Id:          "run command",
					Group:       &common.Group{Kind: runGroup},
					Component:   component,
					CommandLine: command,
				},
			},
			numberOfCommands:   2,
			missingInitCommand: true,
			wantErr:            false,
		},
		{
			name:         "Case 8: Missing Build Command with provided Init and Run Command",
			initCommand:  "init command",
			buildCommand: emptyString,
			runCommand:   "run command",
			execCommands: []common.Exec{
				{
					Id:          "init command",
					Group:       &common.Group{Kind: initGroup},
					Component:   component,
					CommandLine: command,
				},
				{
					Id:          "run command",
					Group:       &common.Group{Kind: runGroup},
					Component:   component,
					CommandLine: command,
				},
			},
			numberOfCommands: 2,
			wantErr:          false,
		},
		{
			name:             "Case 9: Optional Init Command with provided Build and Run Command",
			initCommand:      "init command",
			buildCommand:     "build command",
			runCommand:       "run command",
			execCommands:     execCommands,
			numberOfCommands: 3,
			wantErr:          false,
		},
	}

	for _, tt := range tests {
		t.Run(tt.name, func(t *testing.T) {
			devObj := devfileParser.DevfileObj{
				Data: testingutil.TestDevfileData{
					ExecCommands: tt.execCommands,
					Components:   []common.DevfileComponent{testingutil.GetFakeComponent(component)},
				},
			}

			pushCommands, err := ValidateAndGetPushDevfileCommands(devObj.Data, tt.initCommand, tt.buildCommand, tt.runCommand)
			if !tt.wantErr == (err != nil) {
				t.Errorf("TestValidateAndGetPushDevfileCommands unexpected error when validating commands wantErr: %v err: %v", tt.wantErr, err)
			} else if tt.wantErr && err != nil {
				return
			}

			if len(pushCommands) != tt.numberOfCommands {
				t.Errorf("TestValidateAndGetPushDevfileCommands error: wrong number of validated commands expected: %v actual :%v", tt.numberOfCommands, len(pushCommands))
			}
		})
	}

}

<<<<<<< HEAD
func TestValidateCompositeCommand(t *testing.T) {

	command := []string{"ls -la", "ps", "ls /"}
	component := "alias1"
	workDir := []string{"/", "/dev", "/etc"}
	id := []string{"command1", "command2", "command3", "command4"}

	tests := []struct {
		name              string
		compositeCommands []common.Composite
		execCommands      []common.Exec
		wantErr           bool
	}{
		{
			name: "Case 1: Valid Composite Command",
			compositeCommands: []common.Composite{
				{
					Id:       id[3],
					Commands: []string{id[0], id[1], id[2]},
					Group:    &versionsCommon.Group{Kind: buildGroup},
				},
			},
			execCommands: []common.Exec{
				{
					Id:          id[0],
					CommandLine: command[0],
					Component:   component,
					Group:       &common.Group{Kind: runGroup},
					WorkingDir:  workDir[0],
				},
				{
					Id:          id[1],
					CommandLine: command[1],
					Component:   component,
					Group:       &common.Group{Kind: buildGroup},
					WorkingDir:  workDir[1],
				},
				{
					Id:          id[2],
					CommandLine: command[2],
					Component:   component,
					Group:       &common.Group{Kind: runGroup},
					WorkingDir:  workDir[2],
				},
			},
			wantErr: false,
		},
		{
			name: "Case 2: Invalid composite command, references non-existent command",
			compositeCommands: []common.Composite{
				{
					Id:       id[3],
					Commands: []string{id[0], "fakecommand", id[2]},
					Group:    &versionsCommon.Group{Kind: buildGroup},
				},
			},
			execCommands: []common.Exec{
				{
					Id:          id[0],
					CommandLine: command[0],
					Component:   component,
					Group:       &common.Group{Kind: runGroup},
					WorkingDir:  workDir[0],
				},
				{
					Id:          id[1],
					CommandLine: command[1],
					Component:   component,
					Group:       &common.Group{Kind: buildGroup},
					WorkingDir:  workDir[1],
				},
				{
					Id:          id[2],
					CommandLine: command[2],
					Component:   component,
					Group:       &common.Group{Kind: runGroup},
					WorkingDir:  workDir[2],
				},
			},
			wantErr: true,
		},
		{
			name: "Case 3: Invalid composite command, references itself",
			compositeCommands: []common.Composite{
				{
					Id:       id[3],
					Commands: []string{id[0], id[3], id[2]},
					Group:    &versionsCommon.Group{Kind: buildGroup},
				},
			},
			execCommands: []common.Exec{
				{
					Id:          id[0],
					CommandLine: command[0],
					Component:   component,
					Group:       &common.Group{Kind: runGroup},
					WorkingDir:  workDir[0],
				},
				{
					Id:          id[1],
					CommandLine: command[1],
					Component:   component,
					Group:       &common.Group{Kind: buildGroup},
					WorkingDir:  workDir[1],
				},
				{
					Id:          id[2],
					CommandLine: command[2],
					Component:   component,
					Group:       &common.Group{Kind: runGroup},
					WorkingDir:  workDir[2],
				},
			},
			wantErr: true,
		},
		{
			name: "Case 4: Invalid composite run command",
			compositeCommands: []common.Composite{
				{
					Id:       id[3],
					Commands: []string{id[0], id[3], id[2]},
					Group:    &versionsCommon.Group{Kind: runGroup},
				},
			},
			execCommands: []common.Exec{
				{
					Id:          id[0],
					CommandLine: command[0],
					Component:   component,
					Group:       &common.Group{Kind: runGroup},
					WorkingDir:  workDir[0],
				},
				{
					Id:          id[1],
					CommandLine: command[1],
					Component:   component,
					Group:       &common.Group{Kind: buildGroup},
					WorkingDir:  workDir[1],
				},
				{
					Id:          id[2],
					CommandLine: command[2],
					Component:   component,
					Group:       &common.Group{Kind: runGroup},
					WorkingDir:  workDir[2],
				},
			},
			wantErr: true,
		},
	}
	for _, tt := range tests {
		devObj := devfileParser.DevfileObj{
			Data: testingutil.TestDevfileData{
				ExecCommands:      tt.execCommands,
				CompositeCommands: tt.compositeCommands,
				Components:        []common.DevfileComponent{testingutil.GetFakeComponent(component)},
			},
		}
		t.Run(tt.name, func(t *testing.T) {
			cmd := common.DevfileCommand{Composite: &tt.compositeCommands[0]}
			err := validateCompositeCommand(devObj.Data, cmd.Composite)
			if !tt.wantErr == (err != nil) {
				t.Errorf("TestValidateAction unexpected error: %v", err)
				return
			}
		})
	}

=======
func TestValidateAndGetTestDevfileCommands(t *testing.T) {

	command := "ls -la"
	component := "alias1"
	workDir := "/"
	emptyString := ""

	execCommands := []common.Exec{
		{
			CommandLine: command,
			Component:   component,
			WorkingDir:  workDir,
			Group: &common.Group{
				IsDefault: true,
				Kind:      common.TestCommandGroupType,
			},
		},
		{
			Id:          "customtestcommand",
			CommandLine: command,
			Component:   component,
			WorkingDir:  workDir,
			Group: &common.Group{
				IsDefault: false,
				Kind:      common.TestCommandGroupType,
			},
		},
	}

	tests := []struct {
		name          string
		testCommand   string
		componentType common.DevfileComponentType
		wantErr       bool
	}{
		{
			name:          "Case: Default Devfile Commands",
			testCommand:   emptyString,
			componentType: common.ContainerComponentType,
			wantErr:       false,
		},
		{
			name:          "Case: provided test Command",
			testCommand:   "customtestcommand",
			componentType: versionsCommon.ContainerComponentType,
			wantErr:       false,
		},
		{
			name:          "Case: invalid test Command",
			testCommand:   "invalidtestcommand",
			componentType: versionsCommon.ContainerComponentType,
			wantErr:       true,
		},
	}

	for _, tt := range tests {
		t.Run(tt.name, func(t *testing.T) {
			devObj := devfileParser.DevfileObj{
				Data: testingutil.TestDevfileData{
					Components:   []common.DevfileComponent{testingutil.GetFakeComponent(component)},
					ExecCommands: execCommands,
				},
			}

			testCommand, err := ValidateAndGetTestDevfileCommands(devObj.Data, tt.testCommand)

			if tt.wantErr {
				if err == nil {
					t.Errorf("Error was expected but got no error")
				} else {
					return
				}
			} else {
				if err != nil {
					t.Errorf("TestValidateAndGetTestDevfileCommands: unexpected error %v", err)
				}
			}

			if !reflect.DeepEqual(nil, testCommand) && testCommand.Exec.Id != tt.testCommand {
				t.Errorf("TestValidateAndGetTestDevfileCommands name of test command is wrong want: %v got: %v", tt.testCommand, testCommand.Exec.Id)
			}
		})
	}
>>>>>>> 81adbcc2
}

func getExecCommand(id string, group common.DevfileCommandGroupType) versionsCommon.Exec {

	commands := [...]string{"ls -la", "pwd"}
	components := [...]string{"alias1", "alias2"}
	workDir := [...]string{"/", "/root"}

	return versionsCommon.Exec{
		Id:          id,
		CommandLine: commands[0],
		Component:   components[0],
		WorkingDir:  workDir[0],
		Group:       &common.Group{Kind: group},
	}

}<|MERGE_RESOLUTION|>--- conflicted
+++ resolved
@@ -1680,7 +1680,6 @@
 
 }
 
-<<<<<<< HEAD
 func TestValidateCompositeCommand(t *testing.T) {
 
 	command := []string{"ls -la", "ps", "ls /"}
@@ -1848,8 +1847,8 @@
 			}
 		})
 	}
-
-=======
+}
+
 func TestValidateAndGetTestDevfileCommands(t *testing.T) {
 
 	command := "ls -la"
@@ -1933,7 +1932,6 @@
 			}
 		})
 	}
->>>>>>> 81adbcc2
 }
 
 func getExecCommand(id string, group common.DevfileCommandGroupType) versionsCommon.Exec {
