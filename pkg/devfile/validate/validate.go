package validate

import (
	"fmt"

	"github.com/openshift/odo/pkg/devfile/parser/data/common"
	"k8s.io/klog"

	v100 "github.com/openshift/odo/pkg/devfile/parser/data/1.0.0"
	v200 "github.com/openshift/odo/pkg/devfile/parser/data/2.0.0"
	v210 "github.com/openshift/odo/pkg/devfile/parser/data/2.1.0"
)

// ValidateDevfileData validates whether sections of devfile are odo compatible
func ValidateDevfileData(data interface{}) error {
	var components []common.DevfileComponent

	switch d := data.(type) {
	case *v100.Devfile100:
		components = d.GetComponents()
	case *v200.Devfile200:
		components = d.GetComponents()
<<<<<<< HEAD
	case *v210.Devfile210:
		components = d.GetComponents()
=======

		// Validate Events
		if err := validateEvents(d); err != nil {
			return err
		}
>>>>>>> 5c4c196e
	default:
		return fmt.Errorf("unknown devfile type %T", d)
	}

	// Validate Components
	if err := validateComponents(components); err != nil {
		return err
	}

	// Successful
	klog.V(4).Info("Successfully validated devfile sections")
	return nil

}<|MERGE_RESOLUTION|>--- conflicted
+++ resolved
@@ -20,16 +20,13 @@
 		components = d.GetComponents()
 	case *v200.Devfile200:
 		components = d.GetComponents()
-<<<<<<< HEAD
 	case *v210.Devfile210:
 		components = d.GetComponents()
-=======
 
 		// Validate Events
 		if err := validateEvents(d); err != nil {
 			return err
 		}
->>>>>>> 5c4c196e
 	default:
 		return fmt.Errorf("unknown devfile type %T", d)
 	}
