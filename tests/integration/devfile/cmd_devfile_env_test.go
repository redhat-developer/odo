package devfile

import (
	"os"
	"path/filepath"
	"time"

	. "github.com/onsi/ginkgo"
	. "github.com/onsi/gomega"
	"github.com/openshift/odo/tests/helper"
)

var _ = Describe("odo devfile env command tests", func() {
	const (
		testName      = "testname"
<<<<<<< HEAD
		testNamepace  = "testnamepace"
=======
		testProject   = "testProject"
>>>>>>> 9cde4dc6
		testDebugPort = "8888"
		fakeParameter = "fakeParameter"
	)

	var project, context, currentWorkingDirectory, originalKubeconfig string

	// Using program command according to cliRunner in devfile
	cliRunner := helper.GetCliRunner()

	// This is run after every Spec (It)
	var _ = BeforeEach(func() {
		SetDefaultEventuallyTimeout(10 * time.Minute)
		context = helper.CreateNewContext()
		os.Setenv("GLOBALODOCONFIG", filepath.Join(context, "config.yaml"))

		originalKubeconfig = os.Getenv("KUBECONFIG")
		helper.LocalKubeconfigSet(context)
		project = cliRunner.CreateRandNamespaceProject()
		currentWorkingDirectory = helper.Getwd()
		helper.Chdir(context)
	})

	// This is run after every Spec (It)
	var _ = AfterEach(func() {
		cliRunner.DeleteNamespaceProject(project)
		helper.Chdir(currentWorkingDirectory)
		err := os.Setenv("KUBECONFIG", originalKubeconfig)
		Expect(err).NotTo(HaveOccurred())
		helper.DeleteDir(context)
	})

	Context("When executing env view", func() {
		It("Should view all default parameters", func() {
			helper.CmdShouldPass("odo", "create", "nodejs")
			output := helper.CmdShouldPass("odo", "env", "view")
			wantOutput := []string{
				"PARAMETER NAME",
				"PARAMETER VALUE",
				"NAME",
				"nodejs",
				"Project",
				project,
				"DebugPort",
			}
			helper.MatchAllInOutput(output, wantOutput)
		})
	})

	Context("When executing env set and unset", func() {
		It("Should successfully set and unset the parameters", func() {
			helper.CmdShouldPass("odo", "create", "nodejs")
			helper.CmdShouldPass("odo", "env", "set", "Name", testName, "-f")
			helper.CmdShouldPass("odo", "env", "set", "Project", testProject, "-f")
			helper.CmdShouldPass("odo", "env", "set", "DebugPort", testDebugPort, "-f")
			output := helper.CmdShouldPass("odo", "env", "view")
			wantOutput := []string{
				"PARAMETER NAME",
				"PARAMETER VALUE",
				"NAME",
				testName,
				"Project",
				testProject,
				"DebugPort",
				testDebugPort,
			}
			helper.MatchAllInOutput(output, wantOutput)

			helper.CmdShouldPass("odo", "env", "unset", "DebugPort", "-f")
			output = helper.CmdShouldPass("odo", "env", "view")
			dontWantOutput := []string{
				testDebugPort,
			}
			helper.DontMatchAllInOutput(output, dontWantOutput)
			helper.CmdShouldPass("odo", "push", "--project", project)
		})

		It("Should fail to set and unset an invalid parameter", func() {
			helper.CmdShouldPass("odo", "create", "nodejs")
			helper.CmdShouldFail("odo", "env", "set", fakeParameter, fakeParameter, "-f")
			helper.CmdShouldFail("odo", "env", "unset", fakeParameter, "-f")
		})
	})

})<|MERGE_RESOLUTION|>--- conflicted
+++ resolved
@@ -13,11 +13,7 @@
 var _ = Describe("odo devfile env command tests", func() {
 	const (
 		testName      = "testname"
-<<<<<<< HEAD
-		testNamepace  = "testnamepace"
-=======
 		testProject   = "testProject"
->>>>>>> 9cde4dc6
 		testDebugPort = "8888"
 		fakeParameter = "fakeParameter"
 	)
