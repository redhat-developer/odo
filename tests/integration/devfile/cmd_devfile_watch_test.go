package devfile

import (
	"os"
	"path/filepath"
	"time"

	. "github.com/onsi/ginkgo"
	. "github.com/onsi/gomega"

	"github.com/openshift/odo/tests/helper"
	"github.com/openshift/odo/tests/integration/devfile/utils"
)

var _ = Describe("odo devfile watch command tests", func() {
	var namespace string
	var context string
	var cmpName string
	var currentWorkingDirectory string

	var cliRunner helper.CliRunner

	// Setup up state for each test spec
	// create new project (not set as active) and new context directory for each test spec
	// This is run after every Spec (It)
	var _ = BeforeEach(func() {
		SetDefaultEventuallyTimeout(10 * time.Minute)
		context = helper.CreateNewContext()
		os.Setenv("GLOBALODOCONFIG", filepath.Join(context, "config.yaml"))
		if os.Getenv("KUBERNETES") == "true" {
			homeDir := helper.GetUserHomeDir()
			kubeConfigFile := helper.CopyKubeConfigFile(filepath.Join(homeDir, ".kube", "config"), filepath.Join(context, "config"))
			namespace = helper.CreateRandNamespace(kubeConfigFile)
			cliRunner = helper.NewKubectlRunner("kubectl")
		} else {
			namespace = helper.CreateRandProject()
			cliRunner = helper.NewOcRunner("oc")
		}
		currentWorkingDirectory = helper.Getwd()
		cmpName = helper.RandString(6)
		helper.Chdir(context)

		// Set experimental mode to true
		helper.CmdShouldPass("odo", "preference", "set", "Experimental", "true")
	})

	// Clean up after the test
	// This is run after every Spec (It)
	var _ = AfterEach(func() {
		if os.Getenv("KUBERNETES") == "true" {
			helper.DeleteNamespace(namespace)
			os.Unsetenv("KUBECONFIG")
		} else {
			helper.DeleteProject(namespace)
		}
		helper.Chdir(currentWorkingDirectory)
		helper.DeleteDir(context)
		os.Unsetenv("GLOBALODOCONFIG")
	})

	Context("when running help for watch command", func() {
		It("should display the help", func() {
			appHelp := helper.CmdShouldPass("odo", "watch", "-h")
			Expect(appHelp).To(ContainSubstring("Watch for changes"))
		})
	})

	Context("when executing watch without pushing a devfile component", func() {
		It("should fail", func() {
			cmpName := helper.RandString(6)
			helper.Chdir(currentWorkingDirectory)
			helper.CmdShouldPass("odo", "create", "nodejs", "--project", namespace, "--context", context, cmpName)
			output := helper.CmdShouldFail("odo", "watch", "--context", context)
			Expect(output).To(ContainSubstring("component does not exist. Please use `odo push` to create your component"))
		})
	})
<<<<<<< HEAD
=======

	Context("when executing watch without a valid devfile", func() {
		It("should fail", func() {
			output := helper.CmdShouldFail("odo", "watch", "--devfile", "fake-devfile.yaml")
			Expect(output).To(ContainSubstring("The current directory does not represent an odo component"))
		})
	})

	Context("when executing odo watch with devfile flag without experimental mode", func() {
		It("should fail", func() {
			helper.CmdShouldPass("odo", "preference", "set", "Experimental", "false", "-f")
			helper.CopyExample(filepath.Join("source", "devfiles", "nodejs", "project"), context)
			helper.CopyExampleDevFile(filepath.Join("source", "devfiles", "nodejs", "devfile.yaml"), filepath.Join(context, "devfile.yaml"))
			output := helper.CmdShouldFail("odo", "watch", "--devfile", filepath.Join(context, "devfile.yaml"))
			Expect(output).To(ContainSubstring("Error: unknown flag: --devfile"))
		})
	})

	Context("when executing odo watch after odo push", func() {
		It("should listen for file changes", func() {
			helper.CmdShouldPass("odo", "create", "nodejs", "--project", namespace, cmpName)

			helper.CopyExample(filepath.Join("source", "devfiles", "nodejs", "project"), context)
			helper.CopyExampleDevFile(filepath.Join("source", "devfiles", "nodejs", "devfile.yaml"), filepath.Join(context, "devfile.yaml"))

			output := helper.CmdShouldPass("odo", "push", "--devfile", "devfile.yaml", "--project", namespace)
			Expect(output).To(ContainSubstring("Changes successfully pushed to component"))

			watchFlag := ""
			odoV2Watch := utils.OdoV2Watch{
				CmpName:            cmpName,
				StringsToBeMatched: []string{"Executing devbuild command", "Executing devrun command"},
			}
			// odo watch and validate
			utils.OdoWatch(utils.OdoV1Watch{}, odoV2Watch, namespace, context, watchFlag, cliRunner, "kube")
		})
	})

	Context("when executing odo watch after odo push with custom commands", func() {
		It("should listen for file changes", func() {
			helper.CmdShouldPass("odo", "create", "nodejs", "--project", namespace, cmpName)

			helper.CopyExample(filepath.Join("source", "devfiles", "nodejs", "project"), context)
			helper.CopyExampleDevFile(filepath.Join("source", "devfiles", "nodejs", "devfile.yaml"), filepath.Join(context, "devfile.yaml"))

			output := helper.CmdShouldPass("odo", "push", "--build-command", "build", "--run-command", "run", "--devfile", "devfile.yaml", "--project", namespace)
			Expect(output).To(ContainSubstring("Changes successfully pushed to component"))

			watchFlag := "--build-command build --run-command run"
			odoV2Watch := utils.OdoV2Watch{
				CmpName:            cmpName,
				StringsToBeMatched: []string{"Executing build command", "Executing run command"},
			}
			// odo watch and validate
			utils.OdoWatch(utils.OdoV1Watch{}, odoV2Watch, namespace, context, watchFlag, cliRunner, "kube")
		})
	})
>>>>>>> 46ea6c3d
})<|MERGE_RESOLUTION|>--- conflicted
+++ resolved
@@ -74,25 +74,6 @@
 			Expect(output).To(ContainSubstring("component does not exist. Please use `odo push` to create your component"))
 		})
 	})
-<<<<<<< HEAD
-=======
-
-	Context("when executing watch without a valid devfile", func() {
-		It("should fail", func() {
-			output := helper.CmdShouldFail("odo", "watch", "--devfile", "fake-devfile.yaml")
-			Expect(output).To(ContainSubstring("The current directory does not represent an odo component"))
-		})
-	})
-
-	Context("when executing odo watch with devfile flag without experimental mode", func() {
-		It("should fail", func() {
-			helper.CmdShouldPass("odo", "preference", "set", "Experimental", "false", "-f")
-			helper.CopyExample(filepath.Join("source", "devfiles", "nodejs", "project"), context)
-			helper.CopyExampleDevFile(filepath.Join("source", "devfiles", "nodejs", "devfile.yaml"), filepath.Join(context, "devfile.yaml"))
-			output := helper.CmdShouldFail("odo", "watch", "--devfile", filepath.Join(context, "devfile.yaml"))
-			Expect(output).To(ContainSubstring("Error: unknown flag: --devfile"))
-		})
-	})
 
 	Context("when executing odo watch after odo push", func() {
 		It("should listen for file changes", func() {
@@ -101,7 +82,7 @@
 			helper.CopyExample(filepath.Join("source", "devfiles", "nodejs", "project"), context)
 			helper.CopyExampleDevFile(filepath.Join("source", "devfiles", "nodejs", "devfile.yaml"), filepath.Join(context, "devfile.yaml"))
 
-			output := helper.CmdShouldPass("odo", "push", "--devfile", "devfile.yaml", "--project", namespace)
+			output := helper.CmdShouldPass("odo", "push", "--project", namespace)
 			Expect(output).To(ContainSubstring("Changes successfully pushed to component"))
 
 			watchFlag := ""
@@ -121,7 +102,7 @@
 			helper.CopyExample(filepath.Join("source", "devfiles", "nodejs", "project"), context)
 			helper.CopyExampleDevFile(filepath.Join("source", "devfiles", "nodejs", "devfile.yaml"), filepath.Join(context, "devfile.yaml"))
 
-			output := helper.CmdShouldPass("odo", "push", "--build-command", "build", "--run-command", "run", "--devfile", "devfile.yaml", "--project", namespace)
+			output := helper.CmdShouldPass("odo", "push", "--build-command", "build", "--run-command", "run", "--project", namespace)
 			Expect(output).To(ContainSubstring("Changes successfully pushed to component"))
 
 			watchFlag := "--build-command build --run-command run"
@@ -133,5 +114,4 @@
 			utils.OdoWatch(utils.OdoV1Watch{}, odoV2Watch, namespace, context, watchFlag, cliRunner, "kube")
 		})
 	})
->>>>>>> 46ea6c3d
 })