--- conflicted
+++ resolved
@@ -75,10 +75,9 @@
 		})
 	})
 
-<<<<<<< HEAD
 	Context("When executing catalog describe component with a component name with a single project", func() {
 		It("should only give information about one project", func() {
-			output := helper.CmdShouldPass("odo", "catalog", "describe", "component", "openLiberty")
+			output := helper.CmdShouldPass("odo", "catalog", "describe", "component", "java-openliberty")
 			helper.MatchAllInOutput(output, []string{"location: https://github.com/odo-devfiles/openliberty-ex.git"})
 		})
 	})
@@ -110,13 +109,15 @@
 		It("should give an error saying it expects exactly one argument", func() {
 			output := helper.CmdShouldFail("odo", "catalog", "describe", "component")
 			helper.MatchAllInOutput(output, []string{"accepts 1 arg(s), received 0"})
-=======
+		})
+	})
+
 	Context("When executing catalog list components with -o json flag", func() {
 		It("should list devfile components in json format", func() {
 			output := helper.CmdShouldPass("odo", "catalog", "list", "components", "-o", "json")
 			wantOutput := []string{
 				"odo.dev/v1alpha1",
-				"openLiberty",
+				"java-openliberty",
 				"java-spring-boot",
 				"nodejs",
 				"quarkus",
@@ -126,7 +127,6 @@
 				"java-maven",
 			}
 			helper.MatchAllInOutput(output, wantOutput)
->>>>>>> dfaa7399
 		})
 	})
 })