package devfile

import (
	"fmt"
	"os"
	"path/filepath"
	"strings"
	"time"

	"github.com/openshift/odo/tests/helper"

	. "github.com/onsi/ginkgo"
	. "github.com/onsi/gomega"
)

var _ = Describe("odo devfile url command tests", func() {
	var namespace, context, componentName, currentWorkingDirectory string

	// This is run after every Spec (It)
	var _ = BeforeEach(func() {
		SetDefaultEventuallyTimeout(10 * time.Minute)
		SetDefaultConsistentlyDuration(30 * time.Second)
		namespace = helper.CreateRandProject()
		context = helper.CreateNewContext()
		currentWorkingDirectory = helper.Getwd()
		componentName = helper.RandString(6)

		helper.Chdir(context)

		os.Setenv("GLOBALODOCONFIG", filepath.Join(context, "config.yaml"))

		// Devfile push requires experimental mode to be set
		helper.CmdShouldPass("odo", "preference", "set", "Experimental", "true")
	})

	// Clean up after the test
	// This is run after every Spec (It)
	var _ = AfterEach(func() {
		helper.DeleteProject(namespace)
		helper.Chdir(currentWorkingDirectory)
		helper.DeleteDir(context)
		os.Unsetenv("GLOBALODOCONFIG")
	})

	Context("Listing urls", func() {
		It("should list url after push", func() {
			url1 := helper.RandString(5)
			host := helper.RandString(5) + ".com"

			helper.CmdShouldPass("odo", "create", "nodejs", "--project", namespace, componentName)

			helper.CopyExample(filepath.Join("source", "devfiles", "nodejs", "project"), context)
			helper.CopyExampleDevFile(filepath.Join("source", "devfiles", "nodejs", "devfile.yaml"), filepath.Join(context, "devfile.yaml"))

			stdout := helper.CmdShouldFail("odo", "url", "list")
			Expect(stdout).To(ContainSubstring("no URLs found"))

			stdout = helper.CmdShouldFail("odo", "url", "create", url1, "--port", "8080")
			Expect(stdout).To(ContainSubstring("is not exposed"))

			stdout = helper.CmdShouldFail("odo", "url", "create", url1, "--port", "3000", "--ingress")
			Expect(stdout).To(ContainSubstring("host must be provided"))

			helper.CmdShouldPass("odo", "url", "create", url1, "--port", "3000", "--host", host, "--ingress")
			helper.CmdShouldPass("odo", "push")
			helper.WaitForCmdOut("odo", []string{"url", "list"}, 1, false, func(output string) bool {
				if strings.Contains(output, url1) {
					Expect(output).Should(ContainSubstring(url1 + "." + host))
					return true
				}
				return false
			})
			helper.CmdShouldPass("odo", "url", "delete", url1, "-f")
			helper.CmdShouldPass("odo", "push", "--project", namespace)

			stdout = helper.CmdShouldFail("odo", "url", "list")
			Expect(stdout).To(ContainSubstring("no URLs found"))
		})

		It("should be able to list url in machine readable json format", func() {
			url1 := helper.RandString(5)
			host := helper.RandString(5) + ".com"

			helper.CmdShouldPass("odo", "create", "nodejs", "--project", namespace, componentName)

			helper.CopyExample(filepath.Join("source", "devfiles", "nodejs", "project"), context)
			helper.CopyExampleDevFile(filepath.Join("source", "devfiles", "nodejs", "devfile.yaml"), filepath.Join(context, "devfile.yaml"))

			helper.CmdShouldPass("odo", "url", "create", url1, "--port", "3000", "--host", host, "--ingress")
			helper.CmdShouldPass("odo", "push", "--project", namespace)

			// odo url list -o json
			helper.WaitForCmdOut("odo", []string{"url", "list", "-o", "json"}, 1, true, func(output string) bool {
				desiredURLListJSON := fmt.Sprintf(`{"kind":"List","apiVersion":"odo.dev/v1alpha1","metadata":{},"items":[{"kind":"url","apiVersion":"odo.dev/v1alpha1","metadata":{"name":"%s","creationTimestamp":null},"spec":{"host":"%s","port":3000,"secure": false},"status":{"state":"Pushed"}}]}`, url1, url1+"."+host)
				if strings.Contains(output, url1) {
					Expect(desiredURLListJSON).Should(MatchJSON(output))
					return true
				}
				return false
			})
		})

		It("should list url with appropriate state", func() {
			url1 := helper.RandString(5)
			url2 := helper.RandString(5)
			host := helper.RandString(5) + ".com"

			helper.CmdShouldPass("odo", "create", "nodejs", "--project", namespace, componentName)

			helper.CopyExample(filepath.Join("source", "devfiles", "nodejs", "project"), context)
			helper.CopyExampleDevFile(filepath.Join("source", "devfiles", "nodejs", "devfile.yaml"), filepath.Join(context, "devfile.yaml"))

			helper.CmdShouldPass("odo", "url", "create", url1, "--port", "3000", "--host", host, "--ingress")
			helper.CmdShouldPass("odo", "push", "--devfile", "devfile.yaml")
			helper.CmdShouldPass("odo", "url", "create", url2, "--port", "3000", "--host", host, "--ingress")
			stdout := helper.CmdShouldPass("odo", "url", "list")
			helper.MatchAllInOutput(stdout, []string{url1, "Pushed"})
			helper.MatchAllInOutput(stdout, []string{url2, "Not Pushed"})

			helper.CmdShouldPass("odo", "url", "delete", url1, "-f")
			stdout = helper.CmdShouldPass("odo", "url", "list")
			helper.MatchAllInOutput(stdout, []string{url1, "Locally Deleted"})
			helper.MatchAllInOutput(stdout, []string{url2, "Not Pushed"})
		})
	})

	Context("Creating urls", func() {
		It("should create a secure URL", func() {
			url1 := helper.RandString(5)
			host := helper.RandString(5) + ".com"

			helper.CmdShouldPass("odo", "create", "nodejs", "--project", namespace, componentName)

			helper.CopyExample(filepath.Join("source", "devfiles", "nodejs", "project"), context)
			helper.CopyExampleDevFile(filepath.Join("source", "devfiles", "nodejs", "devfile.yaml"), filepath.Join(context, "devfile.yaml"))

			helper.CmdShouldPass("odo", "url", "create", url1, "--port", "3000", "--host", host, "--secure", "--ingress")

<<<<<<< HEAD
			stdout = helper.CmdShouldPass("odo", "push", "--project", namespace)
=======
			stdout := helper.CmdShouldPass("odo", "push", "--devfile", "devfile.yaml", "--project", namespace)
>>>>>>> b85b76e1
			helper.MatchAllInOutput(stdout, []string{"https:", url1 + "." + host})
			stdout = helper.CmdShouldPass("odo", "url", "list")
			helper.MatchAllInOutput(stdout, []string{"https:", url1 + "." + host, "true"})
			helper.CmdShouldPass("odo", "url", "delete", url1, "-f")
			helper.CmdShouldPass("odo", "push", "--project", namespace)

			stdout = helper.CmdShouldFail("odo", "url", "list")
			Expect(stdout).To(ContainSubstring("no URLs found"))
		})

		It("create with now flag should pass", func() {
			var stdout string
			url1 := helper.RandString(5)
			host := helper.RandString(5) + ".com"

			helper.CmdShouldPass("odo", "create", "nodejs", "--project", namespace, componentName)

			helper.CopyExample(filepath.Join("source", "devfiles", "nodejs", "project"), context)
			helper.CopyExampleDevFile(filepath.Join("source", "devfiles", "nodejs", "devfile.yaml"), filepath.Join(context, "devfile.yaml"))

			stdout = helper.CmdShouldPass("odo", "url", "create", url1, "--port", "3000", "--host", host, "--now", "--ingress")
			helper.MatchAllInOutput(stdout, []string{"URL " + url1 + " created for component", "http:", url1 + "." + host})
		})

		It("should create a automatically route on a openShift cluster", func() {

			if os.Getenv("KUBERNETES") == "true" {
				Skip("This is a OpenShift specific scenario, skipping")
			}

			url1 := helper.RandString(5)

			helper.CmdShouldPass("odo", "create", "nodejs", "--project", namespace, componentName)

			helper.CopyExample(filepath.Join("source", "devfiles", "nodejs", "project"), context)
			helper.CopyExampleDevFile(filepath.Join("source", "devfiles", "nodejs", "devfile.yaml"), filepath.Join(context, "devfile.yaml"))

			helper.CmdShouldPass("odo", "url", "create", url1)

<<<<<<< HEAD
			helper.CmdShouldPass("odo", "push", "--namespace", namespace)
			pushStdOut := helper.CmdShouldPass("odo", "push", "--namespace", namespace)
			Expect(pushStdOut).NotTo(ContainSubstring("successfully deleted"))
			Expect(pushStdOut).NotTo(ContainSubstring("created"))
=======
			helper.CmdShouldPass("odo", "push", "--devfile", "devfile.yaml", "--namespace", namespace)
			pushStdOut := helper.CmdShouldPass("odo", "push", "--devfile", "devfile.yaml", "--namespace", namespace)
			helper.DontMatchAllInOutput(pushStdOut, []string{"successfully deleted", "created"})
>>>>>>> b85b76e1
			Expect(pushStdOut).To(ContainSubstring("URLs are synced with the cluster, no changes are required"))

			output := helper.CmdShouldPass("oc", "get", "routes", "--namespace", namespace)
			Expect(output).Should(ContainSubstring(url1))

			helper.CmdShouldPass("odo", "url", "delete", url1, "-f")
<<<<<<< HEAD
			helper.CmdShouldPass("odo", "push", "--namespace", namespace)
			pushStdOut = helper.CmdShouldPass("odo", "push", "--namespace", namespace)
			Expect(pushStdOut).NotTo(ContainSubstring("successfully deleted"))
			Expect(pushStdOut).NotTo(ContainSubstring("created"))
=======
			helper.CmdShouldPass("odo", "push", "--devfile", "devfile.yaml", "--namespace", namespace)
			pushStdOut = helper.CmdShouldPass("odo", "push", "--devfile", "devfile.yaml", "--namespace", namespace)
			helper.DontMatchAllInOutput(pushStdOut, []string{"successfully deleted", "created"})
>>>>>>> b85b76e1
			Expect(pushStdOut).To(ContainSubstring("URLs are synced with the cluster, no changes are required"))

			output = helper.CmdShouldPass("oc", "get", "routes", "--namespace", namespace)
			Expect(output).ShouldNot(ContainSubstring(url1))
		})

		It("should create a url for a unsupported devfile component", func() {
			url1 := helper.RandString(5)

			helper.CopyExample(filepath.Join("source", "python"), context)
			helper.Chdir(context)

			helper.CmdShouldPass("odo", "create", "python", "--project", namespace, componentName)

			helper.CmdShouldPass("odo", "url", "create", url1)

			helper.CmdShouldPass("odo", "push", "--namespace", namespace)

			output := helper.CmdShouldPass("oc", "get", "routes", "--namespace", namespace)
			Expect(output).Should(ContainSubstring(url1))
		})

		It("should be able to push again twice after creating and deleting a url", func() {
			var stdOut string
			url1 := helper.RandString(5)
			host := helper.RandString(5) + ".com"

			helper.CmdShouldPass("odo", "create", "nodejs", "--project", namespace, componentName)

			helper.CopyExample(filepath.Join("source", "devfiles", "nodejs", "project"), context)
			helper.CopyExampleDevFile(filepath.Join("source", "devfiles", "nodejs", "devfile.yaml"), filepath.Join(context, "devfile.yaml"))

			helper.CmdShouldPass("odo", "url", "create", url1, "--port", "3000", "--host", host, "--ingress")

<<<<<<< HEAD
			helper.CmdShouldPass("odo", "push", "--project", namespace)
			stdOut = helper.CmdShouldPass("odo", "push", "--project", namespace)
			Expect(stdOut).NotTo(ContainSubstring("successfully deleted"))
			Expect(stdOut).NotTo(ContainSubstring("created"))
=======
			helper.CmdShouldPass("odo", "push", "--devfile", "devfile.yaml", "--project", namespace)
			stdOut = helper.CmdShouldPass("odo", "push", "--devfile", "devfile.yaml", "--project", namespace)
			helper.DontMatchAllInOutput(stdOut, []string{"successfully deleted", "created"})
>>>>>>> b85b76e1
			Expect(stdOut).To(ContainSubstring("URLs are synced with the cluster, no changes are required"))

			helper.CmdShouldPass("odo", "url", "delete", url1, "-f")

<<<<<<< HEAD
			helper.CmdShouldPass("odo", "push", "--project", namespace)
			stdOut = helper.CmdShouldPass("odo", "push", "--project", namespace)
			Expect(stdOut).NotTo(ContainSubstring("successfully deleted"))
			Expect(stdOut).NotTo(ContainSubstring("created"))
=======
			helper.CmdShouldPass("odo", "push", "--devfile", "devfile.yaml", "--project", namespace)
			stdOut = helper.CmdShouldPass("odo", "push", "--devfile", "devfile.yaml", "--project", namespace)
			helper.DontMatchAllInOutput(stdOut, []string{"successfully deleted", "created"})
>>>>>>> b85b76e1
			Expect(stdOut).To(ContainSubstring("URLs are synced with the cluster, no changes are required"))
		})
	})

	Context("Describing urls", func() {
		It("should describe appropriate URL and error messages", func() {
			url1 := helper.RandString(5)
			host := helper.RandString(5) + ".com"

			helper.CmdShouldPass("odo", "create", "nodejs", "--project", namespace, componentName)

			helper.CopyExample(filepath.Join("source", "devfiles", "nodejs", "project"), context)
			helper.CopyExampleDevFile(filepath.Join("source", "devfiles", "nodejs", "devfile.yaml"), filepath.Join(context, "devfile.yaml"))

			helper.CmdShouldPass("odo", "url", "create", url1, "--port", "3000", "--host", host, "--ingress")

			stdout := helper.CmdShouldPass("odo", "url", "describe", url1)
			helper.MatchAllInOutput(stdout, []string{url1 + "." + host, "Not Pushed", "odo push"})

<<<<<<< HEAD
			helper.CmdShouldPass("odo", "push", "--project", namespace)
			helper.WaitForCmdOut("odo", []string{"url", "describe", url1}, 1, false, func(output string) bool {
				if strings.Contains(output, url1) {
					Expect(output).Should(ContainSubstring(url1 + "." + host))
					return true
				}
				return false
			})
=======
			helper.CmdShouldPass("odo", "push", "--devfile", "devfile.yaml", "--project", namespace)
			stdout = helper.CmdShouldPass("odo", "url", "describe", url1)
			helper.MatchAllInOutput(stdout, []string{url1 + "." + host, "Pushed"})
>>>>>>> b85b76e1
			helper.CmdShouldPass("odo", "url", "delete", url1, "-f")
			stdout = helper.CmdShouldPass("odo", "url", "describe", url1)
			helper.MatchAllInOutput(stdout, []string{url1 + "." + host, "Locally Deleted"})
		})
	})

})<|MERGE_RESOLUTION|>--- conflicted
+++ resolved
@@ -136,11 +136,7 @@
 
 			helper.CmdShouldPass("odo", "url", "create", url1, "--port", "3000", "--host", host, "--secure", "--ingress")
 
-<<<<<<< HEAD
-			stdout = helper.CmdShouldPass("odo", "push", "--project", namespace)
-=======
-			stdout := helper.CmdShouldPass("odo", "push", "--devfile", "devfile.yaml", "--project", namespace)
->>>>>>> b85b76e1
+			stdout := helper.CmdShouldPass("odo", "push", "--project", namespace)
 			helper.MatchAllInOutput(stdout, []string{"https:", url1 + "." + host})
 			stdout = helper.CmdShouldPass("odo", "url", "list")
 			helper.MatchAllInOutput(stdout, []string{"https:", url1 + "." + host, "true"})
@@ -180,32 +176,18 @@
 
 			helper.CmdShouldPass("odo", "url", "create", url1)
 
-<<<<<<< HEAD
 			helper.CmdShouldPass("odo", "push", "--namespace", namespace)
-			pushStdOut := helper.CmdShouldPass("odo", "push", "--namespace", namespace)
-			Expect(pushStdOut).NotTo(ContainSubstring("successfully deleted"))
-			Expect(pushStdOut).NotTo(ContainSubstring("created"))
-=======
-			helper.CmdShouldPass("odo", "push", "--devfile", "devfile.yaml", "--namespace", namespace)
 			pushStdOut := helper.CmdShouldPass("odo", "push", "--devfile", "devfile.yaml", "--namespace", namespace)
 			helper.DontMatchAllInOutput(pushStdOut, []string{"successfully deleted", "created"})
->>>>>>> b85b76e1
 			Expect(pushStdOut).To(ContainSubstring("URLs are synced with the cluster, no changes are required"))
 
 			output := helper.CmdShouldPass("oc", "get", "routes", "--namespace", namespace)
 			Expect(output).Should(ContainSubstring(url1))
 
 			helper.CmdShouldPass("odo", "url", "delete", url1, "-f")
-<<<<<<< HEAD
 			helper.CmdShouldPass("odo", "push", "--namespace", namespace)
-			pushStdOut = helper.CmdShouldPass("odo", "push", "--namespace", namespace)
-			Expect(pushStdOut).NotTo(ContainSubstring("successfully deleted"))
-			Expect(pushStdOut).NotTo(ContainSubstring("created"))
-=======
-			helper.CmdShouldPass("odo", "push", "--devfile", "devfile.yaml", "--namespace", namespace)
 			pushStdOut = helper.CmdShouldPass("odo", "push", "--devfile", "devfile.yaml", "--namespace", namespace)
 			helper.DontMatchAllInOutput(pushStdOut, []string{"successfully deleted", "created"})
->>>>>>> b85b76e1
 			Expect(pushStdOut).To(ContainSubstring("URLs are synced with the cluster, no changes are required"))
 
 			output = helper.CmdShouldPass("oc", "get", "routes", "--namespace", namespace)
@@ -240,30 +222,16 @@
 
 			helper.CmdShouldPass("odo", "url", "create", url1, "--port", "3000", "--host", host, "--ingress")
 
-<<<<<<< HEAD
-			helper.CmdShouldPass("odo", "push", "--project", namespace)
+			helper.CmdShouldPass("odo", "push", "--devfile", "devfile.yaml", "--project", namespace)
 			stdOut = helper.CmdShouldPass("odo", "push", "--project", namespace)
-			Expect(stdOut).NotTo(ContainSubstring("successfully deleted"))
-			Expect(stdOut).NotTo(ContainSubstring("created"))
-=======
+			helper.DontMatchAllInOutput(stdOut, []string{"successfully deleted", "created"})
+			Expect(stdOut).To(ContainSubstring("URLs are synced with the cluster, no changes are required"))
+
+			helper.CmdShouldPass("odo", "url", "delete", url1, "-f")
+
 			helper.CmdShouldPass("odo", "push", "--devfile", "devfile.yaml", "--project", namespace)
-			stdOut = helper.CmdShouldPass("odo", "push", "--devfile", "devfile.yaml", "--project", namespace)
+			stdOut = helper.CmdShouldPass("odo", "push", "--project", namespace)
 			helper.DontMatchAllInOutput(stdOut, []string{"successfully deleted", "created"})
->>>>>>> b85b76e1
-			Expect(stdOut).To(ContainSubstring("URLs are synced with the cluster, no changes are required"))
-
-			helper.CmdShouldPass("odo", "url", "delete", url1, "-f")
-
-<<<<<<< HEAD
-			helper.CmdShouldPass("odo", "push", "--project", namespace)
-			stdOut = helper.CmdShouldPass("odo", "push", "--project", namespace)
-			Expect(stdOut).NotTo(ContainSubstring("successfully deleted"))
-			Expect(stdOut).NotTo(ContainSubstring("created"))
-=======
-			helper.CmdShouldPass("odo", "push", "--devfile", "devfile.yaml", "--project", namespace)
-			stdOut = helper.CmdShouldPass("odo", "push", "--devfile", "devfile.yaml", "--project", namespace)
-			helper.DontMatchAllInOutput(stdOut, []string{"successfully deleted", "created"})
->>>>>>> b85b76e1
 			Expect(stdOut).To(ContainSubstring("URLs are synced with the cluster, no changes are required"))
 		})
 	})
@@ -283,20 +251,9 @@
 			stdout := helper.CmdShouldPass("odo", "url", "describe", url1)
 			helper.MatchAllInOutput(stdout, []string{url1 + "." + host, "Not Pushed", "odo push"})
 
-<<<<<<< HEAD
-			helper.CmdShouldPass("odo", "push", "--project", namespace)
-			helper.WaitForCmdOut("odo", []string{"url", "describe", url1}, 1, false, func(output string) bool {
-				if strings.Contains(output, url1) {
-					Expect(output).Should(ContainSubstring(url1 + "." + host))
-					return true
-				}
-				return false
-			})
-=======
-			helper.CmdShouldPass("odo", "push", "--devfile", "devfile.yaml", "--project", namespace)
+			helper.CmdShouldPass("odo", "push", "--project", namespace)
 			stdout = helper.CmdShouldPass("odo", "url", "describe", url1)
 			helper.MatchAllInOutput(stdout, []string{url1 + "." + host, "Pushed"})
->>>>>>> b85b76e1
 			helper.CmdShouldPass("odo", "url", "delete", url1, "-f")
 			stdout = helper.CmdShouldPass("odo", "url", "describe", url1)
 			helper.MatchAllInOutput(stdout, []string{url1 + "." + host, "Locally Deleted"})
