package devfile

import (
	"fmt"
	"net/http"
	"os"
	"path/filepath"
	"sort"
	"strconv"
	"strings"

	"github.com/openshift/odo/pkg/util"
	"github.com/openshift/odo/tests/helper"
	"github.com/openshift/odo/tests/integration/devfile/utils"

	. "github.com/onsi/ginkgo"
	. "github.com/onsi/gomega"
)

var _ = Describe("odo devfile push command tests", func() {
	var cmpName string
	var sourcePath = "/projects"
	var commonVar helper.CommonVar

	// This is run before every Spec (It)
	var _ = BeforeEach(func() {
		commonVar = helper.CommonBeforeEach()
		cmpName = helper.RandString(6)
		helper.Chdir(commonVar.Context)
	})

	// This is run after every Spec (It)
	var _ = AfterEach(func() {
		helper.CommonAfterEach(commonVar)
	})

	Context("Pushing devfile without an .odo folder", func() {

		It("should be able to push based on metadata.name in devfile WITH a dash in the name", func() {
			// This is the name that's contained within `devfile-with-metadataname-foobar.yaml`
			name := "foobar"
			helper.CopyExample(filepath.Join("source", "devfiles", "springboot", "project"), commonVar.Context)
			helper.CopyExampleDevFile(filepath.Join("source", "devfiles", "springboot", "devfile-with-metadataname-foobar.yaml"), filepath.Join(commonVar.Context, "devfile.yaml"))

			output := helper.Cmd("odo", "push", "--project", commonVar.Project).ShouldPass().Out()
			Expect(output).To(ContainSubstring("Executing devfile commands for component " + name))
		})

		It("should be able to push based on name passed", func() {
			name := "springboot"
			helper.CopyExample(filepath.Join("source", "devfiles", "springboot", "project"), commonVar.Context)
			helper.CopyExampleDevFile(filepath.Join("source", "devfiles", "springboot", "devfile.yaml"), filepath.Join(commonVar.Context, "devfile.yaml"))

			output := helper.Cmd("odo", "push", "--project", commonVar.Project, name).ShouldPass().Out()
			Expect(output).To(ContainSubstring("Executing devfile commands for component " + name))
		})

		It("should error out on devfile flag", func() {
			helper.Cmd("odo", "push", "--project", commonVar.Project, "--devfile", "invalid.yaml").ShouldFail()
		})

	})

	Context("Verify devfile push works", func() {

		It("should have no errors when no endpoints within the devfile, should create a service when devfile has endpoints", func() {
			helper.Cmd("odo", "create", "nodejs", "--project", commonVar.Project, cmpName).ShouldPass()

			helper.CopyExample(filepath.Join("source", "devfiles", "nodejs", "project"), commonVar.Context)
			helper.RenameFile("devfile.yaml", "devfile-old.yaml")
			helper.CopyExampleDevFile(filepath.Join("source", "devfiles", "nodejs", "devfile-no-endpoints.yaml"), filepath.Join(commonVar.Context, "devfile.yaml"))

			helper.Cmd("odo", "push", "--project", commonVar.Project).ShouldFail()
			output := commonVar.CliRunner.GetServices(commonVar.Project)
			Expect(output).NotTo(ContainSubstring(cmpName))

			helper.RenameFile("devfile-old.yaml", "devfile.yaml")
			output = helper.Cmd("odo", "push", "--project", commonVar.Project).ShouldFail().Err()

			Expect(output).To(ContainSubstring("Changes successfully pushed to component"))
			output = commonVar.CliRunner.GetServices(commonVar.Project)
			Expect(output).To(ContainSubstring(cmpName))
		})

		It("checks that odo push works with a devfile", func() {
			helper.Cmd("odo", "create", "nodejs", "--project", commonVar.Project, cmpName).ShouldPass()

			helper.CopyExample(filepath.Join("source", "devfiles", "nodejs", "project"), commonVar.Context)
			helper.CopyExampleDevFile(filepath.Join("source", "devfiles", "nodejs", "devfile.yaml"), filepath.Join(commonVar.Context, "devfile.yaml"))

<<<<<<< HEAD
			output := helper.Cmd("odo", "push", "--project", commonVar.Project).ShouldPass().Out()
=======
			helper.CmdShouldPass("git", "init")
			remote := "origin"
			remoteURL := "https://github.com/odo-devfiles/nodejs-ex"
			helper.CmdShouldPass("git", "remote", "add", remote, remoteURL)

			output := helper.CmdShouldPass("odo", "push", "--project", commonVar.Project)
>>>>>>> 7b44d593
			Expect(output).To(ContainSubstring("Changes successfully pushed to component"))

			annotations := commonVar.CliRunner.GetAnnotationsDeployment(cmpName, "app", commonVar.Project)
			var valueFound bool
			for key, value := range annotations {
				if key == "app.openshift.io/vcs-uri" && value == remoteURL {
					valueFound = true
				}
			}
			Expect(valueFound).To(BeTrue())

			// update devfile and push again
			helper.ReplaceString("devfile.yaml", "name: FOO", "name: BAR")
			helper.Cmd("odo", "push", "--project", commonVar.Project).ShouldPass()
		})

		It("checks that odo push works with a devfile with sourcemapping set", func() {
			helper.Cmd("odo", "create", "nodejs", "--project", commonVar.Project, cmpName).ShouldPass()

			helper.CopyExample(filepath.Join("source", "devfiles", "nodejs", "project"), commonVar.Context)
			helper.CopyExampleDevFile(filepath.Join("source", "devfiles", "nodejs", "devfileSourceMapping.yaml"), filepath.Join(commonVar.Context, "devfile.yaml"))

			output := helper.Cmd("odo", "push", "--project", commonVar.Project).ShouldPass().Out()
			Expect(output).To(ContainSubstring("Changes successfully pushed to component"))

			// Verify source code was synced to /test instead of /projects
			var statErr error
			podName := commonVar.CliRunner.GetRunningPodNameByComponent(cmpName, commonVar.Project)
			commonVar.CliRunner.CheckCmdOpInRemoteDevfilePod(
				podName,
				"runtime",
				commonVar.Project,
				[]string{"stat", "/test/server.js"},
				func(cmdOp string, err error) bool {
					statErr = err
					return err == nil
				},
			)
			Expect(statErr).ToNot(HaveOccurred())
		})

		It("checks that odo push works with a devfile with composite commands", func() {
			helper.Cmd("odo", "create", "nodejs", "--project", commonVar.Project, cmpName).ShouldPass()

			helper.CopyExample(filepath.Join("source", "devfiles", "nodejs", "project"), commonVar.Context)
			helper.CopyExampleDevFile(filepath.Join("source", "devfiles", "nodejs", "devfileCompositeCommands.yaml"), filepath.Join(commonVar.Context, "devfile.yaml"))

			output := helper.Cmd("odo", "push").ShouldPass().Out()
			Expect(output).To(ContainSubstring("Executing mkdir command"))

			// Verify the command executed successfully
			var statErr error
			podName := commonVar.CliRunner.GetRunningPodNameByComponent(cmpName, commonVar.Project)
			commonVar.CliRunner.CheckCmdOpInRemoteDevfilePod(
				podName,
				"runtime",
				commonVar.Project,
				[]string{"stat", "/projects/testfolder"},
				func(cmdOp string, err error) bool {
					statErr = err
					return err == nil
				},
			)
			Expect(statErr).ToNot(HaveOccurred())
		})

		It("checks that odo push works with a devfile with parallel composite commands", func() {
			helper.Cmd("odo", "create", "nodejs", "--project", commonVar.Project, cmpName).ShouldPass()

			helper.CopyExample(filepath.Join("source", "devfiles", "nodejs", "project"), commonVar.Context)
			helper.CopyExampleDevFile(filepath.Join("source", "devfiles", "nodejs", "devfileCompositeCommandsParallel.yaml"), filepath.Join(commonVar.Context, "devfile.yaml"))

			output := helper.Cmd("odo", "push", "--build-command", "buildandmkdir").ShouldPass().Out()
			Expect(output).To(ContainSubstring("Executing mkdir command"))

			// Verify the command executed successfully
			var statErr error
			podName := commonVar.CliRunner.GetRunningPodNameByComponent(cmpName, commonVar.Project)
			commonVar.CliRunner.CheckCmdOpInRemoteDevfilePod(
				podName,
				"runtime",
				commonVar.Project,
				[]string{"stat", "/projects/testfolder"},
				func(cmdOp string, err error) bool {
					statErr = err
					return err == nil
				},
			)
			Expect(statErr).ToNot(HaveOccurred())
		})

		It("checks that odo push works with a devfile with nested composite commands", func() {
			helper.Cmd("odo", "create", "nodejs", "--project", commonVar.Project, cmpName).ShouldPass()

			helper.CopyExample(filepath.Join("source", "devfiles", "nodejs", "project"), commonVar.Context)
			helper.CopyExampleDevFile(filepath.Join("source", "devfiles", "nodejs", "devfileNestedCompCommands.yaml"), filepath.Join(commonVar.Context, "devfile.yaml"))

			// Verify nested command was executed
			output := helper.Cmd("odo", "push").ShouldPass().Out()
			Expect(output).To(ContainSubstring("Executing mkdir command"))

			// Verify the command executed successfully
			var statErr error
			podName := commonVar.CliRunner.GetRunningPodNameByComponent(cmpName, commonVar.Project)
			commonVar.CliRunner.CheckCmdOpInRemoteDevfilePod(
				podName,
				"runtime",
				commonVar.Project,
				[]string{"stat", "/projects/testfolder"},
				func(cmdOp string, err error) bool {
					statErr = err
					return err == nil
				},
			)
			Expect(statErr).ToNot(HaveOccurred())
		})

		It("should throw a validation error for composite run commands", func() {
			helper.Cmd("odo", "create", "nodejs", "--project", commonVar.Project, cmpName).ShouldPass()

			helper.CopyExample(filepath.Join("source", "devfiles", "nodejs", "project"), commonVar.Context)
			helper.CopyExampleDevFile(filepath.Join("source", "devfiles", "nodejs", "devfileCompositeRun.yaml"), filepath.Join(commonVar.Context, "devfile.yaml"))

			// Verify odo push failed
			output := helper.Cmd("odo", "push").ShouldFail().Err()
			Expect(output).To(ContainSubstring("not supported currently"))
		})

		It("should throw a validation error for composite command referencing non-existent commands", func() {
			helper.Cmd("odo", "create", "nodejs", "--project", commonVar.Project, cmpName).ShouldPass()

			helper.CopyExample(filepath.Join("source", "devfiles", "nodejs", "project"), commonVar.Context)
			helper.CopyExampleDevFile(filepath.Join("source", "devfiles", "nodejs", "devfileCompositeNonExistent.yaml"), filepath.Join(commonVar.Context, "devfile.yaml"))

			// Verify odo push failed
			output := helper.Cmd("odo", "push").ShouldFail().Err()
			Expect(output).To(ContainSubstring("does not exist in the devfile"))
		})

		It("should throw a validation error for composite command indirectly referencing itself", func() {
			helper.Cmd("odo", "create", "nodejs", "--project", commonVar.Project, cmpName).ShouldPass()

			helper.CopyExample(filepath.Join("source", "devfiles", "nodejs", "project"), commonVar.Context)
			helper.CopyExampleDevFile(filepath.Join("source", "devfiles", "nodejs", "devfileIndirectNesting.yaml"), filepath.Join(commonVar.Context, "devfile.yaml"))

			// Verify odo push failed
			output := helper.Cmd("odo", "push").ShouldFail().Err()
			Expect(output).To(ContainSubstring("cannot indirectly reference itself"))
		})

		It("should throw a validation error for composite command that has invalid exec subcommand", func() {
			helper.Cmd("odo", "create", "nodejs", "--project", commonVar.Project, cmpName).ShouldPass()

			helper.CopyExample(filepath.Join("source", "devfiles", "nodejs", "project"), commonVar.Context)
			helper.CopyExampleDevFile(filepath.Join("source", "devfiles", "nodejs", "devfileCompositeInvalidComponent.yaml"), filepath.Join(commonVar.Context, "devfile.yaml"))

			// Verify odo push failed
			output := helper.Cmd("odo", "push").ShouldFail().Err()
			Expect(output).To(ContainSubstring("command does not map to a container component"))
		})

		It("checks that odo push works outside of the context directory", func() {
			newContext := helper.CreateNewContext()
			defer helper.DeleteDir(newContext)
			helper.Chdir(newContext)

			helper.Cmd("odo", "create", "nodejs", "--project", commonVar.Project, cmpName).ShouldPass()

			helper.CopyExample(filepath.Join("source", "devfiles", "nodejs", "project"), newContext)
			helper.CopyExampleDevFile(filepath.Join("source", "devfiles", "nodejs", "devfile.yaml"), filepath.Join(newContext, "devfile.yaml"))

			helper.Chdir(commonVar.Context)
			output := helper.Cmd("odo", "push", "--context", newContext).ShouldPass().Out()
			Expect(output).To(ContainSubstring("Changes successfully pushed to component"))
		})

		It("should not build when no changes are detected in the directory and build when a file change is detected", func() {
			utils.ExecPushToTestFileChanges(commonVar.Context, cmpName, commonVar.Project)
		})

		It("checks that odo push with -o json displays machine readable JSON event output", func() {

			helper.Cmd("odo", "create", "nodejs", "--project", commonVar.Project, cmpName).ShouldPass()

			helper.CopyExample(filepath.Join("source", "devfiles", "nodejs", "project"), commonVar.Context)
			helper.CopyExampleDevFile(filepath.Join("source", "devfiles", "nodejs", "devfile.yaml"), filepath.Join(commonVar.Context, "devfile.yaml"))

			output := helper.Cmd("odo", "push", "-o", "json", "--project", commonVar.Project).ShouldPass().Out()
			utils.AnalyzePushConsoleOutput(output)

			// update devfile and push again
			helper.ReplaceString("devfile.yaml", "name: FOO", "name: BAR")
			output = helper.Cmd("odo", "push", "-o", "json", "--project", commonVar.Project).ShouldPass().Out()
			utils.AnalyzePushConsoleOutput(output)

		})

		It("should be able to create a file, push, delete, then push again propagating the deletions", func() {
			newFilePath := filepath.Join(commonVar.Context, "foobar.txt")
			newDirPath := filepath.Join(commonVar.Context, "testdir")
			utils.ExecPushWithNewFileAndDir(commonVar.Context, cmpName, commonVar.Project, newFilePath, newDirPath)

			// Check to see if it's been pushed (foobar.txt abd directory testdir)
			podName := commonVar.CliRunner.GetRunningPodNameByComponent(cmpName, commonVar.Project)

			stdOut := commonVar.CliRunner.ExecListDir(podName, commonVar.Project, sourcePath)
			helper.MatchAllInOutput(stdOut, []string{"foobar.txt", "testdir"})

			// Now we delete the file and dir and push
			helper.DeleteDir(newFilePath)
			helper.DeleteDir(newDirPath)
			helper.Cmd("odo", "push", "--project", commonVar.Project, "-v4").ShouldPass()

			// Then check to see if it's truly been deleted
			stdOut = commonVar.CliRunner.ExecListDir(podName, commonVar.Project, sourcePath)
			helper.DontMatchAllInOutput(stdOut, []string{"foobar.txt", "testdir"})
		})

		It("should delete the files from the container if its removed locally", func() {
			helper.Cmd("odo", "create", "nodejs", "--project", commonVar.Project, cmpName).ShouldPass()

			helper.CopyExample(filepath.Join("source", "devfiles", "nodejs", "project"), commonVar.Context)
			helper.CopyExampleDevFile(filepath.Join("source", "devfiles", "nodejs", "devfile.yaml"), filepath.Join(commonVar.Context, "devfile.yaml"))

			helper.Cmd("odo", "push", "--project", commonVar.Project).ShouldPass()

			// Check to see if it's been pushed (foobar.txt abd directory testdir)
			podName := commonVar.CliRunner.GetRunningPodNameByComponent(cmpName, commonVar.Project)

			var statErr error
			commonVar.CliRunner.CheckCmdOpInRemoteDevfilePod(
				podName,
				"",
				commonVar.Project,
				[]string{"stat", "/projects/server.js"},
				func(cmdOp string, err error) bool {
					statErr = err
					return err == nil
				},
			)
			Expect(statErr).ToNot(HaveOccurred())
			Expect(os.Remove(filepath.Join(commonVar.Context, "server.js"))).NotTo(HaveOccurred())
			helper.Cmd("odo", "push", "--project", commonVar.Project).ShouldPass()

			commonVar.CliRunner.CheckCmdOpInRemoteDevfilePod(
				podName,
				"",
				commonVar.Project,
				[]string{"stat", "/projects/server.js"},
				func(cmdOp string, err error) bool {
					statErr = err
					return err == nil
				},
			)
			Expect(statErr).To(HaveOccurred())
			Expect(statErr.Error()).To(ContainSubstring("cannot stat '/projects/server.js': No such file or directory"))
		})

		It("should build when no changes are detected in the directory and force flag is enabled", func() {
			utils.ExecPushWithForceFlag(commonVar.Context, cmpName, commonVar.Project)
		})

		It("should execute the default build and run command groups if present", func() {
			utils.ExecDefaultDevfileCommands(commonVar.Context, cmpName, commonVar.Project)

			// Check to see if it's been pushed (foobar.txt abd directory testdir)
			podName := commonVar.CliRunner.GetRunningPodNameByComponent(cmpName, commonVar.Project)

			var statErr error
			var cmdOutput string
			commonVar.CliRunner.CheckCmdOpInRemoteDevfilePod(
				podName,
				"runtime",
				commonVar.Project,
				[]string{"ps", "-ef"},
				func(cmdOp string, err error) bool {
					cmdOutput = cmdOp
					statErr = err
					return err == nil
				},
			)
			Expect(statErr).ToNot(HaveOccurred())
			Expect(cmdOutput).To(ContainSubstring("spring-boot:run"))
		})

		It("should execute PreStart commands if present during pod startup", func() {
			// expectedInitContainers := []string{"tools-myprestart-1", "tools-myprestart-2", "runtime-secondprestart-3"}

			helper.Cmd("odo", "create", "nodejs", "--project", commonVar.Project, cmpName).ShouldPass()

			helper.CopyExample(filepath.Join("source", "devfiles", "nodejs", "project"), commonVar.Context)
			helper.CopyExampleDevFile(filepath.Join("source", "devfiles", "nodejs", "devfile-with-preStart.yaml"), filepath.Join(commonVar.Context, "devfile.yaml"))

			output := helper.Cmd("odo", "push", "--project", commonVar.Project).ShouldFail().Err()
			// This is expected to fail for now.
			// see https://github.com/openshift/odo/issues/4187 for more info
			helper.MatchAllInOutput(output, []string{"myprestart should either map to an apply command or a composite command with apply commands\n"})

			/*
				helper.MatchAllInOutput(output, []string{"PreStart commands have been added to the component"})

				firstPushPodName := commonVar.CliRunner.GetRunningPodNameByComponent(cmpName, commonVar.Project)

				firstPushInitContainers := commonVar.CliRunner.GetPodInitContainers(cmpName, commonVar.Project)
				// 3 preStart events + 1 supervisord init containers
				Expect(len(firstPushInitContainers)).To(Equal(4))
				helper.MatchAllInOutput(strings.Join(firstPushInitContainers, ","), expectedInitContainers)

				// Need to force so build and run get triggered again with the component already created.
				output = helper.CmdShouldPass("odo", "push", "--project", commonVar.Project, "-f")
				helper.MatchAllInOutput(output, []string{"PreStart commands have been added to the component"})

				secondPushPodName := commonVar.CliRunner.GetRunningPodNameByComponent(cmpName, commonVar.Project)

				secondPushInitContainers := commonVar.CliRunner.GetPodInitContainers(cmpName, commonVar.Project)
				// 3 preStart events + 1 supervisord init containers
				Expect(len(secondPushInitContainers)).To(Equal(4))
				helper.MatchAllInOutput(strings.Join(secondPushInitContainers, ","), expectedInitContainers)

				Expect(firstPushPodName).To(Equal(secondPushPodName))
				Expect(firstPushInitContainers).To(Equal(secondPushInitContainers))

				var statErr error
				commonVar.CliRunner.CheckCmdOpInRemoteDevfilePod(
					firstPushPodName,
					"runtime",
					commonVar.Project,
					[]string{"cat", "/projects/test.txt"},
					func(cmdOp string, err error) bool {
						if err != nil {
							statErr = err
						} else if cmdOp == "" {
							statErr = fmt.Errorf("prestart event action error, expected: hello test2\nhello test2\nhello test\n, got empty string")
						} else {
							fileContents := strings.Split(cmdOp, "\n")
							if len(fileContents)-1 != 3 {
								statErr = fmt.Errorf("prestart event action count error, expected: 3 strings, got %d strings: %s", len(fileContents), strings.Join(fileContents, ","))
							} else if cmdOp != "hello test2\nhello test2\nhello test\n" {
								statErr = fmt.Errorf("prestart event action error, expected: hello test2\nhello test2\nhello test\n, got: %s", cmdOp)
							}
						}

						return true
					},
				)
				Expect(statErr).ToNot(HaveOccurred())
			*/
		})

		It("should execute PostStart commands if present and not execute when component already exists", func() {
			helper.Cmd("odo", "create", "nodejs", "--project", commonVar.Project, cmpName).ShouldPass()

			helper.CopyExample(filepath.Join("source", "devfiles", "nodejs", "project"), commonVar.Context)
			helper.CopyExampleDevFile(filepath.Join("source", "devfiles", "nodejs", "devfile-with-valid-events.yaml"), filepath.Join(commonVar.Context, "devfile.yaml"))

			output := helper.Cmd("odo", "push", "--project", commonVar.Project).ShouldPass().Out()
			helper.MatchAllInOutput(output, []string{"Executing mypoststart command \"echo I am a PostStart\"", "Executing secondpoststart command \"echo I am also a PostStart\""})

			// Need to force so build and run get triggered again with the component already created.
			output = helper.Cmd("odo", "push", "--project", commonVar.Project, "-f").ShouldPass().Out()
			helper.DontMatchAllInOutput(output, []string{"Executing mypoststart command \"echo I am a PostStart\"", "Executing secondpoststart command \"echo I am also a PostStart\""})
			helper.MatchAllInOutput(output, []string{
				"Executing devbuild command",
				"Executing devrun command",
			})
		})

		It("should err out on an event not mentioned in the devfile commands", func() {
			helper.Cmd("odo", "create", "nodejs", "--project", commonVar.Project, cmpName).ShouldPass()

			helper.CopyExample(filepath.Join("source", "devfiles", "nodejs", "project"), commonVar.Context)
			helper.CopyExampleDevFile(filepath.Join("source", "devfiles", "nodejs", "devfile-with-invalid-events.yaml"), filepath.Join(commonVar.Context, "devfile.yaml"))

			output := helper.Cmd("odo", "push", "--project", commonVar.Project).ShouldFail().Err()
			helper.MatchAllInOutput(output, []string{"does not map to a valid devfile command"})
		})

		It("should err out on an event command not mapping to a devfile container component", func() {
			helper.Cmd("odo", "create", "nodejs", "--project", commonVar.Project, cmpName).ShouldPass()

			helper.CopyExample(filepath.Join("source", "devfiles", "nodejs", "project"), commonVar.Context)
			helper.CopyExampleDevFile(filepath.Join("source", "devfiles", "nodejs", "devfile-with-valid-events.yaml"), filepath.Join(commonVar.Context, "devfile.yaml"))

			helper.ReplaceString("devfile.yaml", "runtime #wrongruntime", "wrongruntime")

			output := helper.Cmd("odo", "push", "--project", commonVar.Project).ShouldFail().Err()
			helper.MatchAllInOutput(output, []string{"does not map to a container component"})
		})

		It("should err out on an event composite command mentioning an invalid child command", func() {
			helper.Cmd("odo", "create", "nodejs", "--project", commonVar.Project, cmpName).ShouldPass()

			helper.CopyExample(filepath.Join("source", "devfiles", "nodejs", "project"), commonVar.Context)
			helper.CopyExampleDevFile(filepath.Join("source", "devfiles", "nodejs", "devfile-with-valid-events.yaml"), filepath.Join(commonVar.Context, "devfile.yaml"))

			helper.ReplaceString("devfile.yaml", "secondprestop #secondprestopiswrong", "secondprestopiswrong")

			output := helper.Cmd("odo", "push", "--project", commonVar.Project).ShouldFail().Err()
			helper.MatchAllInOutput(output, []string{"does not exist in the devfile"})
		})

		It("should be able to handle a missing build command group", func() {
			utils.ExecWithMissingBuildCommand(commonVar.Context, cmpName, commonVar.Project)
		})

		It("should error out on a missing run command group", func() {
			utils.ExecWithMissingRunCommand(commonVar.Context, cmpName, commonVar.Project)
		})

		It("should be able to push using the custom commands", func() {
			utils.ExecWithCustomCommand(commonVar.Context, cmpName, commonVar.Project)
		})

		It("should error out on a wrong custom commands", func() {
			utils.ExecWithWrongCustomCommand(commonVar.Context, cmpName, commonVar.Project)
		})

		It("should error out on multiple or no default commands", func() {
			utils.ExecWithMultipleOrNoDefaults(commonVar.Context, cmpName, commonVar.Project)
		})

		It("should execute commands with flags if the command has no group kind", func() {
			utils.ExecCommandWithoutGroupUsingFlags(commonVar.Context, cmpName, commonVar.Project)
		})

		It("should error out if the devfile has an invalid command group", func() {
			utils.ExecWithInvalidCommandGroup(commonVar.Context, cmpName, commonVar.Project)
		})

		It("should restart the application if it is not hot reload capable", func() {
			utils.ExecWithHotReload(commonVar.Context, cmpName, commonVar.Project, false)
		})

		It("should not restart the application if it is hot reload capable", func() {
			utils.ExecWithHotReload(commonVar.Context, cmpName, commonVar.Project, true)
		})

		It("should restart the application if run mode is changed, regardless of hotReloadCapable value", func() {
			helper.Cmd("odo", "create", "nodejs", "--project", commonVar.Project, cmpName).ShouldPass()

			helper.CopyExample(filepath.Join("source", "devfiles", "nodejs", "project"), commonVar.Context)
			helper.CopyExampleDevFile(filepath.Join("source", "devfiles", "nodejs", "devfile-with-hotReload.yaml"), filepath.Join(commonVar.Context, "devfile.yaml"))

			helper.Cmd("odo", "push", "--project", commonVar.Project).ShouldPass()

			stdOut := helper.Cmd("odo", "push", "--debug", "--project", commonVar.Project).ShouldPass().Out()
			Expect(stdOut).To(Not(ContainSubstring("No file changes detected, skipping build")))

			logs := helper.Cmd("odo", "log").ShouldPass().Out()

			helper.MatchAllInOutput(logs, []string{
				"\"stop the program\" program=debugrun",
				"\"stop the program\" program=devrun",
			})

		})

		It("should run odo push successfully after odo push --debug", func() {
			helper.Cmd("odo", "create", "nodejs", "--project", commonVar.Project, cmpName).ShouldPass()

			helper.CopyExample(filepath.Join("source", "devfiles", "nodejs", "project"), commonVar.Context)
			helper.CopyExampleDevFile(filepath.Join("source", "devfiles", "nodejs", "devfile-with-debugrun.yaml"), filepath.Join(commonVar.Context, "devfile.yaml"))

			output := helper.Cmd("odo", "push", "--debug", "--project", commonVar.Project).ShouldPass().Out()
			helper.MatchAllInOutput(output, []string{
				"Executing devbuild command",
				"Executing debugrun command",
			})

			output = helper.Cmd("odo", "push", "--project", commonVar.Project).ShouldPass().Out()
			helper.MatchAllInOutput(output, []string{
				"Executing devbuild command",
				"Executing devrun command",
			})

		})

		It("should create pvc and reuse if it shares the same devfile volume name", func() {
			helper.Cmd("odo", "create", "nodejs", "--project", commonVar.Project, cmpName).ShouldPass()

			helper.CopyExample(filepath.Join("source", "devfiles", "nodejs", "project"), commonVar.Context)
			helper.CopyExampleDevFile(filepath.Join("source", "devfiles", "nodejs", "devfile-with-volumes.yaml"), filepath.Join(commonVar.Context, "devfile.yaml"))

			output := helper.Cmd("odo", "push", "--project", commonVar.Project).ShouldPass().Out()
			helper.MatchAllInOutput(output, []string{
				"Executing devbuild command",
				"Executing devrun command",
			})

			// Check to see if it's been pushed (foobar.txt abd directory testdir)
			podName := commonVar.CliRunner.GetRunningPodNameByComponent(cmpName, commonVar.Project)

			var statErr error
			var cmdOutput string

			commonVar.CliRunner.CheckCmdOpInRemoteDevfilePod(
				podName,
				"runtime2",
				commonVar.Project,
				[]string{"cat", "/myvol/myfile.log"},
				func(cmdOp string, err error) bool {
					cmdOutput = cmdOp
					statErr = err
					return err == nil
				},
			)
			Expect(statErr).ToNot(HaveOccurred())
			Expect(cmdOutput).To(ContainSubstring("hello"))

			commonVar.CliRunner.CheckCmdOpInRemoteDevfilePod(
				podName,
				"runtime2",
				commonVar.Project,
				[]string{"stat", "/data2"},
				func(cmdOp string, err error) bool {
					statErr = err
					return err == nil
				},
			)
			Expect(statErr).ToNot(HaveOccurred())

			volumesMatched := false

			// check the volume name and mount paths for the containers
			volNamesAndPaths := commonVar.CliRunner.GetVolumeMountNamesandPathsFromContainer(cmpName, "runtime", commonVar.Project)
			volNamesAndPathsArr := strings.Fields(volNamesAndPaths)
			for _, volNamesAndPath := range volNamesAndPathsArr {
				volNamesAndPathArr := strings.Split(volNamesAndPath, ":")

				if strings.Contains(volNamesAndPathArr[0], "myvol") && volNamesAndPathArr[1] == "/data" {
					volumesMatched = true
				}
			}
			Expect(volumesMatched).To(Equal(true))
		})

		It("Ensure that push -f correctly removes local deleted files from the remote target sync folder", func() {

			// 1) Push a generic Java project
			helper.Cmd("odo", "create", "java-springboot", "--project", commonVar.Project, cmpName).ShouldPass()
			helper.CopyExample(filepath.Join("source", "devfiles", "springboot", "project"), commonVar.Context)
			helper.CopyExampleDevFile(filepath.Join("source", "devfiles", "springboot", "devfile.yaml"), filepath.Join(commonVar.Context, "devfile.yaml"))

			output := helper.Cmd("odo", "push", "--project", commonVar.Project).ShouldPass().Out()
			Expect(output).To(ContainSubstring("Changes successfully pushed to component"))

			// 2) Rename the pom.xml, which should cause the build to fail if sync is working as expected
			err := os.Rename(filepath.Join(commonVar.Context, "pom.xml"), filepath.Join(commonVar.Context, "pom.xml.renamed"))
			Expect(err).NotTo(HaveOccurred())

			// 3) Ensure that the build fails due to missing 'pom.xml', which ensures that the sync operation
			// correctly renamed pom.xml to pom.xml.renamed.
			output = helper.Cmd("odo", "push", "-f", "--project", commonVar.Project).ShouldFail().Err()
			helper.MatchAllInOutput(output, []string{"no POM in this directory"})
		})

	})

	Context("Verify files are correctly synced", func() {

		// Tests https://github.com/openshift/odo/issues/3838
		ensureFilesSyncedTest := func(namespace string, shouldForcePush bool) {
			helper.Cmd("odo", "create", "java-springboot", "--project", commonVar.Project, cmpName).ShouldPass()
			helper.CopyExample(filepath.Join("source", "devfiles", "springboot", "project"), commonVar.Context)

			fmt.Fprintf(GinkgoWriter, "Testing with force push %v", shouldForcePush)

			// 1) Push a standard spring boot project
			output := helper.Cmd("odo", "push", "--project", commonVar.Project).ShouldPass().Out()
			Expect(output).To(ContainSubstring("Changes successfully pushed to component"))

			// 2) Update the devfile.yaml, causing push to redeploy the component
			helper.ReplaceString("devfile.yaml", "memoryLimit: 768Mi", "memoryLimit: 769Mi")
			commands := []string{"push", "-v", "4", "--project", commonVar.Project}
			if shouldForcePush {
				// Test both w/ and w/o '-f'
				commands = append(commands, "-f")
			}

			// 3) Ensure the build passes, indicating that all files were correctly synced to the new pod
			output = helper.Cmd("odo", commands...).ShouldPass().Out()
			Expect(output).To(ContainSubstring("BUILD SUCCESS"))

			// 4) Acquire files from remote container, filtering out target/* and .*
			podName := commonVar.CliRunner.GetRunningPodNameByComponent(cmpName, namespace)
			output = commonVar.CliRunner.Exec(podName, namespace, "find", sourcePath)
			remoteFiles := []string{}
			outputArr := strings.Split(output, "\n")
			for _, line := range outputArr {

				if !strings.HasPrefix(line, sourcePath+"/") || strings.Contains(line, "lost+found") {
					continue
				}

				newLine, err := filepath.Rel(sourcePath, line)
				Expect(err).ToNot(HaveOccurred())

				newLine = filepath.ToSlash(newLine)
				if strings.HasPrefix(newLine, "target/") || newLine == "target" || strings.HasPrefix(newLine, ".") {
					continue
				}

				remoteFiles = append(remoteFiles, newLine)
			}

			// 5) Acquire file from local context, filtering out .*
			localFiles := []string{}
			err := filepath.Walk(".", func(path string, info os.FileInfo, err error) error {
				if err != nil {
					return err
				}

				newPath := filepath.ToSlash(path)

				if strings.HasPrefix(newPath, ".") {
					return nil
				}

				localFiles = append(localFiles, newPath)
				return nil
			})
			Expect(err).ToNot(HaveOccurred())

			// 6) Sort and compare the local and remote files; they should match
			sort.Strings(localFiles)
			sort.Strings(remoteFiles)
			Expect(localFiles).To(Equal(remoteFiles))
		}

		It("Should ensure that files are correctly synced on pod redeploy, with force push specified", func() {
			ensureFilesSyncedTest(commonVar.Project, true)
		})

		It("Should ensure that files are correctly synced on pod redeploy, without force push specified", func() {
			ensureFilesSyncedTest(commonVar.Project, false)
		})

	})

	Context("Verify devfile volume components work", func() {

		It("should error out when duplicate volume components exist", func() {
			helper.Cmd("odo", "create", "nodejs", "--project", commonVar.Project, cmpName).ShouldPass()

			helper.CopyExample(filepath.Join("source", "devfiles", "nodejs", "project"), commonVar.Context)
			helper.RenameFile("devfile.yaml", "devfile-old.yaml")
			helper.CopyExampleDevFile(filepath.Join("source", "devfiles", "nodejs", "devfile-with-volume-components.yaml"), filepath.Join(commonVar.Context, "devfile.yaml"))

			helper.ReplaceString("devfile.yaml", "secondvol", "firstvol")

			output := helper.Cmd("odo", "push", "--project", commonVar.Project).ShouldFail().Err()
			Expect(output).To(ContainSubstring("duplicate key: firstvol"))
		})

		It("should error out when a wrong volume size is used", func() {
			helper.Cmd("odo", "create", "nodejs", "--project", commonVar.Project, cmpName).ShouldPass()

			helper.CopyExample(filepath.Join("source", "devfiles", "nodejs", "project"), commonVar.Context)
			helper.RenameFile("devfile.yaml", "devfile-old.yaml")
			helper.CopyExampleDevFile(filepath.Join("source", "devfiles", "nodejs", "devfile-with-volume-components.yaml"), filepath.Join(commonVar.Context, "devfile.yaml"))

			helper.ReplaceString("devfile.yaml", "3Gi", "3Garbage")

			output := helper.Cmd("odo", "push", "--project", commonVar.Project).ShouldFail().Err()
			Expect(output).To(ContainSubstring("quantities must match the regular expression"))
		})

		It("should error out if a container component has volume mount that does not refer a valid volume component", func() {
			helper.Cmd("odo", "create", "nodejs", "--project", commonVar.Project, cmpName).ShouldPass()

			helper.CopyExample(filepath.Join("source", "devfiles", "nodejs", "project"), commonVar.Context)
			helper.RenameFile("devfile.yaml", "devfile-old.yaml")
			helper.CopyExampleDevFile(filepath.Join("source", "devfiles", "nodejs", "devfile-with-invalid-volmount.yaml"), filepath.Join(commonVar.Context, "devfile.yaml"))

			output := helper.Cmd("odo", "push", "--project", commonVar.Project).ShouldFail().Err()
			helper.MatchAllInOutput(output, []string{"unable to find the following volume mounts", "invalidvol1", "invalidvol2"})
		})

		It("should successfully use the volume components in container components", func() {
			helper.Cmd("odo", "create", "nodejs", "--project", commonVar.Project, cmpName).ShouldPass()

			helper.CopyExample(filepath.Join("source", "devfiles", "nodejs", "project"), commonVar.Context)
			helper.RenameFile("devfile.yaml", "devfile-old.yaml")
			helper.CopyExampleDevFile(filepath.Join("source", "devfiles", "nodejs", "devfile-with-volume-components.yaml"), filepath.Join(commonVar.Context, "devfile.yaml"))

			output := helper.Cmd("odo", "push", "--project", commonVar.Project).ShouldPass().Out()
			Expect(output).To(ContainSubstring("Changes successfully pushed to component"))

			// Verify the pvc size for firstvol
			storageSize := commonVar.CliRunner.GetPVCSize(cmpName, "firstvol", commonVar.Project)
			// should be the default size
			Expect(storageSize).To(ContainSubstring("1Gi"))

			// Verify the pvc size for secondvol
			storageSize = commonVar.CliRunner.GetPVCSize(cmpName, "secondvol", commonVar.Project)
			// should be the specified size in the devfile volume component
			Expect(storageSize).To(ContainSubstring("3Gi"))
		})

		It("should throw a validation error for v1 devfiles", func() {
			helper.Cmd("odo", "create", "java-springboot", "--project", commonVar.Project, cmpName).ShouldPass()

			helper.CopyExampleDevFile(filepath.Join("source", "devfiles", "springboot", "devfile.yaml"), filepath.Join(commonVar.Context, "devfile.yaml"))
			helper.ReplaceString("devfile.yaml", "schemaVersion: 2.0.0", "apiVersion: 1.0.0")

			// Verify odo push failed
			output := helper.Cmd("odo", "push").ShouldFail().Err()
			Expect(output).To(ContainSubstring("schemaVersion not present in devfile"))
		})

	})

	Context("when .gitignore file exists", func() {
		It("checks that .odo/env exists in gitignore", func() {
			helper.Cmd("odo", "create", "nodejs", "--project", commonVar.Project, cmpName).ShouldPass()

			ignoreFilePath := filepath.Join(commonVar.Context, ".gitignore")

			helper.FileShouldContainSubstring(ignoreFilePath, filepath.Join(".odo", "env"))

		})
	})

	Context("exec commands with environment variables", func() {
		It("Should be able to exec command with single environment variable", func() {
			helper.Cmd("odo", "create", "nodejs", "--project", commonVar.Project, cmpName).ShouldPass()
			helper.CopyExample(filepath.Join("source", "devfiles", "nodejs", "project"), commonVar.Context)
			helper.CopyExampleDevFile(filepath.Join("source", "devfiles", "nodejs", "devfile-with-command-envs.yaml"), filepath.Join(commonVar.Context, "devfile.yaml"))
			output := helper.Cmd("odo", "push", "--build-command", "buildwithenv", "--run-command", "singleenv").ShouldPass().Out()
			helper.MatchAllInOutput(output, []string{"mkdir $ENV1", "mkdir $BUILD_ENV1"})

			podName := commonVar.CliRunner.GetRunningPodNameByComponent(cmpName, commonVar.Project)
			output = commonVar.CliRunner.ExecListDir(podName, commonVar.Project, sourcePath)
			helper.MatchAllInOutput(output, []string{"test_env_variable", "test_build_env_variable"})

		})

		It("Should be able to exec command with multiple environment variables", func() {
			helper.Cmd("odo", "create", "nodejs", "--project", commonVar.Project, cmpName).ShouldPass()
			helper.CopyExample(filepath.Join("source", "devfiles", "nodejs", "project"), commonVar.Context)
			helper.CopyExampleDevFile(filepath.Join("source", "devfiles", "nodejs", "devfile-with-command-envs.yaml"), filepath.Join(commonVar.Context, "devfile.yaml"))
			output := helper.Cmd("odo", "push", "--build-command", "buildwithmultipleenv", "--run-command", "multipleenv").ShouldPass().Out()
			helper.MatchAllInOutput(output, []string{"mkdir $ENV1 $ENV2", "mkdir $BUILD_ENV1 $BUILD_ENV2"})

			podName := commonVar.CliRunner.GetRunningPodNameByComponent(cmpName, commonVar.Project)
			output = commonVar.CliRunner.ExecListDir(podName, commonVar.Project, sourcePath)
			helper.MatchAllInOutput(output, []string{"test_build_env_variable1", "test_build_env_variable2", "test_env_variable1", "test_env_variable2"})

		})

		It("Should be able to exec command with environment variable with spaces", func() {
			helper.Cmd("odo", "create", "nodejs", "--project", commonVar.Project, cmpName).ShouldPass()
			helper.CopyExample(filepath.Join("source", "devfiles", "nodejs", "project"), commonVar.Context)
			helper.CopyExampleDevFile(filepath.Join("source", "devfiles", "nodejs", "devfile-with-command-envs.yaml"), filepath.Join(commonVar.Context, "devfile.yaml"))
			output := helper.Cmd("odo", "push", "--build-command", "buildenvwithspace", "--run-command", "envwithspace").ShouldPass().Out()
			helper.MatchAllInOutput(output, []string{"mkdir \\\"$ENV1\\\"", "mkdir \\\"$BUILD_ENV1\\\""})

			podName := commonVar.CliRunner.GetRunningPodNameByComponent(cmpName, commonVar.Project)
			output = commonVar.CliRunner.ExecListDir(podName, commonVar.Project, sourcePath)
			helper.MatchAllInOutput(output, []string{"build env variable with space", "env with space"})

		})
	})

	Context("Verify source code sync location", func() {

		It("Should sync to the correct dir in container if project and clonePath is present", func() {
			helper.Cmd("odo", "create", "nodejs", "--project", commonVar.Project, cmpName).ShouldPass()
			helper.CopyExample(filepath.Join("source", "devfiles", "nodejs", "project"), commonVar.Context)

			// devfile with clonePath set in project field
			helper.CopyExampleDevFile(filepath.Join("source", "devfiles", "nodejs", "devfile-with-projects.yaml"), filepath.Join(commonVar.Context, "devfile.yaml"))

			helper.Cmd("odo", "push", "--v", "5").ShouldPass()
			podName := commonVar.CliRunner.GetRunningPodNameByComponent(cmpName, commonVar.Project)
			// source code is synced to $PROJECTS_ROOT/clonePath
			// $PROJECTS_ROOT is /projects by default, if sourceMapping is set it is same as sourceMapping
			// for devfile-with-projects.yaml, sourceMapping is apps and clonePath is webapp
			// so source code would be synced to /apps/webapp
			output := commonVar.CliRunner.ExecListDir(podName, commonVar.Project, "/apps/webapp")
			helper.MatchAllInOutput(output, []string{"package.json"})

			// Verify the sync env variables are correct
			utils.VerifyContainerSyncEnv(podName, "runtime", commonVar.Project, "/apps/webapp", "/apps", commonVar.CliRunner)
		})

		It("Should sync to the correct dir in container if project present", func() {
			helper.Cmd("odo", "create", "nodejs", "--project", commonVar.Project, cmpName).ShouldPass()
			helper.CopyExample(filepath.Join("source", "devfiles", "nodejs", "project"), commonVar.Context)
			helper.CopyExampleDevFile(filepath.Join("source", "devfiles", "nodejs", "devfile-with-projects.yaml"), filepath.Join(commonVar.Context, "devfile.yaml"))

			// reset clonePath and change the workdir accordingly, it should sync to project name
			helper.ReplaceString(filepath.Join(commonVar.Context, "devfile.yaml"), "clonePath: webapp/", "# clonePath: webapp/")

			helper.Cmd("odo", "push").ShouldPass()

			podName := commonVar.CliRunner.GetRunningPodNameByComponent(cmpName, commonVar.Project)
			output := commonVar.CliRunner.ExecListDir(podName, commonVar.Project, "/apps/nodeshift")
			helper.MatchAllInOutput(output, []string{"package.json"})

			// Verify the sync env variables are correct
			utils.VerifyContainerSyncEnv(podName, "runtime", commonVar.Project, "/apps/nodeshift", "/apps", commonVar.CliRunner)
		})

		It("Should sync to the correct dir in container if multiple project is present", func() {
			helper.Cmd("odo", "create", "nodejs", "--project", commonVar.Project, cmpName).ShouldPass()
			helper.CopyExample(filepath.Join("source", "devfiles", "nodejs", "project"), commonVar.Context)

			helper.CopyExampleDevFile(filepath.Join("source", "devfiles", "nodejs", "devfile-with-multiple-projects.yaml"), filepath.Join(commonVar.Context, "devfile.yaml"))
			helper.Cmd("odo", "push").ShouldPass()
			podName := commonVar.CliRunner.GetRunningPodNameByComponent(cmpName, commonVar.Project)
			// for devfile-with-multiple-projects.yaml source mapping is not set so $PROJECTS_ROOT is /projects
			// multiple projects, so source code would sync to the first project /projects/webapp
			output := commonVar.CliRunner.ExecListDir(podName, commonVar.Project, "/projects/webapp")
			helper.MatchAllInOutput(output, []string{"package.json"})

			// Verify the sync env variables are correct
			utils.VerifyContainerSyncEnv(podName, "runtime", commonVar.Project, "/projects/webapp", "/projects", commonVar.CliRunner)
		})

		It("Should sync to the correct dir in container if no project is present", func() {
			helper.Cmd("odo", "create", "nodejs", "--project", commonVar.Project, cmpName).ShouldPass()
			helper.CopyExample(filepath.Join("source", "devfiles", "nodejs", "project"), commonVar.Context)

			helper.CopyExampleDevFile(filepath.Join("source", "devfiles", "nodejs", "devfile.yaml"), filepath.Join(commonVar.Context, "devfile.yaml"))
			helper.Cmd("odo", "push").ShouldPass()
			podName := commonVar.CliRunner.GetRunningPodNameByComponent(cmpName, commonVar.Project)
			output := commonVar.CliRunner.ExecListDir(podName, commonVar.Project, "/projects")
			helper.MatchAllInOutput(output, []string{"package.json"})

			// Verify the sync env variables are correct
			utils.VerifyContainerSyncEnv(podName, "runtime", commonVar.Project, "/projects", "/projects", commonVar.CliRunner)
		})

	})

	Context("push with listing the devfile component", func() {
		It("checks components in a specific app and all apps", func() {

			// component created in "app" application
			helper.Cmd("odo", "create", "nodejs", "--project", commonVar.Project, cmpName).ShouldPass()

			helper.CopyExample(filepath.Join("source", "devfiles", "nodejs", "project"), commonVar.Context)
			helper.CopyExampleDevFile(filepath.Join("source", "devfiles", "nodejs", "devfile.yaml"), filepath.Join(commonVar.Context, "devfile.yaml"))
			output := helper.Cmd("odo", "list").ShouldPass().Out()
			Expect(helper.Suffocate(output)).To(ContainSubstring(helper.Suffocate(fmt.Sprintf("%s%s%s%sNotPushed", "app", cmpName, commonVar.Project, "nodejs"))))

			output = helper.Cmd("odo", "push").ShouldPass().Out()
			Expect(output).To(ContainSubstring("Changes successfully pushed to component"))

			// component created in different application
			context2 := helper.CreateNewContext()
			cmpName2 := helper.RandString(6)
			appName := helper.RandString(6)

			helper.Cmd("odo", "create", "nodejs", "--project", commonVar.Project, "--app", appName, "--context", context2, cmpName2).ShouldPass()

			helper.CopyExample(filepath.Join("source", "devfiles", "nodejs", "project"), context2)
			helper.CopyExampleDevFile(filepath.Join("source", "devfiles", "nodejs", "devfile.yaml"), filepath.Join(context2, "devfile.yaml"))

			output = helper.Cmd("odo", "list", "--context", context2).ShouldPass().Out()
			Expect(helper.Suffocate(output)).To(ContainSubstring(helper.Suffocate(fmt.Sprintf("%s%s%s%sNotPushed", appName, cmpName2, commonVar.Project, "nodejs"))))
			output2 := helper.Cmd("odo", "push", "--context", context2).ShouldPass().Out()
			Expect(output2).To(ContainSubstring("Changes successfully pushed to component"))

			output = helper.Cmd("odo", "list", "--project", commonVar.Project).ShouldPass().Out()
			// this test makes sure that a devfile component doesn't show up as an s2i component as well
			Expect(helper.Suffocate(output)).To(Equal(helper.Suffocate(fmt.Sprintf(`
			Devfile Components:
			APP        NAME       PROJECT        TYPE       STATE
			app        %[1]s     %[2]s           nodejs     Pushed
			`, cmpName, commonVar.Project))))

			output = helper.Cmd("odo", "list", "--all-apps", "--project", commonVar.Project).ShouldPass().Out()

			Expect(output).To(ContainSubstring(cmpName))
			Expect(output).To(ContainSubstring(cmpName2))

			helper.DeleteDir(context2)

		})

		It("checks devfile and s2i components together", func() {
			if os.Getenv("KUBERNETES") == "true" {
				Skip("Skipping test because s2i image is not supported on Kubernetes cluster")
			}

			// component created in "app" application
			helper.Cmd("odo", "create", "nodejs", "--project", commonVar.Project, cmpName).ShouldPass()

			helper.CopyExample(filepath.Join("source", "devfiles", "nodejs", "project"), commonVar.Context)
			helper.CopyExampleDevFile(filepath.Join("source", "devfiles", "nodejs", "devfile.yaml"), filepath.Join(commonVar.Context, "devfile.yaml"))

			output := helper.Cmd("odo", "list").ShouldPass().Out()
			Expect(helper.Suffocate(output)).To(ContainSubstring(helper.Suffocate(fmt.Sprintf("%s%s%s%sNotPushed", "app", cmpName, commonVar.Project, "nodejs"))))

			output = helper.Cmd("odo", "push").ShouldPass().Out()
			Expect(output).To(ContainSubstring("Changes successfully pushed to component"))

			// component created in different application
			context2 := helper.CreateNewContext()
			cmpName2 := helper.RandString(6)
			appName := helper.RandString(6)
			helper.CopyExample(filepath.Join("source", "nodejs"), context2)
			helper.Cmd("odo", "create", "--s2i", "nodejs", "--project", commonVar.Project, "--app", appName, "--context", context2, cmpName2).ShouldPass()

			output2 := helper.Cmd("odo", "push", "--context", context2).ShouldPass().Out()
			Expect(output2).To(ContainSubstring("Changes successfully pushed to component"))

			output = helper.Cmd("odo", "list", "--all-apps", "--project", commonVar.Project).ShouldPass().Out()

			Expect(output).To(ContainSubstring(cmpName))
			Expect(output).To(ContainSubstring(cmpName2))

			output = helper.Cmd("odo", "list", "--app", appName, "--project", commonVar.Project).ShouldPass().Out()
			Expect(output).To(Not(ContainSubstring(cmpName))) // cmpName component hasn't been created under appName
			Expect(output).To(ContainSubstring(cmpName2))

			helper.DeleteDir(context2)
		})

	})

	Context("Handle devfiles with parent", func() {
		var server *http.Server
		var freePort int
		var parentTmpFolder string

		var _ = BeforeEach(func() {
			// get a free port
			var err error
			freePort, err = util.HTTPGetFreePort()
			Expect(err).NotTo(HaveOccurred())

			// move the parent devfiles to a tmp folder
			parentTmpFolder = helper.CreateNewContext()
			helper.CopyExample(filepath.Join("source", "devfiles", "parentSupport"), parentTmpFolder)
			// update the port in the required devfile with the free port
			helper.ReplaceString(filepath.Join(parentTmpFolder, "devfile-middle-layer.yaml"), "(-1)", strconv.Itoa(freePort))

			// start the server and serve from the tmp folder of the devfiles
			server = helper.HttpFileServer(freePort, parentTmpFolder)

			// wait for the server to be respond with the desired result
			helper.HttpWaitFor("http://localhost:"+strconv.Itoa(freePort), "devfile", 10, 1)
		})

		var _ = AfterEach(func() {
			helper.DeleteDir(parentTmpFolder)
			err := server.Close()
			Expect(err).To(BeNil())
		})

		It("should handle a devfile with a parent and add a extra command", func() {
			utils.ExecPushToTestParent(commonVar.Context, cmpName, commonVar.Project)
			podName := commonVar.CliRunner.GetRunningPodNameByComponent(cmpName, commonVar.Project)
			listDir := commonVar.CliRunner.ExecListDir(podName, commonVar.Project, "/project/")
			Expect(listDir).To(ContainSubstring("blah.js"))
		})

		It("should handle a devfile with a parent and override a composite command", func() {
			utils.ExecPushWithCompositeOverride(commonVar.Context, cmpName, commonVar.Project, freePort)
			podName := commonVar.CliRunner.GetRunningPodNameByComponent(cmpName, commonVar.Project)
			listDir := commonVar.CliRunner.ExecListDir(podName, commonVar.Project, "/projects")
			Expect(listDir).To(ContainSubstring("testfile"))
		})

		It("should handle a parent and override/append it's envs", func() {
			utils.ExecPushWithParentOverride(commonVar.Context, cmpName, commonVar.Project, freePort)

			envMap := commonVar.CliRunner.GetEnvsDevFileDeployment(cmpName, commonVar.Project)

			value, ok := envMap["ODO_TEST_ENV_0"]
			Expect(ok).To(BeTrue())
			Expect(value).To(Equal("ENV_VALUE_0"))

			value, ok = envMap["ODO_TEST_ENV_1"]
			Expect(ok).To(BeTrue())
			Expect(value).To(Equal("ENV_VALUE_1_1"))
		})

		It("should handle a multi layer parent", func() {
			utils.ExecPushWithMultiLayerParent(commonVar.Context, cmpName, commonVar.Project, freePort)

			podName := commonVar.CliRunner.GetRunningPodNameByComponent(cmpName, commonVar.Project)
			listDir := commonVar.CliRunner.ExecListDir(podName, commonVar.Project, "/project")
			helper.MatchAllInOutput(listDir, []string{"blah.js", "new-blah.js"})

			envMap := commonVar.CliRunner.GetEnvsDevFileDeployment(cmpName, commonVar.Project)

			value, ok := envMap["ODO_TEST_ENV_1"]
			Expect(ok).To(BeTrue())
			Expect(value).To(Equal("ENV_VALUE_1_1"))

			value, ok = envMap["ODO_TEST_ENV_2"]
			Expect(ok).To(BeTrue())
			Expect(value).To(Equal("ENV_VALUE_2"))

			value, ok = envMap["ODO_TEST_ENV_3"]
			Expect(ok).To(BeTrue())
			Expect(value).To(Equal("ENV_VALUE_3"))

		})
	})

	Context("when the run command throws an error", func() {
		It("should wait and error out with some log", func() {
			helper.Cmd("odo", "create", "nodejs", "--project", commonVar.Project).ShouldPass()
			helper.CopyExample(filepath.Join("source", "devfiles", "nodejs", "project"), commonVar.Context)
			helper.CopyExampleDevFile(filepath.Join("source", "devfiles", "nodejs", "devfile.yaml"), filepath.Join(commonVar.Context, "devfile.yaml"))
			helper.ReplaceString(filepath.Join(commonVar.Context, "devfile.yaml"), "npm start", "npm starts")

			_, output := helper.Cmd("odo", "push").ShouldPass().OutAndErr()
			helper.MatchAllInOutput(output, []string{
				"exited with error status within 1 sec",
				"Did you mean one of these?",
			})

			_, output = helper.Cmd("odo", "push", "-f", "--run-command", "run").ShouldPass().OutAndErr()
			helper.MatchAllInOutput(output, []string{
				"exited with error status within 1 sec",
				"Did you mean one of these?",
			})
		})
	})

	Context("Testing Push for OpenShift specific scenarios", func() {
		JustBeforeEach(func() {
			if os.Getenv("KUBERNETES") == "true" {
				Skip("This is a OpenShift specific scenario, skipping")
			}
		})

		It("throw an error when the project value is default", func() {
			componentName := helper.RandString(6)
			helper.CopyExample(filepath.Join("source", "nodejs"), commonVar.Context)
			helper.Cmd("odo", "create", "nodejs", "--project", "default", componentName).ShouldPass()

			helper.CopyExample(filepath.Join("source", "devfiles", "nodejs", "project"), commonVar.Context)
			helper.CopyExampleDevFile(filepath.Join("source", "devfiles", "nodejs", "devfile.yaml"), filepath.Join(commonVar.Context, "devfile.yaml"))

			stdout := helper.Cmd("odo", "push").ShouldFail().Err()
			helper.MatchAllInOutput(stdout, []string{"odo may not work as expected in the default project, please run the odo component in a non-default project"})
		})
	})

	Context("Testing Push for Kubernetes specific scenarios", func() {
		JustBeforeEach(func() {
			if os.Getenv("KUBERNETES") != "true" {
				Skip("This is a Kubernetes specific scenario, skipping")
			}
		})

		It("should push successfully project value is default", func() {
			componentName := helper.RandString(6)
			helper.CopyExample(filepath.Join("source", "nodejs"), commonVar.Context)
			helper.Cmd("odo", "create", "nodejs", "--project", "default", componentName).ShouldPass()

			helper.CopyExample(filepath.Join("source", "devfiles", "nodejs", "project"), commonVar.Context)
			helper.CopyExampleDevFile(filepath.Join("source", "devfiles", "nodejs", "devfile.yaml"), filepath.Join(commonVar.Context, "devfile.yaml"))

			stdout := helper.Cmd("odo", "push").ShouldPass().Out()
			helper.DontMatchAllInOutput(stdout, []string{"odo may not work as expected in the default project"})
		})
	})

	Context("Testing Push with remote attributes", func() {
		It("should push only the mentioned files at the appropriate remote destination", func() {
			helper.CopyExample(filepath.Join("source", "nodejs"), commonVar.Context)
			helper.Cmd("odo", "create", "nodejs", cmpName, "--context", commonVar.Context, "--project", commonVar.Project).ShouldPass()

			helper.CopyExample(filepath.Join("source", "devfiles", "nodejs", "project"), commonVar.Context)
			helper.CopyExampleDevFile(filepath.Join("source", "devfiles", "nodejs", "devfile-with-remote-attributes.yaml"), filepath.Join(commonVar.Context, "devfile.yaml"))

			// create a folder and file which shouldn't be pushed
			helper.MakeDir(filepath.Join(commonVar.Context, "views"))
			_, _ = helper.CreateSimpleFile(filepath.Join(commonVar.Context, "views"), "view", ".html")

			helper.ReplaceString("package.json", "node server.js", "node server/server.js")
			helper.Cmd("odo", "push", "--context", commonVar.Context).ShouldPass()

			podName := commonVar.CliRunner.GetRunningPodNameByComponent(cmpName, commonVar.Project)
			stdOut := commonVar.CliRunner.ExecListDir(podName, commonVar.Project, sourcePath)
			helper.MatchAllInOutput(stdOut, []string{"package.json", "server"})
			helper.DontMatchAllInOutput(stdOut, []string{"test", "views", "devfile.yaml"})

			stdOut = commonVar.CliRunner.ExecListDir(podName, commonVar.Project, sourcePath+"/server")
			helper.MatchAllInOutput(stdOut, []string{"server.js", "test"})

			stdOut = helper.Cmd("odo", "push", "--context", commonVar.Context).ShouldPass().Out()
			Expect(stdOut).To(ContainSubstring("No file changes detected"))
		})
	})
})<|MERGE_RESOLUTION|>--- conflicted
+++ resolved
@@ -88,16 +88,12 @@
 			helper.CopyExample(filepath.Join("source", "devfiles", "nodejs", "project"), commonVar.Context)
 			helper.CopyExampleDevFile(filepath.Join("source", "devfiles", "nodejs", "devfile.yaml"), filepath.Join(commonVar.Context, "devfile.yaml"))
 
-<<<<<<< HEAD
-			output := helper.Cmd("odo", "push", "--project", commonVar.Project).ShouldPass().Out()
-=======
-			helper.CmdShouldPass("git", "init")
+			helper.Cmd("git", "init").ShouldPass()
 			remote := "origin"
 			remoteURL := "https://github.com/odo-devfiles/nodejs-ex"
-			helper.CmdShouldPass("git", "remote", "add", remote, remoteURL)
-
-			output := helper.CmdShouldPass("odo", "push", "--project", commonVar.Project)
->>>>>>> 7b44d593
+			helper.Cmd("git", "remote", "add", remote, remoteURL).ShouldPass()
+
+			output := helper.Cmd("odo", "push", "--project", commonVar.Project).ShouldPass().Out()
 			Expect(output).To(ContainSubstring("Changes successfully pushed to component"))
 
 			annotations := commonVar.CliRunner.GetAnnotationsDeployment(cmpName, "app", commonVar.Project)
