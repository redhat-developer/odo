--- conflicted
+++ resolved
@@ -198,12 +198,12 @@
 				helper.CmdShouldFail("odo", "create", "nodejs", "--devfile", "/path/to/file")
 			})
 
-<<<<<<< HEAD
 			It("should fail to create the devfile component if the container name is too long", func() {
 				helper.ReplaceString("devfile.yaml", "runtime", "runtimeruntimeruntimeruntimeruntimeruntimeruntimeruntimeruntimeruntime")
 				output := helper.CmdShouldFail("odo", "create", "--devfile", "./devfile.yaml")
 				Expect(output).Should(ContainSubstring("Contain at most 63 characters"))
-=======
+			})
+
 			It("should fail to create the devfile component for an invalid devfile", func() {
 				// Delete the devfile that was copied in as part of setup
 				helper.DeleteFile("devfile.yaml")
@@ -211,7 +211,6 @@
 				helper.CmdShouldPass("touch", "devfile.yaml")
 				output := helper.CmdShouldFail("odo", "create", "mycomp", "--devfile", "devfile.yaml")
 				helper.MatchAllInOutput(output, []string{"apiVersion or schemaVersion not present in devfile"})
->>>>>>> fbb56f3d
 			})
 		})
 
