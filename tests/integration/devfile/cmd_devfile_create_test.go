--- conflicted
+++ resolved
@@ -185,12 +185,7 @@
 	})
 
 	Context("When executing odo create with devfile component and --downloadSource flag", func() {
-<<<<<<< HEAD
 		It("should successfully create the component and download the source", func() {
-			helper.CmdShouldPass("odo", "preference", "set", "Experimental", "true")
-=======
-		It("should succesfully create the compoment and download the source", func() {
->>>>>>> b815649d
 			contextDevfile := helper.CreateNewContext()
 			helper.Chdir(contextDevfile)
 			helper.CmdShouldPass("odo", "create", "nodejs", "--downloadSource")
@@ -210,12 +205,7 @@
 	})
 
 	Context("When executing odo create with devfile component and --downloadSource flag with a valid project", func() {
-<<<<<<< HEAD
 		It("should successfully create the component specified and download the source", func() {
-			helper.CmdShouldPass("odo", "preference", "set", "Experimental", "true")
-=======
-		It("should succesfully create the compoment specified and download the source", func() {
->>>>>>> b815649d
 			contextDevfile := helper.CreateNewContext()
 			helper.Chdir(contextDevfile)
 			helper.CmdShouldPass("odo", "create", "nodejs", "--downloadSource=nodejs-web-app")
@@ -246,7 +236,7 @@
 	// Currently these tests need interactive mode in order to set the name of the component.
 	// Once this feature is added we can change these tests.
 	//Context("When executing odo create with devfile component and --downloadSource flag with github type", func() {
-	//	It("should succesfully create the compoment and download the source", func() {
+	//	It("should successfully create the component and download the source", func() {
 	//		contextDevfile := helper.CreateNewContext()
 	//		helper.Chdir(contextDevfile)
 	//		devfile := "devfile.yaml"
@@ -264,7 +254,7 @@
 	//})
 
 	//Context("When executing odo create with devfile component and --downloadSource flag with zip type", func() {
-	//	It("should create the compoment and download the source", func() {
+	//	It("should create the component and download the source", func() {
 	//		contextDevfile := helper.CreateNewContext()
 	//		helper.Chdir(contextDevfile)
 	//		devfile := "devfile.yaml"
