--- conflicted
+++ resolved
@@ -255,21 +255,10 @@
 			oc.ImportJavaIS(commonVar.Project)
 			helper.CopyExample(filepath.Join("binary", "java", "openjdk"), commonVar.Context)
 			// Was failing due to https://github.com/openshift/odo/issues/1969
-<<<<<<< HEAD
-			if runtime.GOOS == "darwin" {
-				helper.CmdShouldPass("odo", append(args, "create", "--s2i", "java:8", "sb-jar-test", "--project",
-					commonVar.Project, "--binary", filepath.Join("/private", commonVar.Context, "sb.jar"))...)
-			} else {
-				helper.CmdShouldPass("odo", append(args, "create", "--s2i", "java:8", "sb-jar-test", "--project",
-					commonVar.Project, "--binary", filepath.Join(commonVar.Context, "sb.jar"))...)
-			}
-			helper.ValidateLocalCmpExist(commonVar.Context, "Type,java:8", "Name,sb-jar-test")
-=======
 			helper.CmdShouldPass("odo", append(args, "create", "--s2i", "java:8", "sb-jar-test", "--project",
 				commonVar.Project, "--binary", filepath.Join(commonVar.Context, "sb.jar"))...)
 			info := helper.LocalEnvInfo(commonVar.Context)
 			Expect(info.GetName(), "sb-jar-test")
->>>>>>> 98487692
 		})
 
 		It("binary component should fail when --binary is not in --context folder", func() {
