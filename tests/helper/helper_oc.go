package helper

import (
	"bufio"
	"fmt"
	"io/ioutil"
	"os"
	"regexp"
	"strings"
	"time"

	. "github.com/onsi/ginkgo"
	. "github.com/onsi/gomega"
	"github.com/onsi/gomega/gexec"

	applabels "github.com/openshift/odo/pkg/application/labels"
	"github.com/openshift/odo/pkg/component/labels"
)

const (
	ResourceTypeDeploymentConfig = "dc"
	ResourceTypeRoute            = "route"
)

type OcRunner struct {
	// path to oc binary
	path string
}

// NewOcRunner initializes new OcRunner
func NewOcRunner(ocPath string) OcRunner {
	return OcRunner{
		path: ocPath,
	}
}

// Run oc with given arguments
func (oc OcRunner) Run(args ...string) *gexec.Session {
	session := CmdRunner(oc.path, args...)
	Eventually(session).Should(gexec.Exit(0))
	return session
}

// GetCurrentProject get currently active project in oc
// returns empty string if there no active project, or no access to the project
func (oc OcRunner) GetCurrentProject() string {
	session := CmdRunner(oc.path, "project", "-q")
	session.Wait()
	if session.ExitCode() == 0 {
		return strings.TrimSpace(string(session.Out.Contents()))
	}
	return ""
}

// GetCurrentServerURL retrieves the URL of the server we're currently connected to
// returns empty if not connected or an error occurred
func (oc OcRunner) GetCurrentServerURL() string {
	session := CmdRunner(oc.path, "project")
	session.Wait()
	if session.ExitCode() == 0 {
		output := strings.TrimSpace(string(session.Out.Contents()))
		// format is: Using project "<namespace>" on server "<url>".
		a := strings.Split(output, "\"")
		return a[len(a)-2] // last entry is ".", we need the one before that
	}
	return ""
}

// GetFirstURL returns the url of the first Route that it can find for given component
func (oc OcRunner) GetFirstURL(component string, app string, project string) string {
	session := CmdRunner(oc.path, "get", "route",
		"-n", project,
		"-l", "app.kubernetes.io/instance="+component,
		"-l", "app.kubernetes.io/part-of="+app,
		"-o", "jsonpath={.items[0].spec.host}")

	session.Wait()
	if session.ExitCode() == 0 {
		return string(session.Out.Contents())
	}
	return ""
}

//StatFileInPodContainer returns stat result of filepath in a container of a pod of given component, in a given app, in a given project.
//It also strips access time information as it vaires accross file systems/kernel configs, and we are not interested
//in it anyway
func StatFileInPodContainer(runner CliRunner, cmpName, containerName, appName, project, filepath string) string {
	podName := runner.GetRunningPodNameByComponent(cmpName, project)
	var result string
	runner.CheckCmdOpInRemoteDevfilePod(
		podName,
		containerName,
		project,
		[]string{"stat", filepath},
		func(cmdOp string, err error) bool {
			//strip out access info as
			// 1. Touching a file (such as running it in a script) modifies access times. This gives wrong value on mounts without noatime
			// 2. We are not interested in Access info anyway.
			re := regexp.MustCompile("(?m)[\r\n]+^.*Access.*$")
			result = re.ReplaceAllString(cmdOp, "")
			return true
		},
	)
	return result
}

// GetComponentRoutes run command to get the Routes in yaml format for given component
func (oc OcRunner) GetComponentRoutes(component string, app string, project string) string {
	session := CmdRunner(oc.path, "get", "route",
		"-n", project,
		"-l", "app.kubernetes.io/instance="+component,
		"-l", "app.kubernetes.io/part-of="+app,
		"-o", "yaml")

	session.Wait()
	if session.ExitCode() == 0 {
		return string(session.Out.Contents())
	}
	return ""
}

// GetComponentDC run command to get the DeploymentConfig in yaml format for given component
func (oc OcRunner) GetComponentDC(component string, app string, project string) string {
	session := CmdRunner(oc.path, "get", "dc",
		"-n", project,
		"-l", "app.kubernetes.io/instance="+component,
		"-l", "app.kubernetes.io/part-of="+app,
		"-o", "yaml")

	session.Wait()
	if session.ExitCode() == 0 {
		return string(session.Out.Contents())
	}
	return ""
}

// SourceTest checks the component-source-type and the source url in the annotation of the bc and dc
// appTestName is the name of the app
// sourceType is the type of the source of the component i.e git/binary/local
// source is the source of the component i.e gitURL or path to the directory or binary file
func (oc OcRunner) SourceTest(appTestName string, sourceType string, source string) {
	// checking for source-type in dc
	sourceTypeInDc := Cmd(oc.path, "get", "dc", "wildfly-"+appTestName,
		"-o", "go-template='{{index .metadata.annotations \"app.kubernetes.io/component-source-type\"}}'").ShouldPass().Out()
	Expect(sourceTypeInDc).To(ContainSubstring(sourceType))

	// checking for source in dc
	sourceInDc := Cmd(oc.path, "get", "dc", "wildfly-"+appTestName,
		"-o", "go-template='{{index .metadata.annotations \"app.openshift.io/vcs-uri\"}}'").ShouldPass().Out()
	Expect(sourceInDc).To(ContainSubstring(source))
}

// ExecListDir returns dir list in specified location of pod
func (oc OcRunner) ExecListDir(podName string, projectName string, dir string) string {
	stdOut := Cmd(oc.path, "exec", podName, "--namespace", projectName,
		"--", "ls", "-lai", dir).ShouldPass().Out()
	return stdOut
}

// Exec allows generic execution of commands, returning the contents of stdout
func (oc OcRunner) Exec(podName string, projectName string, args ...string) string {

	cmd := []string{"exec", podName, "--namespace", projectName}

	cmd = append(cmd, args...)

	stdOut := Cmd(oc.path, cmd...).ShouldPass().Out()
	return stdOut
}

// CheckCmdOpInRemoteCmpPod runs the provided command on remote component pod and returns the return value of command output handler function passed to it
func (oc OcRunner) CheckCmdOpInRemoteCmpPod(cmpName string, appName string, prjName string, cmd []string, checkOp func(cmdOp string, err error) bool) bool {
	cmpDCName := fmt.Sprintf("%s-%s", cmpName, appName)
	outPodName := Cmd(oc.path, "get", "pods", "--namespace", prjName,
		"--selector=deploymentconfig="+cmpDCName,
		"-o", "jsonpath='{.items[0].metadata.name}'").ShouldPass().Out()
	podName := strings.Replace(outPodName, "'", "", -1)
	session := CmdRunner(oc.path, append([]string{"exec", podName, "--namespace", prjName,
		"-c", cmpDCName, "--"}, cmd...)...)
	stdOut := string(session.Wait().Out.Contents())
	stdErr := string(session.Wait().Err.Contents())
	if stdErr != "" && session.ExitCode() != 0 {
		return checkOp(stdOut, fmt.Errorf("cmd %s failed with error %s on pod %s", cmd, stdErr, podName))
	}
	return checkOp(stdOut, nil)
}

// CheckCmdOpInRemoteDevfilePod runs the provided command on remote component pod and returns the return value of command output handler function passed to it
func (oc OcRunner) CheckCmdOpInRemoteDevfilePod(podName string, containerName string, prjName string, cmd []string, checkOp func(cmdOp string, err error) bool) bool {
	var execOptions []string
	execOptions = []string{"exec", podName, "--namespace", prjName, "--"}
	if containerName != "" {
		execOptions = []string{"exec", podName, "-c", containerName, "--namespace", prjName, "--"}
	}
	args := append(execOptions, cmd...)
	session := CmdRunner(oc.path, args...)
	stdOut := string(session.Wait().Out.Contents())
	stdErr := string(session.Wait().Err.Contents())
	if stdErr != "" && session.ExitCode() != 0 {
		return checkOp(stdOut, fmt.Errorf("cmd %s failed with error %s on pod %s", cmd, stdErr, podName))
	}
	return checkOp(stdOut, nil)
}

// VerifyCmpExists verifies if component was created successfully
func (oc OcRunner) VerifyCmpExists(cmpName string, appName string, prjName string) {
	cmpDCName := fmt.Sprintf("%s-%s", cmpName, appName)
	Cmd(oc.path, "get", "dc", cmpDCName, "--namespace", prjName).ShouldPass()
}

// VerifyLabelExistsOfComponent verifies app name of component
func (oc OcRunner) VerifyLabelExistsOfComponent(cmpName string, namespace string, labelName string) {
	dcName := oc.GetDcName(cmpName, namespace)
	session := Cmd(oc.path, "get", "dc", dcName, "--namespace", namespace,
		"--template={{.metadata.labels}}").ShouldPass().Out()
	Expect(session).To(ContainSubstring(labelName))
}

// VerifyAppNameOfComponent verifies app name of component
func (oc OcRunner) VerifyAppNameOfComponent(cmpName string, appName string, namespace string) {
	session := Cmd(oc.path, "get", "dc", cmpName+"-"+appName, "--namespace", namespace,
		"--template={{.metadata.labels.app}}").ShouldPass().Out()
	Expect(session).To(ContainSubstring(appName))
}

// VerifyCmpName verifies the component name
func (oc OcRunner) VerifyCmpName(cmpName string, namespace string) {
	dcName := oc.GetDcName(cmpName, namespace)
	session := Cmd(oc.path, "get", "dc", dcName,
		"--namespace", namespace,
		"-L", "app.kubernetes.io/instance").ShouldPass().Out()
	Expect(session).To(ContainSubstring(cmpName))
}

// GetDcName execute oc command and returns dc name of a deployed
// component by passing component name as a argument
func (oc OcRunner) GetDcName(compName string, namespace string) string {
	session := Cmd(oc.path, "get", "dc", "--namespace", namespace).ShouldPass().Out()
	re := regexp.MustCompile(compName + `-\S+ `)
	dcName := re.FindString(session)
	return strings.TrimSpace(dcName)
}

// DescribeDc execute oc command and returns dc describe as a string
// by passing dcname and namespace as arguments
func (oc OcRunner) DescribeDc(dcName string, namespace string) string {
	describeInfo := Cmd(oc.path, "describe", "dc/"+dcName, "-n", namespace).ShouldPass().Out()
	return strings.TrimSpace(describeInfo)
}

// GetDcPorts returns the ports of the component
func (oc OcRunner) GetDcPorts(componentName string, appName string, project string) string {
	ports := Cmd(oc.path, "get", "dc", componentName+"-"+appName, "--namespace", project,
		"-o", "go-template='{{range.spec.template.spec.containers}}{{.ports}}{{end}}'").ShouldPass().Out()
	return ports
}

// MaxMemory returns maximum memory
func (oc OcRunner) MaxMemory(componentName string, appName string, project string) string {
	maxMemory := Cmd(oc.path, "get", "dc", componentName+"-"+appName, "--namespace", project,
		"-o", "go-template='{{range.spec.template.spec.containers}}{{.resources.limits.memory}}{{end}}'").ShouldPass().Out()
	return maxMemory
}

// MinMemory returns minimum memory
func (oc OcRunner) MinMemory(componentName string, appName string, project string) string {
	minMemory := Cmd(oc.path, "get", "dc", componentName+"-"+appName, "--namespace", project,
		"-o", "go-template='{{range.spec.template.spec.containers}}{{.resources.requests.memory}}{{end}}'").ShouldPass().Out()
	return minMemory
}

// MaxCPU returns maximum cpu
func (oc OcRunner) MaxCPU(componentName string, appName string, project string) string {
	maxCPU := Cmd(oc.path, "get", "dc", componentName+"-"+appName, "--namespace", project,
		"-o", "go-template='{{range.spec.template.spec.containers}}{{.resources.limits.cpu}}{{end}}'").ShouldPass().Out()
	return maxCPU
}

// MinCPU returns minimum cpu
func (oc OcRunner) MinCPU(componentName string, appName string, project string) string {
	minCPU := Cmd(oc.path, "get", "dc", componentName+"-"+appName, "--namespace", project,
		"-o", "go-template='{{range.spec.template.spec.containers}}{{.resources.requests.cpu}}{{end}}'").ShouldPass().Out()
	return minCPU
}

// SourceTypeDC returns the source type from the deployment config
func (oc OcRunner) SourceTypeDC(componentName string, appName string, project string) string {
	sourceType := Cmd(oc.path, "get", "dc", componentName+"-"+appName, "--namespace", project,
		"-o", "go-template='{{index .metadata.annotations \"app.kubernetes.io/component-source-type\"}}'").ShouldPass().Out()
	return sourceType
}

// SourceTypeBC returns the source type from the build config
func (oc OcRunner) SourceTypeBC(componentName string, appName string, project string) string {
	sourceType := Cmd(oc.path, "get", "bc", componentName+"-"+appName, "--namespace", project,
		"-o", "go-template='{{.spec.source.type}}'").ShouldPass().Out()
	return sourceType
}

// SourceLocationDC returns the source location from the deployment config
func (oc OcRunner) SourceLocationDC(componentName string, appName string, project string) string {
	sourceLocation := Cmd(oc.path, "get", "dc", componentName+"-"+appName, "--namespace", project,
		"-o", "go-template='{{index .metadata.annotations \"app.openshift.io/vcs-uri\"}}'").ShouldPass().Out()
	return sourceLocation
}

// SourceLocationBC returns the source location from the build config
func (oc OcRunner) SourceLocationBC(componentName string, appName string, project string) string {
	sourceLocation := Cmd(oc.path, "get", "bc", componentName+"-"+appName, "--namespace", project,
		"-o", "go-template='{{index .spec.source.git \"uri\"}}'").ShouldPass().Out()
	return sourceLocation
}

// checkForImageStream checks if there is a ImageStream with name and tag in openshift namespace
func (oc OcRunner) checkForImageStream(name string, tag string) bool {
	// first check if there is ImageStream with given name
	names := strings.Trim(Cmd(oc.path, "get", "is", "-n", "openshift",
		"-o", "jsonpath='{range .items[*]}{.metadata.name}{\"\\n\"}{end}'").ShouldPass().Out(), "'")
	scanner := bufio.NewScanner(strings.NewReader(names))
	namePresent := false
	for scanner.Scan() {
		if scanner.Text() == name {
			namePresent = true
		}
	}
	tagPresent := false
	// if there is a ImageStream check if there is a given tag
	if namePresent {
		tags := strings.Trim(Cmd(oc.path, "get", "is", name, "-n", "openshift",
			"-o", "jsonpath='{range .spec.tags[*]}{.name}{\"\\n\"}{end}'").ShouldPass().Out(), "'")
		scanner := bufio.NewScanner(strings.NewReader(tags))
		for scanner.Scan() {
			if scanner.Text() == tag {
				tagPresent = true
			}
		}
	}

	if tagPresent {
		return true
	}
	return false
}

// ImportImageFromRegistry import the required image of the respective component type from the specified registry
func (oc OcRunner) ImportImageFromRegistry(registry, image, cmpType, project string) {
	Cmd(oc.path, "--request-timeout", "5m", "import-image", cmpType, "--namespace="+project, fmt.Sprintf("--from=%s/%s", registry, image), "--confirm").ShouldPass()
	Cmd(oc.path, "annotate", fmt.Sprintf("istag/%s", cmpType), "--namespace="+project, "tags=builder", "--overwrite").ShouldPass()

}

// ImportJavaIS import the openjdk image which is used for jars
func (oc OcRunner) ImportJavaIS(project string) {
	// if ImageStream already exists, no need to do anything
	if oc.checkForImageStream("java", "8") {
		return
	}

	// we need to import the openjdk image which is used for jars because it's not available by default
	Cmd(oc.path, "--request-timeout", "5m", "import-image", "java:8",
		"--namespace="+project, "--from=registry.access.redhat.com/redhat-openjdk-18/openjdk18-openshift:1.8",
		"--confirm").ShouldPass()
	Cmd(oc.path, "annotate", "istag/java:8", "--namespace="+project,
		"tags=builder", "--overwrite").ShouldPass()
}

// ImportDotnet20IS import the dotnet image
func (oc OcRunner) ImportDotnet20IS(project string) {
	// if ImageStream already exists, no need to do anything
	if oc.checkForImageStream("dotnet", "2.0") {
		return
	}

	// we need to import the openjdk image which is used for jars because it's not available by default
	Cmd(oc.path, "--request-timeout", "5m", "import-image", "dotnet:2.0",
		"--namespace="+project, "--from=registry.centos.org/dotnet/dotnet-20-centos7",
		"--confirm").ShouldPass()
	Cmd(oc.path, "annotate", "istag/dotnet:2.0", "--namespace="+project,
		"tags=builder", "--overwrite").ShouldPass()
}

// EnvVarTest checks the component container env vars in the build config for git and deployment config for git/binary/local
// appTestName is the app of the app
// sourceType is the type of the source of the component i.e git/binary/local
func (oc OcRunner) EnvVarTest(resourceName string, sourceType string, envString string) {

	if sourceType == "git" {
		// checking the values of the env vars pairs in bc
		envVars := Cmd(oc.path, "get", "bc", resourceName,
			"-o", "go-template='{{range .spec.strategy.sourceStrategy.env}}{{.name}}{{.value}}{{end}}'").ShouldPass().Out()
		Expect(envVars).To(Equal(envString))
	}

	// checking the values of the env vars pairs in dc
	envVars := Cmd(oc.path, "get", "dc", resourceName,
		"-o", "go-template='{{range .spec.template.spec.containers}}{{range .env}}{{.name}}{{.value}}{{end}}{{end}}'").ShouldPass().Out()
	Expect(envVars).To(Equal(envString))
}

// GetRunningPodNameOfComp executes oc command and returns the running pod name of a deployed
// component by passing component name as a argument
func (oc OcRunner) GetRunningPodNameOfComp(compName string, namespace string) string {
	stdOut := Cmd(oc.path, "get", "pods", "--namespace", namespace, "--show-labels").ShouldPass().Out()
	re := regexp.MustCompile(`(` + compName + `-\S+)\s+\S+\s+Running.*deploymentconfig=` + compName)
	podName := re.FindStringSubmatch(stdOut)[1]
	return strings.TrimSpace(podName)
}

// GetRunningPodNameByComponent executes oc command and returns the running pod name of a deployed
// devfile component by passing component name as a argument
func (oc OcRunner) GetRunningPodNameByComponent(compName string, namespace string) string {
	selector := fmt.Sprintf("--selector=component=%s", compName)
	stdOut := Cmd(oc.path, "get", "pods", "--namespace", namespace, selector, "-o", "jsonpath={.items[*].metadata.name}").ShouldPass().Out()
	return strings.TrimSpace(stdOut)
}

// GetPVCSize executes oc command and returns the bound storage size
func (oc OcRunner) GetPVCSize(compName, storageName, namespace string) string {
	selector := fmt.Sprintf("--selector=app.kubernetes.io/storage-name=%s,app.kubernetes.io/instance=%s", storageName, compName)
	stdOut := Cmd(oc.path, "get", "pvc", "--namespace", namespace, selector, "-o", "jsonpath={.items[*].spec.resources.requests.storage}").ShouldPass().Out()
	return strings.TrimSpace(stdOut)
}

// GetPodInitContainers executes oc command and returns the init containers of the pod
func (oc OcRunner) GetPodInitContainers(compName string, namespace string) []string {
	selector := fmt.Sprintf("--selector=component=%s", compName)
	stdOut := Cmd(oc.path, "get", "pods", "--namespace", namespace, selector, "-o", "jsonpath={.items[*].spec.initContainers[*].name}").ShouldPass().Out()
	return strings.Split(stdOut, " ")
}

// GetRoute returns route URL
func (oc OcRunner) GetRoute(urlName string, appName string) string {
	session := CmdRunner(oc.path, "get", "routes", urlName+"-"+appName,
		"-o jsonpath={.spec.host}")
	Eventually(session).Should(gexec.Exit(0))
	return strings.TrimSpace(string(session.Wait().Out.Contents()))
}

// GetToken returns current user token
func (oc OcRunner) GetToken() string {
	session := CmdRunner(oc.path, "whoami", "-t")
	Eventually(session).Should(gexec.Exit(0))
	return strings.TrimSpace(string(session.Wait().Out.Contents()))
}

// LoginUsingToken returns output after successful login
func (oc OcRunner) LoginUsingToken(token string) string {
	session := CmdRunner(oc.path, "login", "--token", token)
	Eventually(session).Should(gexec.Exit(0))
	return strings.TrimSpace(string(session.Wait().Out.Contents()))
}

// GetLoginUser returns current user name
func (oc OcRunner) GetLoginUser() string {
	user := Cmd(oc.path, "whoami").ShouldPass().Out()
	return strings.TrimSpace(user)
}

// ServiceInstanceStatus returns service instance
func (oc OcRunner) ServiceInstanceStatus(serviceInstanceName string) string {
	serviceinstance := Cmd(oc.path, "get", "serviceinstance", serviceInstanceName,
		"-o", "go-template='{{ (index .status.conditions 0).reason}}'").ShouldPass().Out()
	return strings.TrimSpace(serviceinstance)
}

// GetVolumeMountNamesandPathsFromContainer returns the volume name and mount path in the format name:path\n
func (oc OcRunner) GetVolumeMountNamesandPathsFromContainer(deployName string, containerName, namespace string) string {
	volumeName := Cmd(oc.path, "get", "deploy", deployName, "--namespace", namespace,
		"-o", "go-template="+
			"{{range .spec.template.spec.containers}}{{if eq .name \""+containerName+
			"\"}}{{range .volumeMounts}}{{.name}}{{\":\"}}{{.mountPath}}{{\"\\n\"}}{{end}}{{end}}{{end}}").ShouldPass().Out()

	return strings.TrimSpace(volumeName)
}

// GetContainerEnv returns the container env in the format name:value\n
func (oc OcRunner) GetContainerEnv(podName, containerName, namespace string) string {
	containerEnv := Cmd(oc.path, "get", "po", podName, "--namespace", namespace,
		"-o", "go-template="+
			"{{range .spec.containers}}{{if eq .name \""+containerName+
			"\"}}{{range .env}}{{.name}}{{\":\"}}{{.value}}{{\"\\n\"}}{{end}}{{end}}{{end}}").ShouldPass().Out()

	return strings.TrimSpace(containerEnv)
}

// GetVolumeMountName returns the name of the volume
func (oc OcRunner) GetVolumeMountName(dcName string, namespace string) string {
	volumeName := Cmd(oc.path, "get", "dc", dcName, "--namespace", namespace,
		"-o", "go-template='"+
			"{{range .spec.template.spec.containers}}"+
			"{{range .volumeMounts}}{{.name}}{{end}}{{end}}'").ShouldPass().Out()

	return strings.TrimSpace(volumeName)
}

// GetVolumeMountPath returns the path of the volume mount
func (oc OcRunner) GetVolumeMountPath(dcName string, namespace string) string {
	volumePaths := Cmd(oc.path, "get", "dc", dcName, "--namespace", namespace,
		"-o", "go-template='"+
			"{{range .spec.template.spec.containers}}"+
			"{{range .volumeMounts}}{{.mountPath}} {{end}}{{end}}'").ShouldPass().Out()

	return strings.TrimSpace(volumePaths)
}

// GetEnvFromEntry returns envFrom entry of the deployment
func (oc OcRunner) GetEnvFromEntry(componentName string, appName string, projectName string) string {
	return GetEnvFromEntry(oc.path, componentName, appName, projectName)
}

// GetEnvs returns all env variables in deployment config
func (oc OcRunner) GetEnvs(componentName string, appName string, projectName string) map[string]string {
	var mapOutput = make(map[string]string)

	output := Cmd(oc.path, "get", "dc", componentName+"-"+appName, "--namespace", projectName,
		"-o", "jsonpath='{range .spec.template.spec.containers[0].env[*]}{.name}:{.value}{\"\\n\"}{end}'").ShouldPass().Out()

	for _, line := range strings.Split(output, "\n") {
		line = strings.TrimPrefix(line, "'")
		splits := strings.Split(line, ":")
		name := splits[0]
		value := strings.Join(splits[1:], ":")
		mapOutput[name] = value
	}
	return mapOutput
}

func (oc OcRunner) GetEnvsDevFileDeployment(componentName, appName, projectName string) map[string]string {
	var mapOutput = make(map[string]string)

	selector := fmt.Sprintf("--selector=%s=%s,%s=%s", labels.ComponentLabel, componentName, applabels.ApplicationLabel, appName)
	output := Cmd(oc.path, "get", "deployment", selector, "--namespace", projectName,
		"-o", "jsonpath='{range .items[0].spec.template.spec.containers[0].env[*]}{.name}:{.value}{\"\\n\"}{end}'").ShouldPass().Out()

	for _, line := range strings.Split(output, "\n") {
		line = strings.TrimPrefix(line, "'")
		splits := strings.Split(line, ":")
		name := splits[0]
		value := strings.Join(splits[1:], ":")
		mapOutput[name] = value
	}
	return mapOutput
}

// GetEnvRefNames gets the ref values from the envFroms of the deployment belonging to the given data
func (oc OcRunner) GetEnvRefNames(componentName, appName, projectName string) []string {
	return GetEnvRefNames(oc.path, componentName, appName, projectName)
}

// WaitForDCRollout wait for DeploymentConfig to finish active rollout
// timeout is a maximum wait time in seconds
func (oc OcRunner) WaitForDCRollout(dcName string, project string, timeout time.Duration) {
	session := CmdRunner(oc.path, "rollout", "status",
		"-w",
		"-n", project,
		"dc", dcName)

	Eventually(session).Should(gexec.Exit(0), runningCmd(session.Command))
	session.Wait(timeout)
}

// WaitAndCheckForExistence wait for the given and checks if the given resource type gets deleted on the cluster
func (oc OcRunner) WaitAndCheckForExistence(resourceType, namespace string, timeoutMinutes int) bool {
	pingTimeout := time.After(time.Duration(timeoutMinutes) * time.Minute)
	// this is a test package so time.Tick() is acceptable
	// nolint
	tick := time.Tick(time.Second)
	for {
		select {
		case <-pingTimeout:
			Fail(fmt.Sprintf("Timeout after %d minutes", timeoutMinutes))

		case <-tick:
			session := CmdRunner(oc.path, "get", resourceType, "--namespace", namespace)
			Eventually(session).Should(gexec.Exit(0))
			// https://github.com/kubernetes/kubectl/issues/847
			output := string(session.Wait().Err.Contents())

			if strings.Contains(strings.ToLower(output), "no resources found") {
				return true
			}
		}
	}
}

// GetServices gets services on the cluster
func (oc OcRunner) GetServices(namespace string) string {
	session := CmdRunner(oc.path, "get", "services", "--namespace", namespace)
	Eventually(session).Should(gexec.Exit(0))
	output := string(session.Wait().Out.Contents())
	return output
}

// VerifyResourceDeleted verifies if the given resource is deleted from cluster
func (oc OcRunner) VerifyResourceDeleted(ri ResourceInfo) {
	session := CmdRunner(oc.path, "get", ri.ResourceType, "--namespace", ri.Namespace)
	Eventually(session).Should(gexec.Exit(0))
	output := string(session.Wait().Out.Contents())
	Expect(output).NotTo(ContainSubstring(ri.ResourceName))
}

func (oc OcRunner) VerifyResourceToBeDeleted(ri ResourceInfo) {
	deletedOrMarkedToDelete := func() bool {
		session := CmdRunner(oc.path, "get", ri.ResourceType, ri.ResourceName, "--namespace", ri.Namespace, "-o", "jsonpath='{.metadata.deletionTimestamp}'")
		exit := session.Wait().ExitCode()
		if exit == 1 {
			// resources does not exist
			return true
		}
		content := session.Wait().Out.Contents()
		// resource is marked for deletion
		return len(content) > 0
	}
	Expect(deletedOrMarkedToDelete()).To(BeTrue())
}

// CreateRandNamespaceProject create new project
func (oc OcRunner) CreateRandNamespaceProject() string {
	projectName := SetProjectName()
	oc.createRandNamespaceProject(projectName)
	return projectName
}

// CreateRandNamespaceProjectOfLength creates a new project with name of length i
func (oc OcRunner) CreateRandNamespaceProjectOfLength(i int) string {
	projectName := RandString(i)
	oc.createRandNamespaceProject(projectName)
	return projectName
}

func (oc OcRunner) createRandNamespaceProject(projectName string) string {
	fmt.Fprintf(GinkgoWriter, "Creating a new project: %s\n", projectName)
	session := Cmd("odo", "project", "create", projectName, "-w", "-v4").ShouldPass().Out()
	Expect(session).To(ContainSubstring(projectName))
	oc.addConfigMapForCleanup(projectName)
	return projectName
}

func (oc OcRunner) SetProject(namespace string) string {
	fmt.Fprintf(GinkgoWriter, "Setting project: %s\n", namespace)
	Cmd("odo", "project", "set", namespace).ShouldPass()
	return namespace
}

// DeleteNamespaceProject deletes a specified project in oc cluster
func (oc OcRunner) DeleteNamespaceProject(projectName string) {
	fmt.Fprintf(GinkgoWriter, "Deleting project: %s\n", projectName)
	session := Cmd("odo", "project", "delete", projectName, "-f").ShouldPass().Out()
	Expect(session).To(ContainSubstring("Deleted project : " + projectName))
}

func (oc OcRunner) GetAllPVCNames(namespace string) []string {
	session := CmdRunner(oc.path, "get", "pvc", "--namespace", namespace, "-o", "jsonpath={.items[*].metadata.name}")
	Eventually(session).Should(gexec.Exit(0))
	output := string(session.Wait().Out.Contents())
	if output == "" {
		return []string{}
	}
	return strings.Split(output, " ")
}

// DeletePod deletes a specified pod in the namespace
func (oc OcRunner) DeletePod(podName string, namespace string) {
	Cmd(oc.path, "delete", "pod", "--namespace", namespace, podName).ShouldPass()
}

//GetAllPodsInNs gets the list of pods in given namespace. It waits for reasonable amount of time for pods to come up
func (oc OcRunner) GetAllPodsInNs(namespace string) string {
	args := []string{"get", "pods", "-n", namespace}
	noResourcesMsg := fmt.Sprintf("No resources found in %s namespace", namespace)
	oc.WaitForRunnerCmdOut(args, 1, true, func(output string) bool {
		return !strings.Contains(output, noResourcesMsg)
	}, true)
	return Cmd(oc.path, args...).ShouldPass().Out()
}

//StatFileInPod returns stat result of filepath in pod of given component, in a given app, in a given project.
//It also strips access time information as it vaires accross file systems/kernel configs, and we are not interested
//in it anyway
func (oc OcRunner) StatFileInPod(cmpName, appName, project, filepath string) string {
	var result string
	oc.CheckCmdOpInRemoteCmpPod(
		cmpName,
		appName,
		project,
		[]string{"stat", filepath},
		func(cmdOp string, err error) bool {
			//strip out access info as
			// 1. Touching a file (such as running it in a script) modifies access times. This gives wrong value on mounts without noatime
			// 2. We are not interested in Access info anyway.
			re := regexp.MustCompile("(?m)[\r\n]+^.*Access.*$")
			result = re.ReplaceAllString(cmdOp, "")
			return true
		},
	)
	return result
}

// WaitAndCheckForTerminatingState waits for the given interval
// and checks if the given resource type has been deleted on the cluster or is in the terminating state
func (oc OcRunner) WaitAndCheckForTerminatingState(resourceType, namespace string, timeoutMinutes int) bool {
	return WaitAndCheckForTerminatingState(oc.path, resourceType, namespace, timeoutMinutes)
}

// GetAnnotationsDeployment gets the annotations from the deployment
// belonging to the given component, app and project
func (oc OcRunner) GetAnnotationsDeployment(componentName, appName, projectName string) map[string]string {
	return GetAnnotationsDeployment(oc.path, componentName, appName, projectName)
}

func (oc OcRunner) PodsShouldBeRunning(project string, regex string) {
	// now verify if the pods for the operator have started
	pods := oc.GetAllPodsInNs(project)
	// Look for pods with specified regex
	pod := regexp.MustCompile(regex).FindString(pods)
	args := []string{"get", "pods", pod, "-o", "template=\"{{.status.phase}}\"", "-n", project}
	oc.WaitForRunnerCmdOut(args, 1, true, func(output string) bool {
		return strings.Contains(output, "Running")
	})
}

// WaitForRunnerCmdOut runs "oc" command until it gets
// the expected output.
// It accepts 4 arguments
// args (arguments to the program)
// timeout (the time to wait for the output)
// errOnFail (flag to set if test should fail if command fails)
// check (function with output check logic)
// It times out if the command doesn't fetch the
// expected output  within the timeout period.
func (oc OcRunner) WaitForRunnerCmdOut(args []string, timeout int, errOnFail bool, check func(output string) bool, includeStdErr ...bool) bool {
	pingTimeout := time.After(time.Duration(timeout) * time.Minute)
	// this is a test package so time.Tick() is acceptable
	// nolint
	tick := time.Tick(time.Second)
	for {
		select {
		case <-pingTimeout:
			Fail(fmt.Sprintf("Timeout after %v minutes", timeout))

		case <-tick:
			session := CmdRunner(oc.path, args...)
			if errOnFail {
				Eventually(session).Should(gexec.Exit(0), runningCmd(session.Command))
			} else {
				Eventually(session).Should(gexec.Exit(), runningCmd(session.Command))
			}
			session.Wait()
			output := string(session.Out.Contents())

			if len(includeStdErr) > 0 && includeStdErr[0] {
				output += "\n"
				output += string(session.Err.Contents())
			}
			if check(strings.TrimSpace(string(output))) {
				return true
			}
		}
	}
}

// CreateSecret takes secret name, password and the namespace where we want to create the specific secret into the cluster
func (oc OcRunner) CreateSecret(secretName, secretPass, project string) {
	Cmd(oc.path, "create", "secret", "generic", secretName, "--from-literal=password="+secretPass, "-n", project).ShouldPass()
}

// GetSecrets gets all the secrets belonging to the project
func (oc OcRunner) GetSecrets(project string) string {
	return GetSecrets(oc.path, project)
}

// GetVolumeNamesFromDeployment gets the volumes from the deployment belonging to the given data
func (oc OcRunner) GetVolumeNamesFromDeployment(componentName, appName, projectName string) map[string]string {
	return GetVolumeNamesFromDeployment(oc.path, componentName, appName, projectName)
}

<<<<<<< HEAD
// AddSecret adds pull-secret to the namespace, for e2e-test
func (oc OcRunner) AddSecret(comvar CommonVar) {

	clusterType := os.Getenv("CLUSTER_TYPE")
	if clusterType == "PSI" || clusterType == "IBM" {

		token := oc.doAsAdmin(clusterType)

		yaml := Cmd(oc.path, "get", "secret", "pull-secret", "-n", "openshift-config", "-o", "yaml").ShouldPass().Out()
		newYaml := strings.Replace(yaml, "openshift-config", comvar.Project, -1)
		filename := fmt.Sprint(RandString(4), ".yaml")
		newYamlinByte := []byte(newYaml)
		err := ioutil.WriteFile(filename, newYamlinByte, 0600)
		if err != nil {
			fmt.Println(err)
		}
		Cmd(oc.path, "apply", "-f", filename).ShouldPass()
		os.Remove(filename)
		oc.doAsDeveloper(token, clusterType)
	}

}

// doAsAdmin logins as admin to perform some task that requires admin privileges
func (oc OcRunner) doAsAdmin(clusterType string) string {
	//save token for developer
	token := oc.GetToken()
	if clusterType == "PSI" || clusterType == "IBM" {

		adminToken := os.Getenv("IBMC_OCLOGIN_APIKEY")
		if adminToken != "" {
			ibmcloudAdminToken := os.Getenv("IBMC_ADMIN_LOGIN_APIKEY")
			cluster := os.Getenv("IBMC_OCP47_SERVER")
			//login ibmcloud
			Cmd("ibmcloud", "login", "--apikey", ibmcloudAdminToken, "-r", "eu-de", "-g", "Developer-CI-and-QE")
			//login as admin in cluster
			Cmd(oc.path, "login", "--token=", adminToken, "--server=", cluster)
		} else {
			pass := os.Getenv("OCP4X_KUBEADMIN_PASSWORD")
			cluster := os.Getenv("OCP4X_API_URL")
			//login as kubeadmin
			Cmd(oc.path, "login", "-u", "kubeadmin", "-p", pass, cluster).ShouldPass()
		}
	}
	return token
}

//  doAsDeveloper logins as developer to perform some task
func (oc OcRunner) doAsDeveloper(token, clusterType string) {

	if clusterType == "IBM" {
		ibmcloudDeveloperToken := os.Getenv("IBMC_DEVELOPER_LOGIN_APIKEY")
		Cmd("ibmcloud", "login", "--apikey", ibmcloudDeveloperToken, "-r", "eu-de", "-g", "Developer-CI-and-QE")
		//login as developer using token
	}
	oc.LoginUsingToken(token)
}

// add config map to the project for cleanup
func (oc OcRunner) addConfigMapForCleanup(projectName string) {
	Cmd(oc.path, "create", "configmap", "config-map-for-cleanup", "--from-literal", "type=testing", "--from-literal", "team=odo", "-n", projectName).ShouldPass()
}

=======
>>>>>>> 455815ba
func (oc OcRunner) Logout() {
	Cmd(oc.path, "logout")
}<|MERGE_RESOLUTION|>--- conflicted
+++ resolved
@@ -774,7 +774,6 @@
 	return GetVolumeNamesFromDeployment(oc.path, componentName, appName, projectName)
 }
 
-<<<<<<< HEAD
 // AddSecret adds pull-secret to the namespace, for e2e-test
 func (oc OcRunner) AddSecret(comvar CommonVar) {
 
@@ -838,8 +837,7 @@
 	Cmd(oc.path, "create", "configmap", "config-map-for-cleanup", "--from-literal", "type=testing", "--from-literal", "team=odo", "-n", projectName).ShouldPass()
 }
 
-=======
->>>>>>> 455815ba
+
 func (oc OcRunner) Logout() {
 	Cmd(oc.path, "logout")
 }