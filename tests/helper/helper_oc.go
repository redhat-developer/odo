package helper

import (
	"bufio"
	"fmt"
	"io/ioutil"
	"os"
	"regexp"
	"strings"
	"time"

	. "github.com/onsi/ginkgo"
	. "github.com/onsi/gomega"
	"github.com/onsi/gomega/gexec"

	applabels "github.com/openshift/odo/pkg/application/labels"
	"github.com/openshift/odo/pkg/component/labels"
)

const (
	ResourceTypeDeploymentConfig = "dc"
	ResourceTypeRoute            = "route"
)

type OcRunner struct {
	// path to oc binary
	path string
}

// NewOcRunner initializes new OcRunner
func NewOcRunner(ocPath string) OcRunner {
	return OcRunner{
		path: ocPath,
	}
}

// Run oc with given arguments
func (oc OcRunner) Run(args ...string) *gexec.Session {
	session := CmdRunner(oc.path, args...)
	Eventually(session).Should(gexec.Exit(0))
	return session
}

// GetCurrentProject get currently active project in oc
// returns empty string if there no active project, or no access to the project
func (oc OcRunner) GetCurrentProject() string {
	session := CmdRunner(oc.path, "project", "-q")
	session.Wait()
	if session.ExitCode() == 0 {
		return strings.TrimSpace(string(session.Out.Contents()))
	}
	return ""
}

// GetCurrentServerURL retrieves the URL of the server we're currently connected to
// returns empty if not connected or an error occurred
func (oc OcRunner) GetCurrentServerURL() string {
	session := CmdRunner(oc.path, "project")
	session.Wait()
	if session.ExitCode() == 0 {
		output := strings.TrimSpace(string(session.Out.Contents()))
		// format is: Using project "<namespace>" on server "<url>".
		a := strings.Split(output, "\"")
		return a[len(a)-2] // last entry is ".", we need the one before that
	}
	return ""
}

// GetFirstURL returns the url of the first Route that it can find for given component
func (oc OcRunner) GetFirstURL(component string, app string, project string) string {
	session := CmdRunner(oc.path, "get", "route",
		"-n", project,
		"-l", "app.kubernetes.io/instance="+component,
		"-l", "app.kubernetes.io/part-of="+app,
		"-o", "jsonpath={.items[0].spec.host}")

	session.Wait()
	if session.ExitCode() == 0 {
		return string(session.Out.Contents())
	}
	return ""
}

//StatFileInPodContainer returns stat result of filepath in a container of a pod of given component, in a given app, in a given project.
//It also strips access time information as it vaires accross file systems/kernel configs, and we are not interested
//in it anyway
func StatFileInPodContainer(runner CliRunner, cmpName, containerName, appName, project, filepath string) string {
	podName := runner.GetRunningPodNameByComponent(cmpName, project)
	var result string
	runner.CheckCmdOpInRemoteDevfilePod(
		podName,
		containerName,
		project,
		[]string{"stat", filepath},
		func(cmdOp string, err error) bool {
			//strip out access info as
			// 1. Touching a file (such as running it in a script) modifies access times. This gives wrong value on mounts without noatime
			// 2. We are not interested in Access info anyway.
			re := regexp.MustCompile("(?m)[\r\n]+^.*Access.*$")
			result = re.ReplaceAllString(cmdOp, "")
			return true
		},
	)
	return result
}

// GetComponentRoutes run command to get the Routes in yaml format for given component
func (oc OcRunner) GetComponentRoutes(component string, app string, project string) string {
	session := CmdRunner(oc.path, "get", "route",
		"-n", project,
		"-l", "app.kubernetes.io/instance="+component,
		"-l", "app.kubernetes.io/part-of="+app,
		"-o", "yaml")

	session.Wait()
	if session.ExitCode() == 0 {
		return string(session.Out.Contents())
	}
	return ""
}

// GetComponentDC run command to get the DeploymentConfig in yaml format for given component
func (oc OcRunner) GetComponentDC(component string, app string, project string) string {
	session := CmdRunner(oc.path, "get", "dc",
		"-n", project,
		"-l", "app.kubernetes.io/instance="+component,
		"-l", "app.kubernetes.io/part-of="+app,
		"-o", "yaml")

	session.Wait()
	if session.ExitCode() == 0 {
		return string(session.Out.Contents())
	}
	return ""
}

// SourceTest checks the component-source-type and the source url in the annotation of the bc and dc
// appTestName is the name of the app
// sourceType is the type of the source of the component i.e git/binary/local
// source is the source of the component i.e gitURL or path to the directory or binary file
func (oc OcRunner) SourceTest(appTestName string, sourceType string, source string) {
	// checking for source-type in dc
	sourceTypeInDc := Cmd(oc.path, "get", "dc", "wildfly-"+appTestName,
		"-o", "go-template='{{index .metadata.annotations \"app.kubernetes.io/component-source-type\"}}'").ShouldPass().Out()
	Expect(sourceTypeInDc).To(ContainSubstring(sourceType))

	// checking for source in dc
	sourceInDc := Cmd(oc.path, "get", "dc", "wildfly-"+appTestName,
		"-o", "go-template='{{index .metadata.annotations \"app.openshift.io/vcs-uri\"}}'").ShouldPass().Out()
	Expect(sourceInDc).To(ContainSubstring(source))
}

// ExecListDir returns dir list in specified location of pod
func (oc OcRunner) ExecListDir(podName string, projectName string, dir string) string {
	stdOut := Cmd(oc.path, "exec", podName, "--namespace", projectName,
		"--", "ls", "-lai", dir).ShouldPass().Out()
	return stdOut
}

// Exec allows generic execution of commands, returning the contents of stdout
func (oc OcRunner) Exec(podName string, projectName string, args ...string) string {

	cmd := []string{"exec", podName, "--namespace", projectName}

	cmd = append(cmd, args...)

	stdOut := Cmd(oc.path, cmd...).ShouldPass().Out()
	return stdOut
}

// CheckCmdOpInRemoteCmpPod runs the provided command on remote component pod and returns the return value of command output handler function passed to it
func (oc OcRunner) CheckCmdOpInRemoteCmpPod(cmpName string, appName string, prjName string, cmd []string, checkOp func(cmdOp string, err error) bool) bool {
	cmpDCName := fmt.Sprintf("%s-%s", cmpName, appName)
	outPodName := Cmd(oc.path, "get", "pods", "--namespace", prjName,
		"--selector=deploymentconfig="+cmpDCName,
		"-o", "jsonpath='{.items[0].metadata.name}'").ShouldPass().Out()
	podName := strings.Replace(outPodName, "'", "", -1)
	session := CmdRunner(oc.path, append([]string{"exec", podName, "--namespace", prjName,
		"-c", cmpDCName, "--"}, cmd...)...)
	stdOut := string(session.Wait().Out.Contents())
	stdErr := string(session.Wait().Err.Contents())
	if stdErr != "" && session.ExitCode() != 0 {
		return checkOp(stdOut, fmt.Errorf("cmd %s failed with error %s on pod %s", cmd, stdErr, podName))
	}
	return checkOp(stdOut, nil)
}

// CheckCmdOpInRemoteDevfilePod runs the provided command on remote component pod and returns the return value of command output handler function passed to it
func (oc OcRunner) CheckCmdOpInRemoteDevfilePod(podName string, containerName string, prjName string, cmd []string, checkOp func(cmdOp string, err error) bool) bool {
	var execOptions []string
	execOptions = []string{"exec", podName, "--namespace", prjName, "--"}
	if containerName != "" {
		execOptions = []string{"exec", podName, "-c", containerName, "--namespace", prjName, "--"}
	}
	args := append(execOptions, cmd...)
	session := CmdRunner(oc.path, args...)
	stdOut := string(session.Wait().Out.Contents())
	stdErr := string(session.Wait().Err.Contents())
	if stdErr != "" && session.ExitCode() != 0 {
		return checkOp(stdOut, fmt.Errorf("cmd %s failed with error %s on pod %s", cmd, stdErr, podName))
	}
	return checkOp(stdOut, nil)
}

// VerifyCmpExists verifies if component was created successfully
func (oc OcRunner) VerifyCmpExists(cmpName string, appName string, prjName string) {
	cmpDCName := fmt.Sprintf("%s-%s", cmpName, appName)
	Cmd(oc.path, "get", "dc", cmpDCName, "--namespace", prjName).ShouldPass()
}

// VerifyLabelExistsOfComponent verifies app name of component
func (oc OcRunner) VerifyLabelExistsOfComponent(cmpName string, namespace string, labelName string) {
	dcName := oc.GetDcName(cmpName, namespace)
	session := Cmd(oc.path, "get", "dc", dcName, "--namespace", namespace,
		"--template={{.metadata.labels}}").ShouldPass().Out()
	Expect(session).To(ContainSubstring(labelName))
}

// VerifyAppNameOfComponent verifies app name of component
func (oc OcRunner) VerifyAppNameOfComponent(cmpName string, appName string, namespace string) {
	session := Cmd(oc.path, "get", "dc", cmpName+"-"+appName, "--namespace", namespace,
		"--template={{.metadata.labels.app}}").ShouldPass().Out()
	Expect(session).To(ContainSubstring(appName))
}

// VerifyCmpName verifies the component name
func (oc OcRunner) VerifyCmpName(cmpName string, namespace string) {
	dcName := oc.GetDcName(cmpName, namespace)
	session := Cmd(oc.path, "get", "dc", dcName,
		"--namespace", namespace,
		"-L", "app.kubernetes.io/instance").ShouldPass().Out()
	Expect(session).To(ContainSubstring(cmpName))
}

// GetDcName execute oc command and returns dc name of a deployed
// component by passing component name as a argument
func (oc OcRunner) GetDcName(compName string, namespace string) string {
	session := Cmd(oc.path, "get", "dc", "--namespace", namespace).ShouldPass().Out()
	re := regexp.MustCompile(compName + `-\S+ `)
	dcName := re.FindString(session)
	return strings.TrimSpace(dcName)
}

// DescribeDc execute oc command and returns dc describe as a string
// by passing dcname and namespace as arguments
func (oc OcRunner) DescribeDc(dcName string, namespace string) string {
	describeInfo := Cmd(oc.path, "describe", "dc/"+dcName, "-n", namespace).ShouldPass().Out()
	return strings.TrimSpace(describeInfo)
}

// GetDcPorts returns the ports of the component
func (oc OcRunner) GetDcPorts(componentName string, appName string, project string) string {
	ports := Cmd(oc.path, "get", "dc", componentName+"-"+appName, "--namespace", project,
		"-o", "go-template='{{range.spec.template.spec.containers}}{{.ports}}{{end}}'").ShouldPass().Out()
	return ports
}

// MaxMemory returns maximum memory
func (oc OcRunner) MaxMemory(componentName string, appName string, project string) string {
	maxMemory := Cmd(oc.path, "get", "dc", componentName+"-"+appName, "--namespace", project,
		"-o", "go-template='{{range.spec.template.spec.containers}}{{.resources.limits.memory}}{{end}}'").ShouldPass().Out()
	return maxMemory
}

// MinMemory returns minimum memory
func (oc OcRunner) MinMemory(componentName string, appName string, project string) string {
	minMemory := Cmd(oc.path, "get", "dc", componentName+"-"+appName, "--namespace", project,
		"-o", "go-template='{{range.spec.template.spec.containers}}{{.resources.requests.memory}}{{end}}'").ShouldPass().Out()
	return minMemory
}

// MaxCPU returns maximum cpu
func (oc OcRunner) MaxCPU(componentName string, appName string, project string) string {
	maxCPU := Cmd(oc.path, "get", "dc", componentName+"-"+appName, "--namespace", project,
		"-o", "go-template='{{range.spec.template.spec.containers}}{{.resources.limits.cpu}}{{end}}'").ShouldPass().Out()
	return maxCPU
}

// MinCPU returns minimum cpu
func (oc OcRunner) MinCPU(componentName string, appName string, project string) string {
	minCPU := Cmd(oc.path, "get", "dc", componentName+"-"+appName, "--namespace", project,
		"-o", "go-template='{{range.spec.template.spec.containers}}{{.resources.requests.cpu}}{{end}}'").ShouldPass().Out()
	return minCPU
}

// SourceTypeDC returns the source type from the deployment config
func (oc OcRunner) SourceTypeDC(componentName string, appName string, project string) string {
	sourceType := Cmd(oc.path, "get", "dc", componentName+"-"+appName, "--namespace", project,
		"-o", "go-template='{{index .metadata.annotations \"app.kubernetes.io/component-source-type\"}}'").ShouldPass().Out()
	return sourceType
}

// SourceTypeBC returns the source type from the build config
func (oc OcRunner) SourceTypeBC(componentName string, appName string, project string) string {
	sourceType := Cmd(oc.path, "get", "bc", componentName+"-"+appName, "--namespace", project,
		"-o", "go-template='{{.spec.source.type}}'").ShouldPass().Out()
	return sourceType
}

// SourceLocationDC returns the source location from the deployment config
func (oc OcRunner) SourceLocationDC(componentName string, appName string, project string) string {
	sourceLocation := Cmd(oc.path, "get", "dc", componentName+"-"+appName, "--namespace", project,
		"-o", "go-template='{{index .metadata.annotations \"app.openshift.io/vcs-uri\"}}'").ShouldPass().Out()
	return sourceLocation
}

// SourceLocationBC returns the source location from the build config
func (oc OcRunner) SourceLocationBC(componentName string, appName string, project string) string {
	sourceLocation := Cmd(oc.path, "get", "bc", componentName+"-"+appName, "--namespace", project,
		"-o", "go-template='{{index .spec.source.git \"uri\"}}'").ShouldPass().Out()
	return sourceLocation
}

// checkForImageStream checks if there is a ImageStream with name and tag in openshift namespace
func (oc OcRunner) checkForImageStream(name string, tag string) bool {
	// first check if there is ImageStream with given name
	names := strings.Trim(Cmd(oc.path, "get", "is", "-n", "openshift",
		"-o", "jsonpath='{range .items[*]}{.metadata.name}{\"\\n\"}{end}'").ShouldPass().Out(), "'")
	scanner := bufio.NewScanner(strings.NewReader(names))
	namePresent := false
	for scanner.Scan() {
		if scanner.Text() == name {
			namePresent = true
		}
	}
	tagPresent := false
	// if there is a ImageStream check if there is a given tag
	if namePresent {
		tags := strings.Trim(Cmd(oc.path, "get", "is", name, "-n", "openshift",
			"-o", "jsonpath='{range .spec.tags[*]}{.name}{\"\\n\"}{end}'").ShouldPass().Out(), "'")
		scanner := bufio.NewScanner(strings.NewReader(tags))
		for scanner.Scan() {
			if scanner.Text() == tag {
				tagPresent = true
			}
		}
	}

	if tagPresent {
		return true
	}
	return false
}

// ImportImageFromRegistry import the required image of the respective component type from the specified registry
func (oc OcRunner) ImportImageFromRegistry(registry, image, cmpType, project string) {
	Cmd(oc.path, "--request-timeout", "5m", "import-image", cmpType, "--namespace="+project, fmt.Sprintf("--from=%s/%s", registry, image), "--confirm").ShouldPass()
	Cmd(oc.path, "annotate", fmt.Sprintf("istag/%s", cmpType), "--namespace="+project, "tags=builder", "--overwrite").ShouldPass()

}

// ImportJavaIS import the openjdk image which is used for jars
func (oc OcRunner) ImportJavaIS(project string) {
	// if ImageStream already exists, no need to do anything
	if oc.checkForImageStream("java", "8") {
		return
	}

	// we need to import the openjdk image which is used for jars because it's not available by default
	Cmd(oc.path, "--request-timeout", "5m", "import-image", "java:8",
		"--namespace="+project, "--from=registry.access.redhat.com/redhat-openjdk-18/openjdk18-openshift:1.8",
		"--confirm").ShouldPass()
	Cmd(oc.path, "annotate", "istag/java:8", "--namespace="+project,
		"tags=builder", "--overwrite").ShouldPass()
}

// ImportDotnet20IS import the dotnet image
func (oc OcRunner) ImportDotnet20IS(project string) {
	// if ImageStream already exists, no need to do anything
	if oc.checkForImageStream("dotnet", "2.0") {
		return
	}

	// we need to import the openjdk image which is used for jars because it's not available by default
	Cmd(oc.path, "--request-timeout", "5m", "import-image", "dotnet:2.0",
		"--namespace="+project, "--from=registry.centos.org/dotnet/dotnet-20-centos7",
		"--confirm").ShouldPass()
	Cmd(oc.path, "annotate", "istag/dotnet:2.0", "--namespace="+project,
		"tags=builder", "--overwrite").ShouldPass()
}

// EnvVarTest checks the component container env vars in the build config for git and deployment config for git/binary/local
// appTestName is the app of the app
// sourceType is the type of the source of the component i.e git/binary/local
func (oc OcRunner) EnvVarTest(resourceName string, sourceType string, envString string) {

	if sourceType == "git" {
		// checking the values of the env vars pairs in bc
		envVars := Cmd(oc.path, "get", "bc", resourceName,
			"-o", "go-template='{{range .spec.strategy.sourceStrategy.env}}{{.name}}{{.value}}{{end}}'").ShouldPass().Out()
		Expect(envVars).To(Equal(envString))
	}

	// checking the values of the env vars pairs in dc
	envVars := Cmd(oc.path, "get", "dc", resourceName,
		"-o", "go-template='{{range .spec.template.spec.containers}}{{range .env}}{{.name}}{{.value}}{{end}}{{end}}'").ShouldPass().Out()
	Expect(envVars).To(Equal(envString))
}

// GetRunningPodNameOfComp executes oc command and returns the running pod name of a deployed
// component by passing component name as a argument
func (oc OcRunner) GetRunningPodNameOfComp(compName string, namespace string) string {
	stdOut := Cmd(oc.path, "get", "pods", "--namespace", namespace, "--show-labels").ShouldPass().Out()
	re := regexp.MustCompile(`(` + compName + `-\S+)\s+\S+\s+Running.*deploymentconfig=` + compName)
	podName := re.FindStringSubmatch(stdOut)[1]
	return strings.TrimSpace(podName)
}

// GetRunningPodNameByComponent executes oc command and returns the running pod name of a deployed
// devfile component by passing component name as a argument
func (oc OcRunner) GetRunningPodNameByComponent(compName string, namespace string) string {
	selector := fmt.Sprintf("--selector=component=%s", compName)
	stdOut := Cmd(oc.path, "get", "pods", "--namespace", namespace, selector, "-o", "jsonpath={.items[*].metadata.name}").ShouldPass().Out()
	return strings.TrimSpace(stdOut)
}

// GetPVCSize executes oc command and returns the bound storage size
func (oc OcRunner) GetPVCSize(compName, storageName, namespace string) string {
	selector := fmt.Sprintf("--selector=app.kubernetes.io/storage-name=%s,app.kubernetes.io/instance=%s", storageName, compName)
	stdOut := Cmd(oc.path, "get", "pvc", "--namespace", namespace, selector, "-o", "jsonpath={.items[*].spec.resources.requests.storage}").ShouldPass().Out()
	return strings.TrimSpace(stdOut)
}

// GetPodInitContainers executes oc command and returns the init containers of the pod
func (oc OcRunner) GetPodInitContainers(compName string, namespace string) []string {
	selector := fmt.Sprintf("--selector=component=%s", compName)
	stdOut := Cmd(oc.path, "get", "pods", "--namespace", namespace, selector, "-o", "jsonpath={.items[*].spec.initContainers[*].name}").ShouldPass().Out()
	return strings.Split(stdOut, " ")
}

// GetRoute returns route URL
func (oc OcRunner) GetRoute(urlName string, appName string) string {
	session := CmdRunner(oc.path, "get", "routes", urlName+"-"+appName,
		"-o jsonpath={.spec.host}")
	Eventually(session).Should(gexec.Exit(0))
	return strings.TrimSpace(string(session.Wait().Out.Contents()))
}

// GetToken returns current user token
func (oc OcRunner) GetToken() string {
	session := CmdRunner(oc.path, "whoami", "-t")
	Eventually(session).Should(gexec.Exit(0))
	return strings.TrimSpace(string(session.Wait().Out.Contents()))
}

// LoginUsingToken returns output after successful login
func (oc OcRunner) LoginUsingToken(token string) string {
	session := CmdRunner(oc.path, "login", "--token", token)
	Eventually(session).Should(gexec.Exit(0))
	return strings.TrimSpace(string(session.Wait().Out.Contents()))
}

// GetLoginUser returns current user name
func (oc OcRunner) GetLoginUser() string {
	user := Cmd(oc.path, "whoami").ShouldPass().Out()
	return strings.TrimSpace(user)
}

// ServiceInstanceStatus returns service instance
func (oc OcRunner) ServiceInstanceStatus(serviceInstanceName string) string {
	serviceinstance := Cmd(oc.path, "get", "serviceinstance", serviceInstanceName,
		"-o", "go-template='{{ (index .status.conditions 0).reason}}'").ShouldPass().Out()
	return strings.TrimSpace(serviceinstance)
}

// GetVolumeMountNamesandPathsFromContainer returns the volume name and mount path in the format name:path\n
func (oc OcRunner) GetVolumeMountNamesandPathsFromContainer(deployName string, containerName, namespace string) string {
	volumeName := Cmd(oc.path, "get", "deploy", deployName, "--namespace", namespace,
		"-o", "go-template="+
			"{{range .spec.template.spec.containers}}{{if eq .name \""+containerName+
			"\"}}{{range .volumeMounts}}{{.name}}{{\":\"}}{{.mountPath}}{{\"\\n\"}}{{end}}{{end}}{{end}}").ShouldPass().Out()

	return strings.TrimSpace(volumeName)
}

// GetContainerEnv returns the container env in the format name:value\n
func (oc OcRunner) GetContainerEnv(podName, containerName, namespace string) string {
	containerEnv := Cmd(oc.path, "get", "po", podName, "--namespace", namespace,
		"-o", "go-template="+
			"{{range .spec.containers}}{{if eq .name \""+containerName+
			"\"}}{{range .env}}{{.name}}{{\":\"}}{{.value}}{{\"\\n\"}}{{end}}{{end}}{{end}}").ShouldPass().Out()

	return strings.TrimSpace(containerEnv)
}

// GetVolumeMountName returns the name of the volume
func (oc OcRunner) GetVolumeMountName(dcName string, namespace string) string {
	volumeName := Cmd(oc.path, "get", "dc", dcName, "--namespace", namespace,
		"-o", "go-template='"+
			"{{range .spec.template.spec.containers}}"+
			"{{range .volumeMounts}}{{.name}}{{end}}{{end}}'").ShouldPass().Out()

	return strings.TrimSpace(volumeName)
}

// GetVolumeMountPath returns the path of the volume mount
func (oc OcRunner) GetVolumeMountPath(dcName string, namespace string) string {
	volumePaths := Cmd(oc.path, "get", "dc", dcName, "--namespace", namespace,
		"-o", "go-template='"+
			"{{range .spec.template.spec.containers}}"+
			"{{range .volumeMounts}}{{.mountPath}} {{end}}{{end}}'").ShouldPass().Out()

	return strings.TrimSpace(volumePaths)
}

// GetEnvFromEntry returns envFrom entry of the deployment
func (oc OcRunner) GetEnvFromEntry(componentName string, appName string, projectName string) string {
	return GetEnvFromEntry(oc.path, componentName, appName, projectName)
}

// GetEnvs returns all env variables in deployment config
func (oc OcRunner) GetEnvs(componentName string, appName string, projectName string) map[string]string {
	var mapOutput = make(map[string]string)

	output := Cmd(oc.path, "get", "dc", componentName+"-"+appName, "--namespace", projectName,
		"-o", "jsonpath='{range .spec.template.spec.containers[0].env[*]}{.name}:{.value}{\"\\n\"}{end}'").ShouldPass().Out()

	for _, line := range strings.Split(output, "\n") {
		line = strings.TrimPrefix(line, "'")
		splits := strings.Split(line, ":")
		name := splits[0]
		value := strings.Join(splits[1:], ":")
		mapOutput[name] = value
	}
	return mapOutput
}

func (oc OcRunner) GetEnvsDevFileDeployment(componentName, appName, projectName string) map[string]string {
	var mapOutput = make(map[string]string)

	selector := fmt.Sprintf("--selector=%s=%s,%s=%s", labels.ComponentLabel, componentName, applabels.ApplicationLabel, appName)
	output := Cmd(oc.path, "get", "deployment", selector, "--namespace", projectName,
		"-o", "jsonpath='{range .items[0].spec.template.spec.containers[0].env[*]}{.name}:{.value}{\"\\n\"}{end}'").ShouldPass().Out()

	for _, line := range strings.Split(output, "\n") {
		line = strings.TrimPrefix(line, "'")
		splits := strings.Split(line, ":")
		name := splits[0]
		value := strings.Join(splits[1:], ":")
		mapOutput[name] = value
	}
	return mapOutput
}

// GetEnvRefNames gets the ref values from the envFroms of the deployment belonging to the given data
func (oc OcRunner) GetEnvRefNames(componentName, appName, projectName string) []string {
	return GetEnvRefNames(oc.path, componentName, appName, projectName)
}

// WaitForDCRollout wait for DeploymentConfig to finish active rollout
// timeout is a maximum wait time in seconds
func (oc OcRunner) WaitForDCRollout(dcName string, project string, timeout time.Duration) {
	session := CmdRunner(oc.path, "rollout", "status",
		"-w",
		"-n", project,
		"dc", dcName)

	Eventually(session).Should(gexec.Exit(0), runningCmd(session.Command))
	session.Wait(timeout)
}

// WaitAndCheckForExistence wait for the given and checks if the given resource type gets deleted on the cluster
func (oc OcRunner) WaitAndCheckForExistence(resourceType, namespace string, timeoutMinutes int) bool {
	pingTimeout := time.After(time.Duration(timeoutMinutes) * time.Minute)
	// this is a test package so time.Tick() is acceptable
	// nolint
	tick := time.Tick(time.Second)
	for {
		select {
		case <-pingTimeout:
			Fail(fmt.Sprintf("Timeout after %d minutes", timeoutMinutes))

		case <-tick:
			session := CmdRunner(oc.path, "get", resourceType, "--namespace", namespace)
			Eventually(session).Should(gexec.Exit(0))
			// https://github.com/kubernetes/kubectl/issues/847
			output := string(session.Wait().Err.Contents())

			if strings.Contains(strings.ToLower(output), "no resources found") {
				return true
			}
		}
	}
}

// GetServices gets services on the cluster
func (oc OcRunner) GetServices(namespace string) string {
	session := CmdRunner(oc.path, "get", "services", "--namespace", namespace)
	Eventually(session).Should(gexec.Exit(0))
	output := string(session.Wait().Out.Contents())
	return output
}

// VerifyResourceDeleted verifies if the given resource is deleted from cluster
func (oc OcRunner) VerifyResourceDeleted(ri ResourceInfo) {
	session := CmdRunner(oc.path, "get", ri.ResourceType, "--namespace", ri.Namespace)
	Eventually(session).Should(gexec.Exit(0))
	output := string(session.Wait().Out.Contents())
	Expect(output).NotTo(ContainSubstring(ri.ResourceName))
}

func (oc OcRunner) VerifyResourceToBeDeleted(ri ResourceInfo) {
	deletedOrMarkedToDelete := func() bool {
		session := CmdRunner(oc.path, "get", ri.ResourceType, ri.ResourceName, "--namespace", ri.Namespace, "-o", "jsonpath='{.metadata.deletionTimestamp}'")
		exit := session.Wait().ExitCode()
		if exit == 1 {
			// resources does not exist
			return true
		}
		content := session.Wait().Out.Contents()
		// resource is marked for deletion
		return len(content) > 0
	}
	Expect(deletedOrMarkedToDelete()).To(BeTrue())
}

// CreateRandNamespaceProject create new project
func (oc OcRunner) CreateRandNamespaceProject() string {
	projectName := SetProjectName()
	oc.createRandNamespaceProject(projectName)
	return projectName
}

// CreateRandNamespaceProjectOfLength creates a new project with name of length i
func (oc OcRunner) CreateRandNamespaceProjectOfLength(i int) string {
	projectName := RandString(i)
	oc.createRandNamespaceProject(projectName)
	return projectName
}

func (oc OcRunner) createRandNamespaceProject(projectName string) string {
	fmt.Fprintf(GinkgoWriter, "Creating a new project: %s\n", projectName)
	session := Cmd("oc", "new-project", projectName).ShouldPass().Out()
	Expect(session).To(ContainSubstring(projectName))
	Cmd("oc", "label", "namespace", projectName, "app=test", "team=odo").ShouldPass() //labels added for cleanup purpose
	return projectName
}

func (oc OcRunner) SetProject(namespace string) string {
	fmt.Fprintf(GinkgoWriter, "Setting project: %s\n", namespace)
	Cmd("odo", "project", "set", namespace).ShouldPass()
	return namespace
}

// DeleteNamespaceProject deletes a specified project in oc cluster
func (oc OcRunner) DeleteNamespaceProject(projectName string) {
	fmt.Fprintf(GinkgoWriter, "Deleting project: %s\n", projectName)
	session := Cmd("odo", "project", "delete", projectName, "-f").ShouldPass().Out()
	Expect(session).To(ContainSubstring("Deleted project : " + projectName))
}

func (oc OcRunner) GetAllPVCNames(namespace string) []string {
	session := CmdRunner(oc.path, "get", "pvc", "--namespace", namespace, "-o", "jsonpath={.items[*].metadata.name}")
	Eventually(session).Should(gexec.Exit(0))
	output := string(session.Wait().Out.Contents())
	if output == "" {
		return []string{}
	}
	return strings.Split(output, " ")
}

// DeletePod deletes a specified pod in the namespace
func (oc OcRunner) DeletePod(podName string, namespace string) {
	Cmd(oc.path, "delete", "pod", "--namespace", namespace, podName).ShouldPass()
}

//GetAllPodsInNs gets the list of pods in given namespace. It waits for reasonable amount of time for pods to come up
func (oc OcRunner) GetAllPodsInNs(namespace string) string {
	args := []string{"get", "pods", "-n", namespace}
	noResourcesMsg := fmt.Sprintf("No resources found in %s namespace", namespace)
	oc.WaitForRunnerCmdOut(args, 1, true, func(output string) bool {
		return !strings.Contains(output, noResourcesMsg)
	}, true)
	return Cmd(oc.path, args...).ShouldPass().Out()
}

//StatFileInPod returns stat result of filepath in pod of given component, in a given app, in a given project.
//It also strips access time information as it vaires accross file systems/kernel configs, and we are not interested
//in it anyway
func (oc OcRunner) StatFileInPod(cmpName, appName, project, filepath string) string {
	var result string
	oc.CheckCmdOpInRemoteCmpPod(
		cmpName,
		appName,
		project,
		[]string{"stat", filepath},
		func(cmdOp string, err error) bool {
			//strip out access info as
			// 1. Touching a file (such as running it in a script) modifies access times. This gives wrong value on mounts without noatime
			// 2. We are not interested in Access info anyway.
			re := regexp.MustCompile("(?m)[\r\n]+^.*Access.*$")
			result = re.ReplaceAllString(cmdOp, "")
			return true
		},
	)
	return result
}

// WaitAndCheckForTerminatingState waits for the given interval
// and checks if the given resource type has been deleted on the cluster or is in the terminating state
func (oc OcRunner) WaitAndCheckForTerminatingState(resourceType, namespace string, timeoutMinutes int) bool {
	return WaitAndCheckForTerminatingState(oc.path, resourceType, namespace, timeoutMinutes)
}

// GetAnnotationsDeployment gets the annotations from the deployment
// belonging to the given component, app and project
func (oc OcRunner) GetAnnotationsDeployment(componentName, appName, projectName string) map[string]string {
	return GetAnnotationsDeployment(oc.path, componentName, appName, projectName)
}

func (oc OcRunner) PodsShouldBeRunning(project string, regex string) {
	// now verify if the pods for the operator have started
	pods := oc.GetAllPodsInNs(project)
	// Look for pods with specified regex
	pod := regexp.MustCompile(regex).FindString(pods)
	args := []string{"get", "pods", pod, "-o", "template=\"{{.status.phase}}\"", "-n", project}
	oc.WaitForRunnerCmdOut(args, 1, true, func(output string) bool {
		return strings.Contains(output, "Running")
	})
}

// WaitForRunnerCmdOut runs "oc" command until it gets
// the expected output.
// It accepts 4 arguments
// args (arguments to the program)
// timeout (the time to wait for the output)
// errOnFail (flag to set if test should fail if command fails)
// check (function with output check logic)
// It times out if the command doesn't fetch the
// expected output  within the timeout period.
func (oc OcRunner) WaitForRunnerCmdOut(args []string, timeout int, errOnFail bool, check func(output string) bool, includeStdErr ...bool) bool {
	pingTimeout := time.After(time.Duration(timeout) * time.Minute)
	// this is a test package so time.Tick() is acceptable
	// nolint
	tick := time.Tick(time.Second)
	for {
		select {
		case <-pingTimeout:
			Fail(fmt.Sprintf("Timeout after %v minutes", timeout))

		case <-tick:
			session := CmdRunner(oc.path, args...)
			if errOnFail {
				Eventually(session).Should(gexec.Exit(0), runningCmd(session.Command))
			} else {
				Eventually(session).Should(gexec.Exit(), runningCmd(session.Command))
			}
			session.Wait()
			output := string(session.Out.Contents())

			if len(includeStdErr) > 0 && includeStdErr[0] {
				output += "\n"
				output += string(session.Err.Contents())
			}
			if check(strings.TrimSpace(string(output))) {
				return true
			}
		}
	}
}

// CreateSecret takes secret name, password and the namespace where we want to create the specific secret into the cluster
func (oc OcRunner) CreateSecret(secretName, secretPass, project string) {
	Cmd(oc.path, "create", "secret", "generic", secretName, "--from-literal=password="+secretPass, "-n", project).ShouldPass()
}

// GetSecrets gets all the secrets belonging to the project
func (oc OcRunner) GetSecrets(project string) string {
	return GetSecrets(oc.path, project)
}

<<<<<<< HEAD
// AddSecret adds pull-secret to the namespace, for e2e-test
func (oc OcRunner) AddSecret(comvar CommonVar) {

	clusterType := os.Getenv("CLUSTER_TYPE")
	if clusterType == "PSI" || clusterType == "IBM" {

		token := oc.doAsAdmin(clusterType)

		yaml := Cmd(oc.path, "get", "secret", "pull-secret", "-n", "openshift-config", "-o", "yaml").ShouldPass().Out()
		newYaml := strings.Replace(yaml, "openshift-config", comvar.Project, -1)
		filename := fmt.Sprint(RandString(4), ".yaml")
		newYamlinByte := []byte(newYaml)
		err := ioutil.WriteFile(filename, newYamlinByte, 0600)
		if err != nil {
			fmt.Println(err)
		}
		Cmd(oc.path, "apply", "-f", filename).ShouldPass()
		os.Remove(filename)
		oc.doAsDeveloper(token, clusterType)
	}

}

// doAsAdmin logins as admin to perform some task that requires admin privileges
func (oc OcRunner) doAsAdmin(clusterType string) string {
	//save token for developer
	token := oc.GetToken()
	if clusterType == "PSI" || clusterType == "IBM" {

		adminToken := os.Getenv("IBMC_OCLOGIN_APIKEY")
		if adminToken != "" {
			ibmcloudAdminToken := os.Getenv("IBMC_ADMIN_LOGIN_APIKEY")
			cluster := os.Getenv("IBMC_OCP47_SERVER")
			//login ibmcloud
			Cmd("ibmcloud", "login", "--apikey", ibmcloudAdminToken, "-r", "eu-de", "-g", "Developer-CI-and-QE")
			//login as admin in cluster
			Cmd(oc.path, "login", "--token=", adminToken, "--server=", cluster)
		} else {
			pass := os.Getenv("OCP4X_KUBEADMIN_PASSWORD")
			cluster := os.Getenv("OCP4X_API_URL")
			//login as kubeadmin
			Cmd(oc.path, "login", "-u", "kubeadmin", "-p", pass, cluster).ShouldPass()
		}
	}
	return token
}

//  doAsDeveloper logins as developer to perform some task
func (oc OcRunner) doAsDeveloper(token, clusterType string) {

	if clusterType == "IBM" {
		ibmcloudDeveloperToken := os.Getenv("IBMC_DEVELOPER_LOGIN_APIKEY")
		Cmd("ibmcloud", "login", "--apikey", ibmcloudDeveloperToken, "-r", "eu-de", "-g", "Developer-CI-and-QE")
		//login as developer using token
	}
	oc.LoginUsingToken(token)
=======
// GetVolumeNamesFromDeployment gets the volumes from the deployment belonging to the given data
func (oc OcRunner) GetVolumeNamesFromDeployment(componentName, appName, projectName string) map[string]string {
	return GetVolumeNamesFromDeployment(oc.path, componentName, appName, projectName)
>>>>>>> 9faab827
}<|MERGE_RESOLUTION|>--- conflicted
+++ resolved
@@ -3,8 +3,6 @@
 import (
 	"bufio"
 	"fmt"
-	"io/ioutil"
-	"os"
 	"regexp"
 	"strings"
 	"time"
@@ -769,7 +767,11 @@
 	return GetSecrets(oc.path, project)
 }
 
-<<<<<<< HEAD
+// GetVolumeNamesFromDeployment gets the volumes from the deployment belonging to the given data
+func (oc OcRunner) GetVolumeNamesFromDeployment(componentName, appName, projectName string) map[string]string {
+	return GetVolumeNamesFromDeployment(oc.path, componentName, appName, projectName)
+}
+
 // AddSecret adds pull-secret to the namespace, for e2e-test
 func (oc OcRunner) AddSecret(comvar CommonVar) {
 
@@ -825,10 +827,4 @@
 		Cmd("ibmcloud", "login", "--apikey", ibmcloudDeveloperToken, "-r", "eu-de", "-g", "Developer-CI-and-QE")
 		//login as developer using token
 	}
-	oc.LoginUsingToken(token)
-=======
-// GetVolumeNamesFromDeployment gets the volumes from the deployment belonging to the given data
-func (oc OcRunner) GetVolumeNamesFromDeployment(componentName, appName, projectName string) map[string]string {
-	return GetVolumeNamesFromDeployment(oc.path, componentName, appName, projectName)
->>>>>>> 9faab827
-}+	oc.LoginUsingToken(token)