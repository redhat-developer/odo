package helper

import (
	"bufio"
	"fmt"
	"path/filepath"
	"regexp"
	"strings"
	"time"

	. "github.com/onsi/ginkgo"
	. "github.com/onsi/gomega"
	"github.com/onsi/gomega/gexec"
)

type OcRunner struct {
	// path to oc binary
	path string
}

// NewOcRunner initializes new OcRunner
func NewOcRunner(ocPath string) OcRunner {
	return OcRunner{
		path: ocPath,
	}
}

// Run oc with given arguments
func (oc *OcRunner) Run(cmd string) *gexec.Session {
	session := CmdRunner(cmd)
	Eventually(session).Should(gexec.Exit(0))
	return session
}

// SwitchProject switch to the project
func (oc *OcRunner) SwitchProject(projectName string) {
	fmt.Fprintf(GinkgoWriter, "Switching to project : %s\n", projectName)
	session := CmdShouldPass(oc.path, "project", projectName)
	Expect(session).To(ContainSubstring(projectName))
}

// GetCurrentProject get currently active project in oc
// returns empty string if there no active project, or no access to the project
func (oc *OcRunner) GetCurrentProject() string {
	session := CmdRunner(oc.path, "project", "-q")
	session.Wait()
	if session.ExitCode() == 0 {
		return strings.TrimSpace(string(session.Out.Contents()))
	}
	return ""
}

// GetFirstURL returns the url of the first Route that it can find for given component
func (oc *OcRunner) GetFirstURL(component string, app string, project string) string {
	session := CmdRunner(oc.path, "get", "route",
		"-n", project,
		"-l", "app.kubernetes.io/instance="+component,
		"-l", "app.kubernetes.io/part-of="+app,
		"-o", "jsonpath={.items[0].spec.host}")

	session.Wait()
	if session.ExitCode() == 0 {
		return string(session.Out.Contents())
	}
	return ""
}

// GetComponentRoutes run command to get the Routes in yaml format for given component
func (oc *OcRunner) GetComponentRoutes(component string, app string, project string) string {
	session := CmdRunner(oc.path, "get", "route",
		"-n", project,
		"-l", "app.kubernetes.io/instance="+component,
		"-l", "app.kubernetes.io/part-of="+app,
		"-o", "yaml")

	session.Wait()
	if session.ExitCode() == 0 {
		return string(session.Out.Contents())
	}
	return ""
}

// GetComponentDC run command to get the DeploymentConfig in yaml format for given component
func (oc *OcRunner) GetComponentDC(component string, app string, project string) string {
	session := CmdRunner(oc.path, "get", "dc",
		"-n", project,
		"-l", "app.kubernetes.io/instance="+component,
		"-l", "app.kubernetes.io/part-of="+app,
		"-o", "yaml")

	session.Wait()
	if session.ExitCode() == 0 {
		return string(session.Out.Contents())
	}
	return ""
}

// SourceTest checks the component-source-type and the source url in the annotation of the bc and dc
// appTestName is the name of the app
// sourceType is the type of the source of the component i.e git/binary/local
// source is the source of the component i.e gitURL or path to the directory or binary file
func (oc *OcRunner) SourceTest(appTestName string, sourceType string, source string) {
	// checking for source-type in dc
	sourceTypeInDc := CmdShouldPass(oc.path, "get", "dc", "wildfly-"+appTestName,
		"-o", "go-template='{{index .metadata.annotations \"app.kubernetes.io/component-source-type\"}}'")
	Expect(sourceTypeInDc).To(ContainSubstring(sourceType))

	// checking for source in dc
	sourceInDc := CmdShouldPass(oc.path, "get", "dc", "wildfly-"+appTestName,
		"-o", "go-template='{{index .metadata.annotations \"app.openshift.io/vcs-uri\"}}'")
	Expect(sourceInDc).To(ContainSubstring(source))
}

// ExecListDir returns dir list in specified location of pod
func (oc *OcRunner) ExecListDir(podName string, projectName string, dir string) string {
	stdOut := CmdShouldPass(oc.path, "exec", podName, "--namespace", projectName,
		"--", "ls", "-lai", dir)
	return stdOut
}

// CheckCmdOpInRemoteCmpPod runs the provided command on remote component pod and returns the return value of command output handler function passed to it
func (oc *OcRunner) CheckCmdOpInRemoteCmpPod(cmpName string, appName string, prjName string, cmd []string, checkOp func(cmdOp string, err error) bool) bool {
	cmpDCName := fmt.Sprintf("%s-%s", cmpName, appName)
	outPodName := CmdShouldPass(oc.path, "get", "pods", "--namespace", prjName,
		"--selector=deploymentconfig="+cmpDCName,
		"-o", "jsonpath='{.items[0].metadata.name}'")
	podName := strings.Replace(outPodName, "'", "", -1)
	session := CmdRunner(oc.path, append([]string{"exec", podName, "--namespace", prjName,
		"-c", cmpDCName, "--"}, cmd...)...)
	stdOut := string(session.Wait().Out.Contents())
	stdErr := string(session.Wait().Err.Contents())
	if stdErr != "" {
		return checkOp(stdOut, fmt.Errorf("cmd %s failed with error %s on pod %s", cmd, stdErr, podName))
	}
	return checkOp(stdOut, nil)
}

// CheckCmdOpInRemoteDevfilePod runs the provided command on remote component pod and returns the return value of command output handler function passed to it
func (oc *OcRunner) CheckCmdOpInRemoteDevfilePod(podName string, prjName string, cmd []string, checkOp func(cmdOp string, err error) bool) bool {
	session := CmdRunner(oc.path, append([]string{"exec", podName, "--namespace", prjName, "--"}, cmd...)...)
	stdOut := string(session.Wait().Out.Contents())
	stdErr := string(session.Wait().Err.Contents())
	if stdErr != "" {
		return checkOp(stdOut, fmt.Errorf("cmd %s failed with error %s on pod %s", cmd, stdErr, podName))
	}
	return checkOp(stdOut, nil)
}

// VerifyCmpExists verifies if component was created successfully
func (oc *OcRunner) VerifyCmpExists(cmpName string, appName string, prjName string) {
	cmpDCName := fmt.Sprintf("%s-%s", cmpName, appName)
	CmdShouldPass(oc.path, "get", "dc", cmpDCName, "--namespace", prjName)
}

// VerifyLabelExistsOfComponent verifies app name of component
func (oc *OcRunner) VerifyLabelExistsOfComponent(cmpName string, namespace string, labelName string) {
	dcName := oc.GetDcName(cmpName, namespace)
	session := CmdShouldPass(oc.path, "get", "dc", dcName, "--namespace", namespace,
		"--template={{.metadata.labels}}")
	Expect(session).To(ContainSubstring(labelName))
}

// VerifyAppNameOfComponent verifies app name of component
func (oc *OcRunner) VerifyAppNameOfComponent(cmpName string, appName string, namespace string) {
	session := CmdShouldPass(oc.path, "get", "dc", cmpName+"-"+appName, "--namespace", namespace,
		"--template={{.metadata.labels.app}}")
	Expect(session).To(ContainSubstring(appName))
}

// VerifyCmpName verifies the component name
func (oc *OcRunner) VerifyCmpName(cmpName string, namespace string) {
	dcName := oc.GetDcName(cmpName, namespace)
	session := CmdShouldPass(oc.path, "get", "dc", dcName,
		"--namespace", namespace,
		"-L", "app.kubernetes.io/instance")
	Expect(session).To(ContainSubstring(cmpName))
}

// GetDcName execute oc command and returns dc name of a delopyed
// component by passing component name as a argument
func (oc *OcRunner) GetDcName(compName string, namespace string) string {
	session := CmdShouldPass(oc.path, "get", "dc", "--namespace", namespace)
	re := regexp.MustCompile(compName + `-\S+ `)
	dcName := re.FindString(session)
	return strings.TrimSpace(dcName)
}

// DescribeDc execute oc command and returns dc describe as a string
// by passing dcname and namespace as arguments
func (oc *OcRunner) DescribeDc(dcName string, namespace string) string {
	describeInfo := CmdShouldPass(oc.path, "describe", "dc/"+dcName, "-n", namespace)
	return strings.TrimSpace(describeInfo)
}

// GetDcPorts returns the ports of the component
func (oc *OcRunner) GetDcPorts(componentName string, appName string, project string) string {
	ports := CmdShouldPass(oc.path, "get", "dc", componentName+"-"+appName, "--namespace", project,
		"-o", "go-template='{{range.spec.template.spec.containers}}{{.ports}}{{end}}'")
	return ports
}

// MaxMemory returns maximum memory
func (oc *OcRunner) MaxMemory(componentName string, appName string, project string) string {
	maxMemory := CmdShouldPass(oc.path, "get", "dc", componentName+"-"+appName, "--namespace", project,
		"-o", "go-template='{{range.spec.template.spec.containers}}{{.resources.limits.memory}}{{end}}'")
	return maxMemory
}

// MinMemory returns minimum memory
func (oc *OcRunner) MinMemory(componentName string, appName string, project string) string {
	minMemory := CmdShouldPass(oc.path, "get", "dc", componentName+"-"+appName, "--namespace", project,
		"-o", "go-template='{{range.spec.template.spec.containers}}{{.resources.requests.memory}}{{end}}'")
	return minMemory
}

// MaxCPU returns maximum cpu
func (oc *OcRunner) MaxCPU(componentName string, appName string, project string) string {
	maxCPU := CmdShouldPass(oc.path, "get", "dc", componentName+"-"+appName, "--namespace", project,
		"-o", "go-template='{{range.spec.template.spec.containers}}{{.resources.limits.cpu}}{{end}}'")
	return maxCPU
}

// MinCPU returns minimum cpu
func (oc *OcRunner) MinCPU(componentName string, appName string, project string) string {
	minCPU := CmdShouldPass(oc.path, "get", "dc", componentName+"-"+appName, "--namespace", project,
		"-o", "go-template='{{range.spec.template.spec.containers}}{{.resources.requests.cpu}}{{end}}'")
	return minCPU
}

// SourceTypeDC returns the source type from the deployment config
func (oc *OcRunner) SourceTypeDC(componentName string, appName string, project string) string {
	sourceType := CmdShouldPass(oc.path, "get", "dc", componentName+"-"+appName, "--namespace", project,
		"-o", "go-template='{{index .metadata.annotations \"app.kubernetes.io/component-source-type\"}}'")
	return sourceType
}

// SourceTypeBC returns the source type from the build config
func (oc *OcRunner) SourceTypeBC(componentName string, appName string, project string) string {
	sourceType := CmdShouldPass(oc.path, "get", "bc", componentName+"-"+appName, "--namespace", project,
		"-o", "go-template='{{.spec.source.type}}'")
	return sourceType
}

// SourceLocationDC returns the source location from the deployment config
func (oc *OcRunner) SourceLocationDC(componentName string, appName string, project string) string {
	sourceLocation := CmdShouldPass(oc.path, "get", "dc", componentName+"-"+appName, "--namespace", project,
		"-o", "go-template='{{index .metadata.annotations \"app.openshift.io/vcs-uri\"}}'")
	return sourceLocation
}

// SourceLocationBC returns the source location from the build config
func (oc *OcRunner) SourceLocationBC(componentName string, appName string, project string) string {
	sourceLocation := CmdShouldPass(oc.path, "get", "bc", componentName+"-"+appName, "--namespace", project,
		"-o", "go-template='{{index .spec.source.git \"uri\"}}'")
	return sourceLocation
}

// checkForImageStream checks if there is a ImageStram with name and tag in openshift namespace
func (oc *OcRunner) checkForImageStream(name string, tag string) bool {
	// first check if there is ImageStream with given name
	names := CmdShouldPass(oc.path, "get", "is", "-n", "openshift",
		"-o", "jsonpath='{range .items[*]}{.metadata.name}{\"\\n\"}{end}'")
	scanner := bufio.NewScanner(strings.NewReader(names))
	namePresent := false
	for scanner.Scan() {
		if scanner.Text() == name {
			namePresent = true
		}
	}
	tagPresent := false
	// if there is a ImageStream check if there is a given tag
	if namePresent {
		tags := CmdShouldPass(oc.path, "get", "is", name, "-n", "openshift",
			"-o", "jsonpath='{range .spec.tags[*]}{.name}{\"\\n\"}{end}'")
		scanner := bufio.NewScanner(strings.NewReader(tags))
		for scanner.Scan() {
			if scanner.Text() == tag {
				tagPresent = true
			}
		}
	}

	if tagPresent {
		return true
	}
	return false
}

// ImportImageFromRegistry import the required image of the respective component type from the specified registry
func (oc *OcRunner) ImportImageFromRegistry(registry, image, cmpType, project string) {
	CmdShouldPass(oc.path, "--request-timeout", "5m", "import-image", cmpType, "--namespace="+project, "--from="+filepath.Join(registry, image), "--confirm")
	CmdShouldPass(oc.path, "annotate", filepath.Join("istag", cmpType), "--namespace="+project, "tags=builder", "--overwrite")

}

// ImportJavaIS import the openjdk image which is used for jars
func (oc *OcRunner) ImportJavaIS(project string) {
	// if ImageStram already exists, no need to do anything
	if oc.checkForImageStream("java", "8") {
		return
	}

	// we need to import the openjdk image which is used for jars because it's not available by default
	CmdShouldPass(oc.path, "--request-timeout", "5m", "import-image", "java:8",
		"--namespace="+project, "--from=registry.access.redhat.com/redhat-openjdk-18/openjdk18-openshift:1.5",
		"--confirm")
	CmdShouldPass(oc.path, "annotate", "istag/java:8", "--namespace="+project,
		"tags=builder", "--overwrite")
}

// ImportDotnet20IS import the dotnet image
func (oc *OcRunner) ImportDotnet20IS(project string) {
	// if ImageStram already exists, no need to do anything
	if oc.checkForImageStream("dotnet", "2.0") {
		return
	}

	// we need to import the openjdk image which is used for jars because it's not available by default
	CmdShouldPass(oc.path, "--request-timeout", "5m", "import-image", "dotnet:2.0",
		"--namespace="+project, "--from=registry.centos.org/dotnet/dotnet-20-centos7",
		"--confirm")
	CmdShouldPass(oc.path, "annotate", "istag/dotnet:2.0", "--namespace="+project,
		"tags=builder", "--overwrite")
}

// EnvVarTest checks the component container env vars in the build config for git and deployment config for git/binary/local
// appTestName is the app of the app
// sourceType is the type of the source of the component i.e git/binary/local
func (oc *OcRunner) EnvVarTest(resourceName string, sourceType string, envString string) {

	if sourceType == "git" {
		// checking the values of the env vars pairs in bc
		envVars := CmdShouldPass(oc.path, "get", "bc", resourceName,
			"-o", "go-template='{{range .spec.strategy.sourceStrategy.env}}{{.name}}{{.value}}{{end}}'")
		Expect(envVars).To(Equal(envString))
	}

	// checking the values of the env vars pairs in dc
	envVars := CmdShouldPass(oc.path, "get", "dc", resourceName,
		"-o", "go-template='{{range .spec.template.spec.containers}}{{range .env}}{{.name}}{{.value}}{{end}}{{end}}'")
	Expect(envVars).To(Equal(envString))
}

// GetRunningPodNameOfComp executes oc command and returns the running pod name of a delopyed
// component by passing component name as a argument
func (oc *OcRunner) GetRunningPodNameOfComp(compName string, namespace string) string {
	stdOut := CmdShouldPass(oc.path, "get", "pods", "--namespace", namespace, "--show-labels")
	re := regexp.MustCompile(`(` + compName + `-\S+)\s+\S+\s+Running.*deploymentconfig=` + compName)
	podName := re.FindStringSubmatch(stdOut)[1]
	return strings.TrimSpace(podName)
}

// GetRunningPodNameByComponent executes oc command and returns the running pod name of a delopyed
// devfile component by passing component name as a argument
func (oc *OcRunner) GetRunningPodNameByComponent(compName string, namespace string) string {
	stdOut := CmdShouldPass(oc.path, "get", "pods", "--namespace", namespace, "--show-labels")
	re := regexp.MustCompile(`(` + compName + `-\S+)\s+\S+\s+Running.*component=` + compName)
	podName := re.FindStringSubmatch(stdOut)[1]
	return strings.TrimSpace(podName)
}

// GetRoute returns route URL
func (oc *OcRunner) GetRoute(urlName string, appName string) string {
	session := CmdRunner(oc.path, "get", "routes", urlName+"-"+appName,
		"-o jsonpath={.spec.host}")
	Eventually(session).Should(gexec.Exit(0))
	return strings.TrimSpace(string(session.Wait().Out.Contents()))
}

// GetToken returns current user token
func (oc *OcRunner) GetToken() string {
	session := CmdRunner(oc.path, "whoami", "-t")
	Eventually(session).Should(gexec.Exit(0))
	return strings.TrimSpace(string(session.Wait().Out.Contents()))
}

// LoginUsingToken returns output after successful login
func (oc *OcRunner) LoginUsingToken(token string) string {
	session := CmdRunner(oc.path, "login", "--token", token)
	Eventually(session).Should(gexec.Exit(0))
	return strings.TrimSpace(string(session.Wait().Out.Contents()))
}

// GetLoginUser returns current user name
func (oc *OcRunner) GetLoginUser() string {
	user := CmdShouldPass(oc.path, "whoami")
	return strings.TrimSpace(user)
}

// ServiceInstanceStatus returns service instance
func (oc *OcRunner) ServiceInstanceStatus(serviceInstanceName string) string {
	serviceinstance := CmdShouldPass(oc.path, "get", "serviceinstance", serviceInstanceName,
		"-o", "go-template='{{ (index .status.conditions 0).reason}}'")
	return strings.TrimSpace(serviceinstance)
}

// GetVolumeMountName returns the name of the volume
func (oc *OcRunner) GetVolumeMountName(dcName string, namespace string) string {
	volumeName := CmdShouldPass(oc.path, "get", "dc", dcName, "--namespace", namespace,
		"-o", "go-template='"+
			"{{range .spec.template.spec.containers}}"+
			"{{range .volumeMounts}}{{.name}}{{end}}{{end}}'")

	return strings.TrimSpace(volumeName)
}

// GetVolumeMountPath returns the path of the volume mount
func (oc *OcRunner) GetVolumeMountPath(dcName string, namespace string) string {
	volumePaths := CmdShouldPass(oc.path, "get", "dc", dcName, "--namespace", namespace,
		"-o", "go-template='"+
			"{{range .spec.template.spec.containers}}"+
			"{{range .volumeMounts}}{{.mountPath}} {{end}}{{end}}'")

	return strings.TrimSpace(volumePaths)
}

// GetEnvFromEntry returns envFrom entry
func (oc *OcRunner) GetEnvFromEntry(componentName string, appName string, projectName string) string {
	envFromOut := CmdShouldPass(oc.path, "get", "dc", componentName+"-"+appName, "--namespace", projectName,
		"-o", "jsonpath='{.spec.template.spec.containers[0].envFrom}'")
	return strings.TrimSpace(envFromOut)
}

// GetEnvs returns all env variables in deployment config
func (oc *OcRunner) GetEnvs(componentName string, appName string, projectName string) map[string]string {
	var mapOutput = make(map[string]string)

	output := CmdShouldPass(oc.path, "get", "dc", componentName+"-"+appName, "--namespace", projectName,
		"-o", "jsonpath='{range .spec.template.spec.containers[0].env[*]}{.name}:{.value}{\"\\n\"}{end}'")

	for _, line := range strings.Split(output, "\n") {
		line = strings.TrimPrefix(line, "'")
		splits := strings.Split(line, ":")
		name := splits[0]
		value := strings.Join(splits[1:], ":")
		mapOutput[name] = value
	}
	return mapOutput
}

// WaitForDCRollout wait for DeploymentConfig to finish active rollout
// timeout is a maximum wait time in seconds
func (oc *OcRunner) WaitForDCRollout(dcName string, project string, timeout time.Duration) {
	session := CmdRunner(oc.path, "rollout", "status",
		"-w",
		"-n", project,
		"dc", dcName)

	Eventually(session).Should(gexec.Exit(0), runningCmd(session.Command))
	session.Wait(timeout)
}

<<<<<<< HEAD
// CheckForExistence checks if the given resource type exists on the cluster
func (oc *OcRunner) CheckForExistence(resourceType, namespace string) {
	session := CmdRunner(oc.path, "get", resourceType, "--namespace", namespace)
	Eventually(session).Should(gexec.Exit(0))
	output := string(session.Wait().Out.Contents())
	Expect(strings.ToLower(output)).To(ContainSubstring(""))
}

// GetServices gets services on the cluster
func (oc *OcRunner) GetServices(namespace string) string {
	session := CmdRunner(oc.path, "get", "services", "--namespace", namespace)
	Eventually(session).Should(gexec.Exit(0))
	output := string(session.Wait().Out.Contents())
	return output
=======
// WaitAndCheckForExistence wait for the given and checks if the given resource type gets deleted on the cluster
func (oc *OcRunner) WaitAndCheckForExistence(resourceType, namespace string, timeoutMinutes int) bool {
	pingTimeout := time.After(time.Duration(timeoutMinutes) * time.Minute)
	// this is a test package so time.Tick() is acceptable
	// nolint
	tick := time.Tick(time.Second)
	for {
		select {
		case <-pingTimeout:
			Fail(fmt.Sprintf("Timeout out after %v minutes", timeoutMinutes))

		case <-tick:
			session := CmdRunner(oc.path, "get", resourceType, "--namespace", namespace)
			Eventually(session).Should(gexec.Exit(0))
			// https://github.com/kubernetes/kubectl/issues/847
			output := string(session.Wait().Err.Contents())

			if strings.Contains(strings.ToLower(output), "no resources found") {
				return true
			}
		}
	}
>>>>>>> 3ddefa1d
}<|MERGE_RESOLUTION|>--- conflicted
+++ resolved
@@ -450,22 +450,6 @@
 	session.Wait(timeout)
 }
 
-<<<<<<< HEAD
-// CheckForExistence checks if the given resource type exists on the cluster
-func (oc *OcRunner) CheckForExistence(resourceType, namespace string) {
-	session := CmdRunner(oc.path, "get", resourceType, "--namespace", namespace)
-	Eventually(session).Should(gexec.Exit(0))
-	output := string(session.Wait().Out.Contents())
-	Expect(strings.ToLower(output)).To(ContainSubstring(""))
-}
-
-// GetServices gets services on the cluster
-func (oc *OcRunner) GetServices(namespace string) string {
-	session := CmdRunner(oc.path, "get", "services", "--namespace", namespace)
-	Eventually(session).Should(gexec.Exit(0))
-	output := string(session.Wait().Out.Contents())
-	return output
-=======
 // WaitAndCheckForExistence wait for the given and checks if the given resource type gets deleted on the cluster
 func (oc *OcRunner) WaitAndCheckForExistence(resourceType, namespace string, timeoutMinutes int) bool {
 	pingTimeout := time.After(time.Duration(timeoutMinutes) * time.Minute)
@@ -488,5 +472,12 @@
 			}
 		}
 	}
->>>>>>> 3ddefa1d
+}
+
+// GetServices gets services on the cluster
+func (oc *OcRunner) GetServices(namespace string) string {
+	session := CmdRunner(oc.path, "get", "services", "--namespace", namespace)
+	Eventually(session).Should(gexec.Exit(0))
+	output := string(session.Wait().Out.Contents())
+	return output
 }