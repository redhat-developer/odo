--- conflicted
+++ resolved
@@ -450,23 +450,6 @@
 	session.Wait(timeout)
 }
 
-<<<<<<< HEAD
-// CheckForExistence checks if the given resource type exists on the cluster
-func (oc *OcRunner) CheckForExistence(resourceType, namespace string) {
-	session := CmdRunner(oc.path, "get", resourceType, "--namespace", namespace)
-	Eventually(session).Should(gexec.Exit(0))
-	output := string(session.Wait().Out.Contents())
-	Expect(strings.ToLower(output)).To(ContainSubstring(""))
-}
-
-// GetIngress gets ingress list on the cluster
-// func (oc *OcRunner) GetIngress(namespace string) string {
-// 	session := CmdRunner(oc.path, "get", "ingress", "--namespace", namespace)
-// 	Eventually(session).Should(gexec.Exit(0))
-// 	output := string(session.Wait().Out.Contents())
-// 	return output
-// }
-=======
 // WaitAndCheckForExistence wait for the given and checks if the given resource type gets deleted on the cluster
 func (oc *OcRunner) WaitAndCheckForExistence(resourceType, namespace string, timeoutMinutes int) bool {
 	pingTimeout := time.After(time.Duration(timeoutMinutes) * time.Minute)
@@ -489,5 +472,4 @@
 			}
 		}
 	}
-}
->>>>>>> 5cb97bcd
+}