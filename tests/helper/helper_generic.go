package helper

import (
	"bytes"
	"encoding/json"
	"fmt"
	"os"
	"os/exec"
	"path/filepath"
	"strings"
	"time"

	. "github.com/onsi/ginkgo"
	. "github.com/onsi/gomega"
	"github.com/onsi/gomega/gexec"
	"github.com/openshift/odo/pkg/util"
)

// RandString returns a random string of given length
func RandString(n int) string {
<<<<<<< HEAD
	const letterBytes = "abcdefghijklmnopqrstuvwxyz"
	b := make([]byte, n)
	for i := range b {
		b[i] = letterBytes[rand.Intn(len(letterBytes))] // #nosec G404
	}
	return string(b)
=======
	return util.GenerateRandomString(n)
>>>>>>> 8b5edf72
}

// WaitForCmdOut runs a command until it gets
// the expected output.
// It accepts 5 arguments, program (program to be run)
// args (arguments to the program)
// timeout (the time to wait for the output)
// errOnFail (flag to set if test should fail if command fails)
// check (function with output check logic)
// It times out if the command doesn't fetch the
// expected output  within the timeout period.
func WaitForCmdOut(program string, args []string, timeout int, errOnFail bool, check func(output string) bool, includeStdErr ...bool) bool {
	pingTimeout := time.After(time.Duration(timeout) * time.Minute)
	// this is a test package so time.Tick() is acceptable
	// nolint
	tick := time.Tick(time.Second)
	for {
		select {
		case <-pingTimeout:
			Fail(fmt.Sprintf("Timeout out after %v minutes", timeout))

		case <-tick:
			session := CmdRunner(program, args...)
			if errOnFail {
				Eventually(session).Should(gexec.Exit(0), runningCmd(session.Command))
			} else {
				Eventually(session).Should(gexec.Exit(), runningCmd(session.Command))
			}
			session.Wait()
			output := string(session.Out.Contents())

			if len(includeStdErr) > 0 && includeStdErr[0] {
				output += "\n"
				output += string(session.Err.Contents())
			}
			if check(strings.TrimSpace(string(output))) {
				return true
			}
		}
	}
}

// MatchAllInOutput ensures all strings are in output
func MatchAllInOutput(output string, tomatch []string) {
	for _, i := range tomatch {
		Expect(output).To(ContainSubstring(i))
	}
}

// DontMatchAllInOutput ensures all strings are not in output
func DontMatchAllInOutput(output string, tonotmatch []string) {
	for _, i := range tonotmatch {
		Expect(output).ToNot(ContainSubstring(i))
	}
}

// Unindented returns the unindented version of the jsonStr passed to it
func Unindented(jsonStr string) (string, error) {
	var tmpMap map[string]interface{}
	err := json.Unmarshal([]byte(jsonStr), &tmpMap)
	if err != nil {
		return "", err
	}

	obj, err := json.Marshal(tmpMap)
	if err != nil {
		return "", err
	}
	return string(obj), err
}

// ExtractSubString extracts substring from output, beginning at start and before end
func ExtractSubString(output, start, end string) string {
	i := strings.Index(output, start)
	if i >= 0 {
		j := strings.Index(output[i:], end)
		if j >= 0 {
			return output[i : i+j]
		}
	}
	return ""
}

// WatchNonRetCmdStdOut run odo watch and get the cmdSTDOUT output into buffer.
// startIndicatorFunc sets true and startSimulationCh starts, when buffer contain "Waiting for something to change"
// check function checks for the changes into the buffer
func WatchNonRetCmdStdOut(cmdStr string, timeout time.Duration, check func(output string) bool, startSimulationCh chan bool, startIndicatorFunc func(output string) bool) (bool, error) {
	var cmd *exec.Cmd
	var buf bytes.Buffer

	cmdStrParts := strings.Split(cmdStr, " ")
	cmdName := cmdStrParts[0]
	fmt.Println("Running command: ", cmdStrParts)
	if len(cmdStrParts) > 1 {
		cmdStrParts = cmdStrParts[1:]
		cmd = exec.Command(cmdName, cmdStrParts...)
	} else {
		cmd = exec.Command(cmdName)
	}
	cmd.Stdout = &buf

	ticker := time.NewTicker(10 * time.Second)
	defer ticker.Stop()

	timeoutCh := make(chan bool)
	go func() {
		time.Sleep(timeout)
		timeoutCh <- true
	}()

	if err := cmd.Start(); err != nil {
		return false, err
	}

	startedFileModification := false
	for {
		select {
		case <-timeoutCh:
			Fail("Timeout out after " + string(timeout) + " minutes")
		case <-ticker.C:
			if !startedFileModification && startIndicatorFunc(buf.String()) {
				startedFileModification = true
				startSimulationCh <- true
			}
			if check(buf.String()) {
				if err := cmd.Process.Kill(); err != nil {
					return true, err
				}
				return true, nil
			}
		}
	}
}

// GetUserHomeDir gets the user home directory
func GetUserHomeDir() string {
	homeDir, err := os.UserHomeDir()
	Expect(err).NotTo(HaveOccurred())
	return homeDir
}

// LocalKubeconfigSet sets the KUBECONFIG to the temporary config file
func LocalKubeconfigSet(context string) {
	originalKubeCfg := os.Getenv("KUBECONFIG")
	if originalKubeCfg == "" {
		homeDir := GetUserHomeDir()
		originalKubeCfg = filepath.Join(homeDir, ".kube", "config")
	}
	copyKubeConfigFile(originalKubeCfg, filepath.Join(context, "config"))
}

// GetCliRunner gets the running cli against Kubernetes or OpenShift
func GetCliRunner() CliRunner {
	if os.Getenv("KUBERNETES") == "true" {
		return NewKubectlRunner("kubectl")
	}
	return NewOcRunner("oc")
}<|MERGE_RESOLUTION|>--- conflicted
+++ resolved
@@ -18,16 +18,7 @@
 
 // RandString returns a random string of given length
 func RandString(n int) string {
-<<<<<<< HEAD
-	const letterBytes = "abcdefghijklmnopqrstuvwxyz"
-	b := make([]byte, n)
-	for i := range b {
-		b[i] = letterBytes[rand.Intn(len(letterBytes))] // #nosec G404
-	}
-	return string(b)
-=======
 	return util.GenerateRandomString(n)
->>>>>>> 8b5edf72
 }
 
 // WaitForCmdOut runs a command until it gets
