schemaVersion: 2.0.0
metadata:
  name: test-devfile
projects:
  - name: nodejs-starter
    git:
      location: "https://github.com/odo-devfiles/nodejs-ex.git"
components:
  - container:
      name: runtime
      image: registry.access.redhat.com/ubi8/nodejs-12:1-36
      memoryLimit: 1024Mi
      endpoints:
        - name: "3000/tcp"
          configuration:
            protocol: tcp
            scheme: http
          targetPort: 3000
      mountSources: true
commands:
  - exec:
      id: firstbuild
      component: runtime
      commandLine: npm install
      workingDir: ${CHE_PROJECTS_ROOT}/nodejs-starter
      group:
        kind: build
        isDefault: true
  - exec:
      id: secondbuild
      component: runtime
      commandLine: npm install
      workingDir: ${CHE_PROJECTS_ROOT}/nodejs-starter
      group:
        kind: build
        isDefault: true
  - exec:
      id: thirdbuild
      component: runtime
      commandLine: npm install
      workingDir: ${CHE_PROJECTS_ROOT}/nodejs-starter
  - exec:
      id: firstrun
      component: runtime
      commandLine: npm start
      workingDir: ${CHE_PROJECTS_ROOT}/nodejs-starter
      group:
        kind: run
  - exec:
      id: secondrun
      component: runtime
      commandLine: npm start
      workingDir: ${CHE_PROJECTS_ROOT}/nodejs-starter
      group:
        kind: run
  - exec:
<<<<<<< HEAD
      id: singleenv
      component: runtime
      commandLine: mkdir $ENV1
      env:
       - name: ENV1
         value: "test_env_variable"
      workingDir: ${CHE_PROJECTS_ROOT}/nodejs-starter
      group:
        kind: run
  - exec:
      id: multipleenv
      component: runtime
      commandLine: mkdir $ENV1 $ENV2
      env:
       - name: ENV1
         value: "test_env_variable1"
       - name: ENV2
         value: "test_env_variable2"
      workingDir: ${CHE_PROJECTS_ROOT}/nodejs-starter
      group:
        kind: run
  - exec:
      id: envwithspace
      component: runtime
      commandLine: mkdir "$ENV1"
      env:
       - name: ENV1
         value: "env with space"
      workingDir: ${CHE_PROJECTS_ROOT}/nodejs-starter
      group:
        kind: run
=======
      id: test1
      component: runtime
      commandLine: "mkdir test1"
      workingDir: ${CHE_PROJECTS_ROOT}/nodejs-starter
      group:
        kind: test
        isDefault: true
  - exec:
      id: test2
      component: runtime
      commandLine: "mkdir test2"
      workingDir: ${CHE_PROJECTS_ROOT}/nodejs-starter
      group:
        kind: test
        isDefault: true
>>>>>>> 81adbcc2
<|MERGE_RESOLUTION|>--- conflicted
+++ resolved
@@ -54,7 +54,6 @@
       group:
         kind: run
   - exec:
-<<<<<<< HEAD
       id: singleenv
       component: runtime
       commandLine: mkdir $ENV1
@@ -86,7 +85,7 @@
       workingDir: ${CHE_PROJECTS_ROOT}/nodejs-starter
       group:
         kind: run
-=======
+  - exec:
       id: test1
       component: runtime
       commandLine: "mkdir test1"
@@ -101,5 +100,4 @@
       workingDir: ${CHE_PROJECTS_ROOT}/nodejs-starter
       group:
         kind: test
-        isDefault: true
->>>>>>> 81adbcc2
+        isDefault: true