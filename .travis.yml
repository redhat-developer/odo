dist: xenial
sudo: required

language: go

jobs:
  include:
    # YAML alias, for settings shared across the tests
    - &base-test
      stage: test
      go_import_path: github.com/openshift/odo
      go: "1.13.x"
      install:
        - make goget-tools
      script:
        - lsb_release -a
        - export PATH="$PATH:$GOPATH/bin"
        - make bin
        - make validate
        - make test-coverage
      after_success:
        # submit coverage.txt to codecov.io
        - bash <(curl -s https://codecov.io/bash)
      
    # YAML alias, for settings shared across the tests on windows
    - &windows-test
      stage: Test
      name: "Unit test on windows"
      os: 
        - windows
      init:
      - git config --system core.longpaths true
      go_import_path: github.com/openshift/odo
      go: "1.13.x"
      install:
        - systeminfo.exe | grep '^OS'
        - choco install make
        - make goget-tools
      script:
        - export PATH="$PATH:$GOPATH/bin"
        - make bin
        - rm -r /tmp/*
        - make test
      after_success: skip

    # YAML alias, for settings shared across the tests on macOS
    - &osx-test
      stage: Test
      name: "Unit test on OSX"
      os:
        - osx
      go_import_path: github.com/openshift/odo
      go: "1.13.x"
      install:
        - make goget-tools
      script:
        - system_profiler SPSoftwareDataType
        - export PATH="$PATH:$GOPATH/bin"
        - make bin
        - make validate
        - make test
      after_success: skip

    - <<: *base-test
      stage: test
      name: "generic, login and component command integration tests"
      script:
        - ./scripts/oc-cluster.sh
        - make configure-supported-311-is
        - make bin
        - sudo cp odo /usr/bin
        - odo login -u developer
        - travis_wait make test-generic
        - travis_wait make test-cmd-login-logout
        - travis_wait make test-cmd-cmp
        - odo logout

    - <<: *base-test
      stage: test
      name: "preference, config, url and debug command integration tests"
      script:
        - ./scripts/oc-cluster.sh
        - make configure-supported-311-is
        - make bin
        - sudo cp odo /usr/bin
        - odo login -u developer
        - travis_wait make test-cmd-pref-config
        - travis_wait make test-cmd-url
        - travis_wait make test-cmd-devfile-url
        - travis_wait make test-cmd-debug
        - travis_wait make test-cmd-devfile-debug
        - odo logout

    # Run service-catalog e2e tests
    - <<: *base-test
      stage: test
      name: "service, link and component sub-commands command integration tests"
      script:
        - ./scripts/oc-cluster.sh service-catalog
        - make configure-supported-311-is
        - make bin
        - sudo cp odo /usr/bin
        - odo login -u developer
        - travis_wait make test-cmd-service
        - travis_wait make test-cmd-link-unlink
        - travis_wait make test-cmd-cmp-sub
        - odo logout

    - <<: *base-test
      stage: test
      name: "watch, storage, app, project and push command integration tests"
      script:
        - ./scripts/oc-cluster.sh
        - make configure-supported-311-is
        - make bin
        - sudo cp odo /usr/bin
        - odo login -u developer
        - travis_wait make test-cmd-watch
        - travis_wait make test-cmd-storage
        - travis_wait make test-cmd-app
        - travis_wait make test-cmd-push
        - travis_wait make test-cmd-project
        - odo logout

    - <<: *base-test
      stage: test
      # Docker push target test command does not need a running cluster at all, however few test
      # scenario of docker devfile url testing needs only Kube config file. So the test has been
      # added here just to make sure docker devfile url command test gets a proper kube config file.
      # without creating a separate OpenShift cluster.
<<<<<<< HEAD
      name: "devfile catalog, create, push, delete, registry, test, log, env and docker devfile url command integration tests"
=======
      name: "devfile catalog, create, push, delete, registry, test and log command integration tests"
>>>>>>> fccf0926
      script:
        - ./scripts/oc-cluster.sh
        - make configure-supported-311-is
        - make bin
        - sudo cp odo /usr/bin
        # Commenting out the docker test target (though test-cmd-docker-devfile-url-pushtarget is not broken)
        # to avoid regression failure due to https://github.com/openshift/odo/issues/3714
        # - travis_wait make test-cmd-docker-devfile-url-pushtarget
        # These tests need cluster login as they will be interacting with a Kube environment
        - odo login -u developer
        - travis_wait make test-cmd-devfile-catalog
        - travis_wait make test-cmd-devfile-create
        - travis_wait make test-cmd-devfile-push
        - travis_wait make test-cmd-devfile-watch
        - travis_wait make test-cmd-devfile-delete
        - travis_wait make test-cmd-devfile-registry
        - travis_wait make test-cmd-devfile-test
        - travis_wait make test-cmd-devfile-log
        - travis_wait make test-cmd-devfile-exec
        - travis_wait make test-cmd-devfile-env
        - odo logout

    - <<: *base-test
      stage: test
      name: "core beta, java, source e2e tests"
      script:
        - ./scripts/oc-cluster.sh
        - make configure-supported-311-is
        - make bin
        - sudo cp odo /usr/bin
        - odo login -u developer
        - travis_wait make test-e2e-beta
        - travis_wait make test-e2e-java
        - travis_wait make test-e2e-source
        - travis_wait make test-e2e-images
        - odo logout
    
    # Fix https://github.com/openshift/odo/issues/3714 to uncomment tests
    # - <<: *base-test
    #   stage: test
    #   name: "docker devfile push, watch, url, test, catalog, exec and delete command integration tests"
    #   script:
    #     - make bin
    #     - sudo cp odo /usr/bin
    #     - travis_wait make test-cmd-docker-devfile-push
    #     - travis_wait make test-cmd-docker-devfile-watch
    #     - travis_wait make test-cmd-docker-devfile-catalog
    #     - travis_wait make test-cmd-docker-devfile-delete
    #     - travis_wait make test-cmd-docker-devfile-url
    #     - travis_wait make test-cmd-docker-devfile-test
    #     - travis_wait make test-cmd-docker-devfile-exec

    # Run devfile integration test on Kubernetes cluster    
    - <<: *base-test
      stage: test
      name: "devfile catalog,url, watch, push, debug, delete, exec, test, log and create command integration tests on kubernetes cluster"
      env:
        - MINIKUBE_WANTUPDATENOTIFICATION=false
        - MINIKUBE_WANTREPORTERRORPROMPT=false
        - MINIKUBE_HOME=$HOME
        - CHANGE_MINIKUBE_NONE_USER=true
        - KUBECONFIG=$HOME/.kube/config
      before_script:
        # Download kubectl, a cli tool for accessing Kubernetes cluster
        - curl -Lo kubectl https://storage.googleapis.com/kubernetes-release/release/v1.16.1/bin/linux/amd64/kubectl && chmod +x kubectl && sudo mv kubectl /usr/local/bin/
        # Download minikube and set up Kubernetes single node cluster
        - curl -Lo minikube https://storage.googleapis.com/minikube/releases/v1.11.0/minikube-linux-amd64 && chmod +x minikube && sudo mv minikube /usr/local/bin/
        - mkdir -p $HOME/.kube $HOME/.minikube
        - touch $KUBECONFIG
        - sudo minikube start --vm-driver=none --kubernetes-version=v1.16.1
        - "sudo chown -R travis: /home/travis/.minikube/"
        - sudo apt-get -qq update
        - sudo apt-get install -y socat
      script:
        - kubectl cluster-info
        - make bin
        - sudo cp odo /usr/bin
        - export KUBERNETES=true
        - travis_wait make test-cmd-project
        - travis_wait make test-cmd-devfile-catalog
        - travis_wait make test-cmd-devfile-watch
        - travis_wait make test-cmd-devfile-push
        - travis_wait make test-cmd-devfile-debug
        - travis_wait make test-cmd-devfile-exec
        - travis_wait make test-cmd-devfile-delete
        - travis_wait make test-cmd-devfile-create
        - travis_wait make test-cmd-devfile-url
        - travis_wait make test-cmd-devfile-test
        - travis_wait make test-cmd-devfile-log<|MERGE_RESOLUTION|>--- conflicted
+++ resolved
@@ -128,11 +128,7 @@
       # scenario of docker devfile url testing needs only Kube config file. So the test has been
       # added here just to make sure docker devfile url command test gets a proper kube config file.
       # without creating a separate OpenShift cluster.
-<<<<<<< HEAD
-      name: "devfile catalog, create, push, delete, registry, test, log, env and docker devfile url command integration tests"
-=======
-      name: "devfile catalog, create, push, delete, registry, test and log command integration tests"
->>>>>>> fccf0926
+      name: "devfile catalog, create, push, delete, registry, test, env and log command integration tests"
       script:
         - ./scripts/oc-cluster.sh
         - make configure-supported-311-is
