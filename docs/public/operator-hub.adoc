--- conflicted
+++ resolved
@@ -6,7 +6,6 @@
 
 With Operators, odo allows you to create a service as defined by a Custom Resource Definition (CRD).
 
-<<<<<<< HEAD
 odo utilizes Operators and link:https://operatorhub.io/[Operator Hub] in order to provide a seamless method for custom controller service installation.
 
 [WARNING]
@@ -17,9 +16,6 @@
 
 To install Operators on an OpenShift cluster, contact your cluster administrator or see the link:https://docs.openshift.com/container-platform/4.6/operators/admin/olm-adding-operators-to-cluster.html[OpenShift documentation].
 ====
-=======
-odo utilizes Operators in order to provide a seamless method for custom controller service installation. These Operators could be installed using link:https://operatorhub.io/[Operator Hub] or you could install a custom Operator developed within your organization.
->>>>>>> 529a1bd5
 
 == Deploying your first Operator
 
