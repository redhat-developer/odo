{
	"ImportPath": "k8s.io/apiserver",
	"GoVersion": "unknown",
	"GodepVersion": "gen-godeps",
	"Packages": [
		"./..."
	],
	"Deps": [
		{
			"ImportPath": "cloud.google.com/go",
			"Rev": "v0.51.0"
		},
		{
			"ImportPath": "cloud.google.com/go/bigquery",
			"Rev": "v1.0.1"
		},
		{
			"ImportPath": "cloud.google.com/go/datastore",
			"Rev": "v1.0.0"
		},
		{
			"ImportPath": "cloud.google.com/go/pubsub",
			"Rev": "v1.0.1"
		},
		{
			"ImportPath": "cloud.google.com/go/storage",
			"Rev": "v1.0.0"
		},
		{
			"ImportPath": "dmitri.shuralyov.com/gpu/mtl",
			"Rev": "666a987793e9"
		},
		{
			"ImportPath": "github.com/Azure/go-ansiterm",
			"Rev": "d6e3b3328b78"
		},
		{
			"ImportPath": "github.com/Azure/go-autorest/autorest",
			"Rev": "v0.9.6"
		},
		{
			"ImportPath": "github.com/Azure/go-autorest/autorest/adal",
			"Rev": "v0.8.2"
		},
		{
			"ImportPath": "github.com/Azure/go-autorest/autorest/date",
			"Rev": "v0.2.0"
		},
		{
			"ImportPath": "github.com/Azure/go-autorest/autorest/mocks",
			"Rev": "v0.3.0"
		},
		{
			"ImportPath": "github.com/Azure/go-autorest/logger",
			"Rev": "v0.1.0"
		},
		{
			"ImportPath": "github.com/Azure/go-autorest/tracing",
			"Rev": "v0.5.0"
		},
		{
			"ImportPath": "github.com/BurntSushi/toml",
			"Rev": "v0.3.1"
		},
		{
			"ImportPath": "github.com/BurntSushi/xgb",
			"Rev": "27f122750802"
		},
		{
			"ImportPath": "github.com/NYTimes/gziphandler",
			"Rev": "56545f4a5d46"
		},
		{
			"ImportPath": "github.com/PuerkitoBio/purell",
			"Rev": "v1.1.1"
		},
		{
			"ImportPath": "github.com/PuerkitoBio/urlesc",
			"Rev": "de5bf2ad4578"
		},
		{
			"ImportPath": "github.com/alecthomas/template",
			"Rev": "fb15b899a751"
		},
		{
			"ImportPath": "github.com/alecthomas/units",
			"Rev": "c3de453c63f4"
		},
		{
			"ImportPath": "github.com/beorn7/perks",
			"Rev": "v1.0.1"
		},
		{
			"ImportPath": "github.com/bgentry/speakeasy",
			"Rev": "v0.1.0"
		},
		{
			"ImportPath": "github.com/blang/semver",
			"Rev": "v3.5.0"
		},
		{
			"ImportPath": "github.com/census-instrumentation/opencensus-proto",
			"Rev": "v0.2.1"
		},
		{
			"ImportPath": "github.com/cespare/xxhash/v2",
			"Rev": "v2.1.1"
		},
		{
			"ImportPath": "github.com/chzyer/logex",
			"Rev": "v1.1.10"
		},
		{
			"ImportPath": "github.com/chzyer/readline",
			"Rev": "2972be24d48e"
		},
		{
			"ImportPath": "github.com/chzyer/test",
			"Rev": "a1ea475d72b1"
		},
		{
			"ImportPath": "github.com/client9/misspell",
			"Rev": "v0.3.4"
		},
		{
			"ImportPath": "github.com/cockroachdb/datadriven",
			"Rev": "80d97fb3cbaa"
		},
		{
			"ImportPath": "github.com/coreos/go-oidc",
			"Rev": "v2.1.0"
		},
		{
			"ImportPath": "github.com/coreos/go-semver",
			"Rev": "v0.3.0"
		},
		{
			"ImportPath": "github.com/coreos/go-systemd",
			"Rev": "95778dfbb74e"
		},
		{
			"ImportPath": "github.com/coreos/pkg",
			"Rev": "399ea9e2e55f"
		},
		{
			"ImportPath": "github.com/creack/pty",
			"Rev": "v1.1.7"
		},
		{
			"ImportPath": "github.com/davecgh/go-spew",
			"Rev": "v1.1.1"
		},
		{
			"ImportPath": "github.com/dgrijalva/jwt-go",
			"Rev": "v3.2.0"
		},
		{
			"ImportPath": "github.com/docker/spdystream",
			"Rev": "449fdfce4d96"
		},
		{
			"ImportPath": "github.com/docopt/docopt-go",
			"Rev": "ee0de3bc6815"
		},
		{
			"ImportPath": "github.com/dustin/go-humanize",
			"Rev": "v1.0.0"
		},
		{
			"ImportPath": "github.com/elazarl/goproxy",
			"Rev": "947c36da3153"
		},
		{
			"ImportPath": "github.com/emicklei/go-restful",
			"Rev": "v2.9.5"
		},
		{
			"ImportPath": "github.com/envoyproxy/go-control-plane",
			"Rev": "5f8ba28d4473"
		},
		{
			"ImportPath": "github.com/envoyproxy/protoc-gen-validate",
			"Rev": "v0.1.0"
		},
		{
			"ImportPath": "github.com/evanphx/json-patch",
			"Rev": "e83c0a1c26c8"
		},
		{
			"ImportPath": "github.com/fatih/color",
			"Rev": "v1.7.0"
		},
		{
			"ImportPath": "github.com/fsnotify/fsnotify",
			"Rev": "v1.4.9"
		},
		{
			"ImportPath": "github.com/ghodss/yaml",
			"Rev": "v1.0.0"
		},
		{
			"ImportPath": "github.com/go-gl/glfw/v3.3/glfw",
			"Rev": "12ad95a8df72"
		},
		{
			"ImportPath": "github.com/go-kit/kit",
			"Rev": "v0.9.0"
		},
		{
			"ImportPath": "github.com/go-logfmt/logfmt",
			"Rev": "v0.4.0"
		},
		{
			"ImportPath": "github.com/go-logr/logr",
			"Rev": "v0.2.0"
		},
		{
			"ImportPath": "github.com/go-openapi/jsonpointer",
			"Rev": "v0.19.3"
		},
		{
			"ImportPath": "github.com/go-openapi/jsonreference",
			"Rev": "v0.19.3"
		},
		{
			"ImportPath": "github.com/go-openapi/spec",
			"Rev": "v0.19.3"
		},
		{
			"ImportPath": "github.com/go-openapi/swag",
			"Rev": "v0.19.5"
		},
		{
			"ImportPath": "github.com/go-stack/stack",
			"Rev": "v1.8.0"
		},
		{
			"ImportPath": "github.com/gogo/protobuf",
			"Rev": "v1.3.1"
		},
		{
			"ImportPath": "github.com/golang/glog",
			"Rev": "23def4e6c14b"
		},
		{
			"ImportPath": "github.com/golang/groupcache",
			"Rev": "215e87163ea7"
		},
		{
			"ImportPath": "github.com/golang/mock",
			"Rev": "v1.3.1"
		},
		{
			"ImportPath": "github.com/golang/protobuf",
			"Rev": "v1.4.2"
		},
		{
			"ImportPath": "github.com/google/btree",
			"Rev": "v1.0.0"
		},
		{
			"ImportPath": "github.com/google/go-cmp",
			"Rev": "v0.4.0"
		},
		{
			"ImportPath": "github.com/google/gofuzz",
			"Rev": "v1.1.0"
		},
		{
			"ImportPath": "github.com/google/martian",
			"Rev": "v2.1.0"
		},
		{
			"ImportPath": "github.com/google/pprof",
			"Rev": "d4f498aebedc"
		},
		{
			"ImportPath": "github.com/google/renameio",
			"Rev": "v0.1.0"
		},
		{
			"ImportPath": "github.com/google/uuid",
			"Rev": "v1.1.1"
		},
		{
			"ImportPath": "github.com/googleapis/gax-go/v2",
			"Rev": "v2.0.5"
		},
		{
			"ImportPath": "github.com/googleapis/gnostic",
			"Rev": "v0.4.1"
		},
		{
			"ImportPath": "github.com/gorilla/websocket",
			"Rev": "v1.4.0"
		},
		{
			"ImportPath": "github.com/gregjones/httpcache",
			"Rev": "9cad4c3443a7"
		},
		{
			"ImportPath": "github.com/grpc-ecosystem/go-grpc-middleware",
			"Rev": "f849b5445de4"
		},
		{
			"ImportPath": "github.com/grpc-ecosystem/go-grpc-prometheus",
			"Rev": "v1.2.0"
		},
		{
			"ImportPath": "github.com/grpc-ecosystem/grpc-gateway",
			"Rev": "v1.9.5"
		},
		{
			"ImportPath": "github.com/hashicorp/golang-lru",
			"Rev": "v0.5.1"
		},
		{
			"ImportPath": "github.com/hpcloud/tail",
			"Rev": "v1.0.0"
		},
		{
			"ImportPath": "github.com/ianlancetaylor/demangle",
			"Rev": "5e5cf60278f6"
		},
		{
			"ImportPath": "github.com/imdario/mergo",
			"Rev": "v0.3.5"
		},
		{
			"ImportPath": "github.com/inconshreveable/mousetrap",
			"Rev": "v1.0.0"
		},
		{
			"ImportPath": "github.com/jonboulle/clockwork",
			"Rev": "v0.1.0"
		},
		{
			"ImportPath": "github.com/json-iterator/go",
			"Rev": "v1.1.10"
		},
		{
			"ImportPath": "github.com/jstemmer/go-junit-report",
			"Rev": "v0.9.1"
		},
		{
			"ImportPath": "github.com/julienschmidt/httprouter",
			"Rev": "v1.2.0"
		},
		{
			"ImportPath": "github.com/kisielk/errcheck",
			"Rev": "v1.2.0"
		},
		{
			"ImportPath": "github.com/kisielk/gotool",
			"Rev": "v1.0.0"
		},
		{
			"ImportPath": "github.com/konsorten/go-windows-terminal-sequences",
			"Rev": "v1.0.3"
		},
		{
			"ImportPath": "github.com/kr/logfmt",
			"Rev": "b84e30acd515"
		},
		{
			"ImportPath": "github.com/kr/pretty",
			"Rev": "v0.2.0"
		},
		{
			"ImportPath": "github.com/kr/pty",
			"Rev": "v1.1.5"
		},
		{
			"ImportPath": "github.com/kr/text",
			"Rev": "v0.1.0"
		},
		{
			"ImportPath": "github.com/mailru/easyjson",
			"Rev": "v0.7.0"
		},
		{
			"ImportPath": "github.com/mattn/go-colorable",
			"Rev": "v0.0.9"
		},
		{
			"ImportPath": "github.com/mattn/go-isatty",
			"Rev": "v0.0.4"
		},
		{
			"ImportPath": "github.com/mattn/go-runewidth",
			"Rev": "v0.0.2"
		},
		{
			"ImportPath": "github.com/matttproud/golang_protobuf_extensions",
			"Rev": "c182affec369"
		},
		{
			"ImportPath": "github.com/moby/term",
			"Rev": "672ec06f55cd"
		},
		{
			"ImportPath": "github.com/modern-go/concurrent",
			"Rev": "bacd9c7ef1dd"
		},
		{
			"ImportPath": "github.com/modern-go/reflect2",
			"Rev": "v1.0.1"
		},
		{
			"ImportPath": "github.com/munnerz/goautoneg",
			"Rev": "a7dc8b61c822"
		},
		{
			"ImportPath": "github.com/mwitkow/go-conntrack",
			"Rev": "cc309e4a2223"
		},
		{
			"ImportPath": "github.com/mxk/go-flowrate",
			"Rev": "cca7078d478f"
		},
		{
			"ImportPath": "github.com/olekukonko/tablewriter",
			"Rev": "a0225b3f23b5"
		},
		{
			"ImportPath": "github.com/onsi/ginkgo",
			"Rev": "v1.11.0"
		},
		{
			"ImportPath": "github.com/onsi/gomega",
			"Rev": "v1.7.0"
		},
		{
			"ImportPath": "github.com/peterbourgon/diskv",
			"Rev": "v2.0.1"
		},
		{
			"ImportPath": "github.com/pkg/errors",
			"Rev": "v0.9.1"
		},
		{
			"ImportPath": "github.com/pmezard/go-difflib",
			"Rev": "v1.0.0"
		},
		{
			"ImportPath": "github.com/pquerna/cachecontrol",
			"Rev": "0dec1b30a021"
		},
		{
			"ImportPath": "github.com/prometheus/client_golang",
			"Rev": "v1.7.1"
		},
		{
			"ImportPath": "github.com/prometheus/client_model",
			"Rev": "v0.2.0"
		},
		{
			"ImportPath": "github.com/prometheus/common",
			"Rev": "v0.10.0"
		},
		{
			"ImportPath": "github.com/prometheus/procfs",
			"Rev": "v0.1.3"
		},
		{
			"ImportPath": "github.com/rogpeppe/fastuuid",
			"Rev": "6724a57986af"
		},
		{
			"ImportPath": "github.com/rogpeppe/go-internal",
			"Rev": "v1.3.0"
		},
		{
			"ImportPath": "github.com/sirupsen/logrus",
			"Rev": "v1.6.0"
		},
		{
			"ImportPath": "github.com/soheilhy/cmux",
			"Rev": "v0.1.4"
		},
		{
			"ImportPath": "github.com/spf13/afero",
			"Rev": "v1.2.2"
		},
		{
			"ImportPath": "github.com/spf13/cobra",
			"Rev": "v0.0.3"
		},
		{
			"ImportPath": "github.com/spf13/pflag",
			"Rev": "v1.0.5"
		},
		{
			"ImportPath": "github.com/stretchr/objx",
			"Rev": "v0.2.0"
		},
		{
			"ImportPath": "github.com/stretchr/testify",
			"Rev": "v1.4.0"
		},
		{
			"ImportPath": "github.com/tmc/grpc-websocket-proxy",
			"Rev": "0ad062ec5ee5"
		},
		{
			"ImportPath": "github.com/urfave/cli",
			"Rev": "v1.20.0"
		},
		{
			"ImportPath": "github.com/xiang90/probing",
			"Rev": "43a291ad63a2"
		},
		{
			"ImportPath": "go.etcd.io/bbolt",
			"Rev": "v1.3.5"
		},
		{
			"ImportPath": "go.etcd.io/etcd",
			"Rev": "18dfb9cca345"
		},
		{
			"ImportPath": "go.opencensus.io",
			"Rev": "v0.22.2"
		},
		{
			"ImportPath": "go.uber.org/atomic",
			"Rev": "v1.4.0"
		},
		{
			"ImportPath": "go.uber.org/multierr",
			"Rev": "v1.1.0"
		},
		{
			"ImportPath": "go.uber.org/zap",
			"Rev": "v1.10.0"
		},
		{
			"ImportPath": "golang.org/x/crypto",
<<<<<<< HEAD
			"Rev": "bac4c82f6975"
=======
			"Rev": "75b288015ac9"
>>>>>>> 5c4c196e
		},
		{
			"ImportPath": "golang.org/x/exp",
			"Rev": "da58074b4299"
		},
		{
			"ImportPath": "golang.org/x/image",
			"Rev": "cff245a6509b"
		},
		{
			"ImportPath": "golang.org/x/lint",
			"Rev": "fdd1cda4f05f"
		},
		{
			"ImportPath": "golang.org/x/mobile",
			"Rev": "d2bd2a29d028"
		},
		{
			"ImportPath": "golang.org/x/mod",
			"Rev": "c90efee705ee"
		},
		{
			"ImportPath": "golang.org/x/net",
<<<<<<< HEAD
			"Rev": "d3edc9973b7e"
=======
			"Rev": "ab3426394381"
>>>>>>> 5c4c196e
		},
		{
			"ImportPath": "golang.org/x/oauth2",
			"Rev": "858c2ad4c8b6"
		},
		{
			"ImportPath": "golang.org/x/sync",
			"Rev": "cd5d95a43a6e"
		},
		{
			"ImportPath": "golang.org/x/sys",
			"Rev": "ed371f2e16b4"
		},
		{
			"ImportPath": "golang.org/x/text",
			"Rev": "v0.3.3"
		},
		{
			"ImportPath": "golang.org/x/time",
			"Rev": "555d28b269f0"
		},
		{
			"ImportPath": "golang.org/x/tools",
			"Rev": "7b8e75db28f4"
		},
		{
			"ImportPath": "golang.org/x/xerrors",
			"Rev": "9bdfabe68543"
		},
		{
			"ImportPath": "google.golang.org/api",
			"Rev": "v0.15.0"
		},
		{
			"ImportPath": "google.golang.org/appengine",
			"Rev": "v1.6.5"
		},
		{
			"ImportPath": "google.golang.org/genproto",
			"Rev": "cb27e3aa2013"
		},
		{
			"ImportPath": "google.golang.org/grpc",
			"Rev": "v1.27.0"
		},
		{
			"ImportPath": "google.golang.org/protobuf",
			"Rev": "v1.24.0"
		},
		{
			"ImportPath": "gopkg.in/alecthomas/kingpin.v2",
			"Rev": "v2.2.6"
		},
		{
			"ImportPath": "gopkg.in/check.v1",
			"Rev": "41f04d3bba15"
		},
		{
			"ImportPath": "gopkg.in/cheggaaa/pb.v1",
			"Rev": "v1.0.25"
		},
		{
			"ImportPath": "gopkg.in/errgo.v2",
			"Rev": "v2.1.0"
		},
		{
			"ImportPath": "gopkg.in/fsnotify.v1",
			"Rev": "v1.4.7"
		},
		{
			"ImportPath": "gopkg.in/inf.v0",
			"Rev": "v0.9.1"
		},
		{
			"ImportPath": "gopkg.in/natefinch/lumberjack.v2",
			"Rev": "v2.0.0"
		},
		{
			"ImportPath": "gopkg.in/resty.v1",
			"Rev": "v1.12.0"
		},
		{
			"ImportPath": "gopkg.in/square/go-jose.v2",
			"Rev": "v2.2.2"
		},
		{
			"ImportPath": "gopkg.in/tomb.v1",
			"Rev": "dd632973f1e7"
		},
		{
			"ImportPath": "gopkg.in/yaml.v2",
			"Rev": "v2.2.8"
		},
		{
			"ImportPath": "gotest.tools",
			"Rev": "v2.2.0"
		},
		{
			"ImportPath": "gotest.tools/v3",
			"Rev": "v3.0.2"
		},
		{
			"ImportPath": "honnef.co/go/tools",
			"Rev": "v0.0.1-2019.2.3"
		},
		{
			"ImportPath": "k8s.io/api",
<<<<<<< HEAD
			"Rev": "e4973e079a11"
		},
		{
			"ImportPath": "k8s.io/apimachinery",
			"Rev": "cc2fa4f57325"
		},
		{
			"ImportPath": "k8s.io/client-go",
			"Rev": "319dbfd0ed29"
		},
		{
			"ImportPath": "k8s.io/component-base",
			"Rev": "8085c015d167"
=======
			"Rev": "4859c9473977"
		},
		{
			"ImportPath": "k8s.io/apimachinery",
			"Rev": "945d4ebf362b"
		},
		{
			"ImportPath": "k8s.io/client-go",
			"Rev": "00dbcca6ee44"
		},
		{
			"ImportPath": "k8s.io/component-base",
			"Rev": "756196c2cad2"
>>>>>>> 5c4c196e
		},
		{
			"ImportPath": "k8s.io/gengo",
			"Rev": "3a45101e95ac"
		},
		{
			"ImportPath": "k8s.io/klog/v2",
			"Rev": "v2.2.0"
		},
		{
			"ImportPath": "k8s.io/kube-openapi",
			"Rev": "656914f816f9"
		},
		{
			"ImportPath": "k8s.io/utils",
<<<<<<< HEAD
			"Rev": "6e3d28b6ed19"
=======
			"Rev": "d5654de09c73"
>>>>>>> 5c4c196e
		},
		{
			"ImportPath": "rsc.io/binaryregexp",
			"Rev": "v0.2.0"
		},
		{
			"ImportPath": "sigs.k8s.io/apiserver-network-proxy/konnectivity-client",
			"Rev": "v0.0.9"
		},
		{
			"ImportPath": "sigs.k8s.io/structured-merge-diff/v3",
			"Rev": "43c19bbb7fba"
		},
		{
			"ImportPath": "sigs.k8s.io/yaml",
			"Rev": "v1.2.0"
		}
	]
}<|MERGE_RESOLUTION|>--- conflicted
+++ resolved
@@ -536,11 +536,7 @@
 		},
 		{
 			"ImportPath": "golang.org/x/crypto",
-<<<<<<< HEAD
-			"Rev": "bac4c82f6975"
-=======
 			"Rev": "75b288015ac9"
->>>>>>> 5c4c196e
 		},
 		{
 			"ImportPath": "golang.org/x/exp",
@@ -564,11 +560,7 @@
 		},
 		{
 			"ImportPath": "golang.org/x/net",
-<<<<<<< HEAD
-			"Rev": "d3edc9973b7e"
-=======
 			"Rev": "ab3426394381"
->>>>>>> 5c4c196e
 		},
 		{
 			"ImportPath": "golang.org/x/oauth2",
@@ -676,21 +668,6 @@
 		},
 		{
 			"ImportPath": "k8s.io/api",
-<<<<<<< HEAD
-			"Rev": "e4973e079a11"
-		},
-		{
-			"ImportPath": "k8s.io/apimachinery",
-			"Rev": "cc2fa4f57325"
-		},
-		{
-			"ImportPath": "k8s.io/client-go",
-			"Rev": "319dbfd0ed29"
-		},
-		{
-			"ImportPath": "k8s.io/component-base",
-			"Rev": "8085c015d167"
-=======
 			"Rev": "4859c9473977"
 		},
 		{
@@ -704,7 +681,6 @@
 		{
 			"ImportPath": "k8s.io/component-base",
 			"Rev": "756196c2cad2"
->>>>>>> 5c4c196e
 		},
 		{
 			"ImportPath": "k8s.io/gengo",
@@ -720,11 +696,7 @@
 		},
 		{
 			"ImportPath": "k8s.io/utils",
-<<<<<<< HEAD
-			"Rev": "6e3d28b6ed19"
-=======
 			"Rev": "d5654de09c73"
->>>>>>> 5c4c196e
 		},
 		{
 			"ImportPath": "rsc.io/binaryregexp",
