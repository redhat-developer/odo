/*
Copyright 2017 The Kubernetes Authors.

Licensed under the Apache License, Version 2.0 (the "License");
you may not use this file except in compliance with the License.
You may obtain a copy of the License at

    http://www.apache.org/licenses/LICENSE-2.0

Unless required by applicable law or agreed to in writing, software
distributed under the License is distributed on an "AS IS" BASIS,
WITHOUT WARRANTIES OR CONDITIONS OF ANY KIND, either express or implied.
See the License for the specific language governing permissions and
limitations under the License.
*/

package cache

import (
	"context"
	"fmt"
	"time"

	utilclock "k8s.io/apimachinery/pkg/util/clock"
	"k8s.io/apiserver/pkg/authentication/authenticator"
<<<<<<< HEAD
	"k8s.io/klog/v2"
=======
>>>>>>> 9a5d3d80
)

// cacheRecord holds the three return values of the authenticator.Token AuthenticateToken method
type cacheRecord struct {
	resp *authenticator.Response
	ok   bool
	err  error
}

type cachedTokenAuthenticator struct {
	authenticator authenticator.Token

	cacheErrs  bool
	successTTL time.Duration
	failureTTL time.Duration

	cache cache
}

type cache interface {
	// given a key, return the record, and whether or not it existed
	get(key string) (value *cacheRecord, exists bool)
	// caches the record for the key
	set(key string, value *cacheRecord, ttl time.Duration)
	// removes the record for the key
	remove(key string)
}

// New returns a token authenticator that caches the results of the specified authenticator. A ttl of 0 bypasses the cache.
func New(authenticator authenticator.Token, cacheErrs bool, successTTL, failureTTL time.Duration) authenticator.Token {
	return newWithClock(authenticator, cacheErrs, successTTL, failureTTL, utilclock.RealClock{})
}

func newWithClock(authenticator authenticator.Token, cacheErrs bool, successTTL, failureTTL time.Duration, clock utilclock.Clock) authenticator.Token {
	return &cachedTokenAuthenticator{
		authenticator: authenticator,
		cacheErrs:     cacheErrs,
		successTTL:    successTTL,
		failureTTL:    failureTTL,
		cache:         newStripedCache(32, fnvHashFunc, func() cache { return newSimpleCache(128, clock) }),
	}
}

// AuthenticateToken implements authenticator.Token
func (a *cachedTokenAuthenticator) AuthenticateToken(ctx context.Context, token string) (*authenticator.Response, bool, error) {
	auds, _ := authenticator.AudiencesFrom(ctx)

	key := keyFunc(auds, token)
	if record, ok := a.cache.get(key); ok {
		return record.resp, record.ok, record.err
	}

	resp, ok, err := a.authenticator.AuthenticateToken(ctx, token)
	if !a.cacheErrs && err != nil {
		return resp, ok, err
	}

	switch {
	case ok && a.successTTL > 0:
		a.cache.set(key, &cacheRecord{resp: resp, ok: ok, err: err}, a.successTTL)
	case !ok && a.failureTTL > 0:
		a.cache.set(key, &cacheRecord{resp: resp, ok: ok, err: err}, a.failureTTL)
	}

	return resp, ok, err
}

func keyFunc(auds []string, token string) string {
	return fmt.Sprintf("%#v|%v", auds, token)
}<|MERGE_RESOLUTION|>--- conflicted
+++ resolved
@@ -23,10 +23,6 @@
 
 	utilclock "k8s.io/apimachinery/pkg/util/clock"
 	"k8s.io/apiserver/pkg/authentication/authenticator"
-<<<<<<< HEAD
-	"k8s.io/klog/v2"
-=======
->>>>>>> 9a5d3d80
 )
 
 // cacheRecord holds the three return values of the authenticator.Token AuthenticateToken method
