/*
Copyright 2018 The Kubernetes Authors.

Licensed under the Apache License, Version 2.0 (the "License");
you may not use this file except in compliance with the License.
You may obtain a copy of the License at

    http://www.apache.org/licenses/LICENSE-2.0

Unless required by applicable law or agreed to in writing, software
distributed under the License is distributed on an "AS IS" BASIS,
WITHOUT WARRANTIES OR CONDITIONS OF ANY KIND, either express or implied.
See the License for the specific language governing permissions and
limitations under the License.
*/

package options

import (
	stdjson "encoding/json"
	"fmt"
	"io/ioutil"
	"os"
	"testing"

<<<<<<< HEAD
=======
	metav1 "k8s.io/apimachinery/pkg/apis/meta/v1"
	auditv1 "k8s.io/apiserver/pkg/apis/audit/v1"
	"k8s.io/apiserver/pkg/features"
	"k8s.io/apiserver/pkg/server"
	utilfeature "k8s.io/apiserver/pkg/util/feature"
	utilfeaturetesting "k8s.io/apiserver/pkg/util/feature/testing"
	"k8s.io/client-go/informers"
	"k8s.io/client-go/kubernetes/fake"
	restclient "k8s.io/client-go/rest"
	"k8s.io/client-go/tools/clientcmd/api/v1"

>>>>>>> 9a5d3d80
	"github.com/spf13/pflag"
	"github.com/stretchr/testify/assert"
	"github.com/stretchr/testify/require"
	metav1 "k8s.io/apimachinery/pkg/apis/meta/v1"
	auditv1 "k8s.io/apiserver/pkg/apis/audit/v1"
	"k8s.io/apiserver/pkg/server"
	v1 "k8s.io/client-go/tools/clientcmd/api/v1"
)

func TestAuditValidOptions(t *testing.T) {
	webhookConfig := makeTmpWebhookConfig(t)
	defer os.Remove(webhookConfig)

	policy := makeTmpPolicy(t)
	defer os.Remove(policy)

<<<<<<< HEAD
=======
	defer utilfeaturetesting.SetFeatureGateDuringTest(t, utilfeature.DefaultFeatureGate, features.DynamicAuditing, true)()

	clientConfig := &restclient.Config{}
	informerFactory := informers.NewSharedInformerFactory(fake.NewSimpleClientset(), 0)
	processInfo := &ProcessInfo{"test", "test"}

>>>>>>> 9a5d3d80
	testCases := []struct {
		name     string
		options  func() *AuditOptions
		expected string
	}{{
		name:    "default",
		options: NewAuditOptions,
	}, {
		name: "default log",
		options: func() *AuditOptions {
			o := NewAuditOptions()
			o.LogOptions.Path = "/audit"
			o.PolicyFile = policy
			return o
		},
		expected: "ignoreErrors<log>",
	}, {
		name: "default log no policy",
		options: func() *AuditOptions {
			o := NewAuditOptions()
			o.LogOptions.Path = "/audit"
			return o
		},
		expected: "",
	}, {
		name: "default webhook",
		options: func() *AuditOptions {
			o := NewAuditOptions()
			o.WebhookOptions.ConfigFile = webhookConfig
			o.PolicyFile = policy
			return o
		},
		expected: "buffered<webhook>",
	}, {
		name: "default webhook no policy",
		options: func() *AuditOptions {
			o := NewAuditOptions()
			o.WebhookOptions.ConfigFile = webhookConfig
			return o
		},
		expected: "",
	}, {
		name: "strict webhook",
		options: func() *AuditOptions {
			o := NewAuditOptions()
			o.WebhookOptions.ConfigFile = webhookConfig
			o.WebhookOptions.BatchOptions.Mode = ModeBlockingStrict
			o.PolicyFile = policy
			return o
		},
		expected: "webhook",
	}, {
		name: "default union",
		options: func() *AuditOptions {
			o := NewAuditOptions()
			o.LogOptions.Path = "/audit"
			o.WebhookOptions.ConfigFile = webhookConfig
			o.PolicyFile = policy
			return o
		},
		expected: "union[ignoreErrors<log>,buffered<webhook>]",
	}, {
		name: "custom",
		options: func() *AuditOptions {
			o := NewAuditOptions()
			o.LogOptions.BatchOptions.Mode = ModeBatch
			o.LogOptions.Path = "/audit"
			o.WebhookOptions.BatchOptions.Mode = ModeBlocking
			o.WebhookOptions.ConfigFile = webhookConfig
			o.PolicyFile = policy
			return o
		},
		expected: "union[buffered<log>,ignoreErrors<webhook>]",
	}, {
		name: "default webhook with truncating",
		options: func() *AuditOptions {
			o := NewAuditOptions()
			o.WebhookOptions.ConfigFile = webhookConfig
			o.WebhookOptions.TruncateOptions.Enabled = true
			o.PolicyFile = policy
			return o
		},
		expected: "truncate<buffered<webhook>>",
	},
	}
	for _, tc := range testCases {
		t.Run(tc.name, func(t *testing.T) {
			options := tc.options()
			require.NotNil(t, options)

			// Verify flags don't change defaults.
			fs := pflag.NewFlagSet("Test", pflag.PanicOnError)
			options.AddFlags(fs)
			require.NoError(t, fs.Parse(nil))
			assert.Equal(t, tc.options(), options, "Flag defaults should match default options.")

			assert.Empty(t, options.Validate(), "Options should be valid.")
			config := &server.Config{}
			require.NoError(t, options.ApplyTo(config))
			if tc.expected == "" {
				assert.Nil(t, config.AuditBackend)
			} else {
				assert.Equal(t, tc.expected, fmt.Sprintf("%s", config.AuditBackend))
			}
		})
	}
}

func TestAuditInvalidOptions(t *testing.T) {
	testCases := []struct {
		name    string
		options func() *AuditOptions
	}{{
		name: "invalid log format",
		options: func() *AuditOptions {
			o := NewAuditOptions()
			o.LogOptions.Path = "/audit"
			o.LogOptions.Format = "foo"
			return o
		},
	}, {
		name: "invalid log mode",
		options: func() *AuditOptions {
			o := NewAuditOptions()
			o.LogOptions.Path = "/audit"
			o.LogOptions.BatchOptions.Mode = "foo"
			return o
		},
	}, {
		name: "invalid log buffer size",
		options: func() *AuditOptions {
			o := NewAuditOptions()
			o.LogOptions.Path = "/audit"
			o.LogOptions.BatchOptions.Mode = "batch"
			o.LogOptions.BatchOptions.BatchConfig.BufferSize = -3
			return o
		},
	}, {
		name: "invalid webhook mode",
		options: func() *AuditOptions {
			o := NewAuditOptions()
			o.WebhookOptions.ConfigFile = "/audit"
			o.WebhookOptions.BatchOptions.Mode = "foo"
			return o
		},
	}, {
		name: "invalid webhook buffer throttle qps",
		options: func() *AuditOptions {
			o := NewAuditOptions()
			o.WebhookOptions.ConfigFile = "/audit"
			o.WebhookOptions.BatchOptions.Mode = "batch"
			o.WebhookOptions.BatchOptions.BatchConfig.ThrottleQPS = -1
			return o
		},
	}, {
		name: "invalid webhook truncate max event size",
		options: func() *AuditOptions {
			o := NewAuditOptions()
			o.WebhookOptions.ConfigFile = "/audit"
			o.WebhookOptions.TruncateOptions.Enabled = true
			o.WebhookOptions.TruncateOptions.TruncateConfig.MaxEventSize = -1
			return o
		},
	}, {
		name: "invalid webhook truncate max batch size",
		options: func() *AuditOptions {
			o := NewAuditOptions()
			o.WebhookOptions.ConfigFile = "/audit"
			o.WebhookOptions.TruncateOptions.Enabled = true
			o.WebhookOptions.TruncateOptions.TruncateConfig.MaxEventSize = 2
			o.WebhookOptions.TruncateOptions.TruncateConfig.MaxBatchSize = 1
			return o
		},
	},
	}
	for _, tc := range testCases {
		t.Run(tc.name, func(t *testing.T) {
			options := tc.options()
			require.NotNil(t, options)
			assert.NotEmpty(t, options.Validate(), "Options should be invalid.")
		})
	}
}

func makeTmpWebhookConfig(t *testing.T) string {
	config := v1.Config{
		Clusters: []v1.NamedCluster{
			{Cluster: v1.Cluster{Server: "localhost", InsecureSkipTLSVerify: true}},
		},
	}
	f, err := ioutil.TempFile("", "k8s_audit_webhook_test_")
	require.NoError(t, err, "creating temp file")
	require.NoError(t, stdjson.NewEncoder(f).Encode(config), "writing webhook kubeconfig")
	require.NoError(t, f.Close())
	return f.Name()
}

func makeTmpPolicy(t *testing.T) string {
	pol := auditv1.Policy{
		TypeMeta: metav1.TypeMeta{
			APIVersion: "audit.k8s.io/v1",
		},
		Rules: []auditv1.PolicyRule{
			{
				Level: auditv1.LevelRequestResponse,
			},
		},
	}
	f, err := ioutil.TempFile("", "k8s_audit_policy_test_")
	require.NoError(t, err, "creating temp file")
	require.NoError(t, stdjson.NewEncoder(f).Encode(pol), "writing policy file")
	require.NoError(t, f.Close())
	return f.Name()
}<|MERGE_RESOLUTION|>--- conflicted
+++ resolved
@@ -23,8 +23,6 @@
 	"os"
 	"testing"
 
-<<<<<<< HEAD
-=======
 	metav1 "k8s.io/apimachinery/pkg/apis/meta/v1"
 	auditv1 "k8s.io/apiserver/pkg/apis/audit/v1"
 	"k8s.io/apiserver/pkg/features"
@@ -36,7 +34,6 @@
 	restclient "k8s.io/client-go/rest"
 	"k8s.io/client-go/tools/clientcmd/api/v1"
 
->>>>>>> 9a5d3d80
 	"github.com/spf13/pflag"
 	"github.com/stretchr/testify/assert"
 	"github.com/stretchr/testify/require"
@@ -53,15 +50,12 @@
 	policy := makeTmpPolicy(t)
 	defer os.Remove(policy)
 
-<<<<<<< HEAD
-=======
 	defer utilfeaturetesting.SetFeatureGateDuringTest(t, utilfeature.DefaultFeatureGate, features.DynamicAuditing, true)()
 
 	clientConfig := &restclient.Config{}
 	informerFactory := informers.NewSharedInformerFactory(fake.NewSimpleClientset(), 0)
 	processInfo := &ProcessInfo{"test", "test"}
 
->>>>>>> 9a5d3d80
 	testCases := []struct {
 		name     string
 		options  func() *AuditOptions
