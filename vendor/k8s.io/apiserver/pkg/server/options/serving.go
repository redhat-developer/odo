--- conflicted
+++ resolved
@@ -165,12 +165,7 @@
 	fs.StringVar(&s.ServerCert.CertKey.KeyFile, "tls-private-key-file", s.ServerCert.CertKey.KeyFile,
 		"File containing the default x509 private key matching --tls-cert-file.")
 
-<<<<<<< HEAD
-	tlsCipherPreferredValues := cliflag.PreferredTLSCipherNames()
-	tlsCipherInsecureValues := cliflag.InsecureTLSCipherNames()
-=======
 	tlsCipherPossibleValues := utilflag.TLSCipherPossibleValues()
->>>>>>> 9a5d3d80
 	fs.StringSliceVar(&s.CipherSuites, "tls-cipher-suites", s.CipherSuites,
 		"Comma-separated list of cipher suites for the server. "+
 			"If omitted, the default Go cipher suites will be used. \n"+
