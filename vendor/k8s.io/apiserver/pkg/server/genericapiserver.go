--- conflicted
+++ resolved
@@ -45,10 +45,6 @@
 	"k8s.io/apiserver/pkg/server/routes"
 	utilopenapi "k8s.io/apiserver/pkg/util/openapi"
 	restclient "k8s.io/client-go/rest"
-<<<<<<< HEAD
-	"k8s.io/klog/v2"
-=======
->>>>>>> 9a5d3d80
 	openapibuilder "k8s.io/kube-openapi/pkg/builder"
 	openapicommon "k8s.io/kube-openapi/pkg/common"
 	openapiutil "k8s.io/kube-openapi/pkg/util"
@@ -269,27 +265,7 @@
 // Run spawns the secure http server. It only returns if stopCh is closed
 // or the secure port cannot be listened on initially.
 func (s preparedGenericAPIServer) Run(stopCh <-chan struct{}) error {
-<<<<<<< HEAD
-	delayedStopCh := make(chan struct{})
-
-	go func() {
-		defer close(delayedStopCh)
-
-		<-stopCh
-
-		// As soon as shutdown is initiated, /readyz should start returning failure.
-		// This gives the load balancer a window defined by ShutdownDelayDuration to detect that /readyz is red
-		// and stop sending traffic to this server.
-		close(s.readinessStopCh)
-
-		time.Sleep(s.ShutdownDelayDuration)
-	}()
-
-	// close socket after delayed stopCh
-	stoppedCh, err := s.NonBlockingRun(delayedStopCh)
-=======
 	err := s.NonBlockingRun(stopCh)
->>>>>>> 9a5d3d80
 	if err != nil {
 		return err
 	}
@@ -301,14 +277,6 @@
 		return err
 	}
 
-<<<<<<< HEAD
-	// wait for the delayed stopCh before closing the handler chain (it rejects everything after Wait has been called).
-	<-delayedStopCh
-	// wait for stoppedCh that is closed when the graceful termination (server.Shutdown) is finished.
-	<-stoppedCh
-
-=======
->>>>>>> 9a5d3d80
 	// Wait for all requests to finish, which are bounded by the RequestTimeout variable.
 	s.HandlerChainWaitGroup.Wait()
 
@@ -337,12 +305,7 @@
 	if s.SecureServingInfo != nil && s.Handler != nil {
 		if err := s.SecureServingInfo.Serve(s.Handler, s.ShutdownTimeout, internalStopCh); err != nil {
 			close(internalStopCh)
-<<<<<<< HEAD
-			close(auditStopCh)
-			return nil, err
-=======
 			return err
->>>>>>> 9a5d3d80
 		}
 	}
 
