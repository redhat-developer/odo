--- conflicted
+++ resolved
@@ -29,12 +29,6 @@
 
 	"k8s.io/apimachinery/pkg/util/sets"
 	"k8s.io/apimachinery/pkg/util/wait"
-<<<<<<< HEAD
-	"k8s.io/apiserver/pkg/endpoints/metrics"
-	"k8s.io/apiserver/pkg/server/httplog"
-	"k8s.io/klog/v2"
-=======
->>>>>>> 9a5d3d80
 )
 
 // HealthzChecker is a named healthz checker.
@@ -119,25 +113,9 @@
 		checks = []HealthzChecker{PingHealthz}
 	}
 
-<<<<<<< HEAD
-	klog.V(5).Infof("Installing health checkers for (%v): %v", path, formatQuoted(checkerNames(checks...)...))
-
-	mux.Handle(path,
-		metrics.InstrumentHandlerFunc("GET",
-			/* group = */ "",
-			/* version = */ "",
-			/* resource = */ "",
-			/* subresource = */ path,
-			/* scope = */ "",
-			/* component = */ "",
-			/* deprecated */ false,
-			/* removedRelease */ "",
-			handleRootHealthz(checks...)))
-=======
 	klog.V(5).Info("Installing healthz checkers:", formatQuoted(checkerNames(checks...)...))
 
 	mux.Handle(path, handleRootHealthz(checks...))
->>>>>>> 9a5d3d80
 	for _, check := range checks {
 		mux.Handle(fmt.Sprintf("%s/%v", path, check.Name()), adaptCheckToHandler(check.Check))
 	}
