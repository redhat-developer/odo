/*
Copyright 2014 The Kubernetes Authors.

Licensed under the Apache License, Version 2.0 (the "License");
you may not use this file except in compliance with the License.
You may obtain a copy of the License at

    http://www.apache.org/licenses/LICENSE-2.0

Unless required by applicable law or agreed to in writing, software
distributed under the License is distributed on an "AS IS" BASIS,
WITHOUT WARRANTIES OR CONDITIONS OF ANY KIND, either express or implied.
See the License for the specific language governing permissions and
limitations under the License.
*/

package server

import (
	"errors"
	"fmt"
	"net/http"

	"k8s.io/klog"

	utilerrors "k8s.io/apimachinery/pkg/util/errors"
	utilruntime "k8s.io/apimachinery/pkg/util/runtime"
	"k8s.io/apiserver/pkg/server/healthz"
	restclient "k8s.io/client-go/rest"
<<<<<<< HEAD
	"k8s.io/klog/v2"
=======
>>>>>>> 9a5d3d80
)

// PostStartHookFunc is a function that is called after the server has started.
// It must properly handle cases like:
//  1. asynchronous start in multiple API server processes
//  2. conflicts between the different processes all trying to perform the same action
//  3. partially complete work (API server crashes while running your hook)
//  4. API server access **BEFORE** your hook has completed
// Think of it like a mini-controller that is super privileged and gets to run in-process
// If you use this feature, tag @deads2k on github who has promised to review code for anyone's PostStartHook
// until it becomes easier to use.
type PostStartHookFunc func(context PostStartHookContext) error

// PreShutdownHookFunc is a function that can be added to the shutdown logic.
type PreShutdownHookFunc func() error

// PostStartHookContext provides information about this API server to a PostStartHookFunc
type PostStartHookContext struct {
	// LoopbackClientConfig is a config for a privileged loopback connection to the API server
	LoopbackClientConfig *restclient.Config
	// StopCh is the channel that will be closed when the server stops
	StopCh <-chan struct{}
}

// PostStartHookProvider is an interface in addition to provide a post start hook for the api server
type PostStartHookProvider interface {
	PostStartHook() (string, PostStartHookFunc, error)
}

type postStartHookEntry struct {
	hook PostStartHookFunc

	// done will be closed when the postHook is finished
	done chan struct{}
}

type preShutdownHookEntry struct {
	hook PreShutdownHookFunc
}

// AddPostStartHook allows you to add a PostStartHook.
func (s *GenericAPIServer) AddPostStartHook(name string, hook PostStartHookFunc) error {
	if len(name) == 0 {
		return fmt.Errorf("missing name")
	}
	if hook == nil {
		return nil
	}
	if s.disabledPostStartHooks.Has(name) {
		return nil
	}

	s.postStartHookLock.Lock()
	defer s.postStartHookLock.Unlock()

	if s.postStartHooksCalled {
		return fmt.Errorf("unable to add %q because PostStartHooks have already been called", name)
	}
	if _, exists := s.postStartHooks[name]; exists {
		return fmt.Errorf("unable to add %q because it is already registered", name)
	}

	// done is closed when the poststarthook is finished.  This is used by the health check to be able to indicate
	// that the poststarthook is finished
	done := make(chan struct{})
	s.AddHealthzChecks(postStartHookHealthz{name: "poststarthook/" + name, done: done})
	s.postStartHooks[name] = postStartHookEntry{hook: hook, done: done}

	return nil
}

// AddPostStartHookOrDie allows you to add a PostStartHook, but dies on failure
func (s *GenericAPIServer) AddPostStartHookOrDie(name string, hook PostStartHookFunc) {
	if err := s.AddPostStartHook(name, hook); err != nil {
		klog.Fatalf("Error registering PostStartHook %q: %v", name, err)
	}
}

// AddPreShutdownHook allows you to add a PreShutdownHook.
func (s *GenericAPIServer) AddPreShutdownHook(name string, hook PreShutdownHookFunc) error {
	if len(name) == 0 {
		return fmt.Errorf("missing name")
	}
	if hook == nil {
		return nil
	}

	s.preShutdownHookLock.Lock()
	defer s.preShutdownHookLock.Unlock()

	if s.preShutdownHooksCalled {
		return fmt.Errorf("unable to add %q because PreShutdownHooks have already been called", name)
	}
	if _, exists := s.preShutdownHooks[name]; exists {
		return fmt.Errorf("unable to add %q because it is already registered", name)
	}

	s.preShutdownHooks[name] = preShutdownHookEntry{hook: hook}

	return nil
}

// AddPreShutdownHookOrDie allows you to add a PostStartHook, but dies on failure
func (s *GenericAPIServer) AddPreShutdownHookOrDie(name string, hook PreShutdownHookFunc) {
	if err := s.AddPreShutdownHook(name, hook); err != nil {
		klog.Fatalf("Error registering PreShutdownHook %q: %v", name, err)
	}
}

// RunPostStartHooks runs the PostStartHooks for the server
func (s *GenericAPIServer) RunPostStartHooks(stopCh <-chan struct{}) {
	s.postStartHookLock.Lock()
	defer s.postStartHookLock.Unlock()
	s.postStartHooksCalled = true

	context := PostStartHookContext{
		LoopbackClientConfig: s.LoopbackClientConfig,
		StopCh:               stopCh,
	}

	for hookName, hookEntry := range s.postStartHooks {
		go runPostStartHook(hookName, hookEntry, context)
	}
}

// RunPreShutdownHooks runs the PreShutdownHooks for the server
func (s *GenericAPIServer) RunPreShutdownHooks() error {
	var errorList []error

	s.preShutdownHookLock.Lock()
	defer s.preShutdownHookLock.Unlock()
	s.preShutdownHooksCalled = true

	for hookName, hookEntry := range s.preShutdownHooks {
		if err := runPreShutdownHook(hookName, hookEntry); err != nil {
			errorList = append(errorList, err)
		}
	}
	return utilerrors.NewAggregate(errorList)
}

// isPostStartHookRegistered checks whether a given PostStartHook is registered
func (s *GenericAPIServer) isPostStartHookRegistered(name string) bool {
	s.postStartHookLock.Lock()
	defer s.postStartHookLock.Unlock()
	_, exists := s.postStartHooks[name]
	return exists
}

func runPostStartHook(name string, entry postStartHookEntry, context PostStartHookContext) {
	var err error
	func() {
		// don't let the hook *accidentally* panic and kill the server
		defer utilruntime.HandleCrash()
		err = entry.hook(context)
	}()
	// if the hook intentionally wants to kill server, let it.
	if err != nil {
		klog.Fatalf("PostStartHook %q failed: %v", name, err)
	}
	close(entry.done)
}

func runPreShutdownHook(name string, entry preShutdownHookEntry) error {
	var err error
	func() {
		// don't let the hook *accidentally* panic and kill the server
		defer utilruntime.HandleCrash()
		err = entry.hook()
	}()
	if err != nil {
		return fmt.Errorf("PreShutdownHook %q failed: %v", name, err)
	}
	return nil
}

// postStartHookHealthz implements a healthz check for poststarthooks.  It will return a "hookNotFinished"
// error until the poststarthook is finished.
type postStartHookHealthz struct {
	name string

	// done will be closed when the postStartHook is finished
	done chan struct{}
}

var _ healthz.HealthzChecker = postStartHookHealthz{}

func (h postStartHookHealthz) Name() string {
	return h.name
}

var hookNotFinished = errors.New("not finished")

func (h postStartHookHealthz) Check(req *http.Request) error {
	select {
	case <-h.done:
		return nil
	default:
		return hookNotFinished
	}
}<|MERGE_RESOLUTION|>--- conflicted
+++ resolved
@@ -27,10 +27,6 @@
 	utilruntime "k8s.io/apimachinery/pkg/util/runtime"
 	"k8s.io/apiserver/pkg/server/healthz"
 	restclient "k8s.io/client-go/rest"
-<<<<<<< HEAD
-	"k8s.io/klog/v2"
-=======
->>>>>>> 9a5d3d80
 )
 
 // PostStartHookFunc is a function that is called after the server has started.
