/*
Copyright 2016 The Kubernetes Authors.

Licensed under the Apache License, Version 2.0 (the "License");
you may not use this file except in compliance with the License.
You may obtain a copy of the License at

    http://www.apache.org/licenses/LICENSE-2.0

Unless required by applicable law or agreed to in writing, software
distributed under the License is distributed on an "AS IS" BASIS,
WITHOUT WARRANTIES OR CONDITIONS OF ANY KIND, either express or implied.
See the License for the specific language governing permissions and
limitations under the License.
*/

package filters

import (
	"context"
	"errors"
	"net/http"

	"k8s.io/klog/v2"

	"k8s.io/apimachinery/pkg/runtime"
	"k8s.io/apiserver/pkg/audit"
	"k8s.io/apiserver/pkg/authorization/authorizer"
	"k8s.io/apiserver/pkg/endpoints/handlers/responsewriters"
	"k8s.io/apiserver/pkg/endpoints/request"
)

const (
	// Annotation key names set in advanced audit
	decisionAnnotationKey = "authorization.k8s.io/decision"
	reasonAnnotationKey   = "authorization.k8s.io/reason"

	// Annotation values set in advanced audit
	decisionAllow  = "allow"
	decisionForbid = "forbid"
	reasonError    = "internal error"
)

// WithAuthorizationCheck passes all authorized requests on to handler, and returns a forbidden error otherwise.
func WithAuthorization(handler http.Handler, a authorizer.Authorizer, s runtime.NegotiatedSerializer) http.Handler {
	if a == nil {
		klog.Warningf("Authorization is disabled")
		return handler
	}
	return http.HandlerFunc(func(w http.ResponseWriter, req *http.Request) {
		ctx := req.Context()
		ae := request.AuditEventFrom(ctx)

		attributes, err := GetAuthorizerAttributes(ctx)
		if err != nil {
			responsewriters.InternalError(w, req, err)
			return
		}
		authorized, reason, err := a.Authorize(ctx, attributes)
<<<<<<< HEAD
		traceFilterStep(ctx, "Authorize check done")
=======
>>>>>>> 5c4c196e
		// an authorizer like RBAC could encounter evaluation errors and still allow the request, so authorizer decision is checked before error here.
		if authorized == authorizer.DecisionAllow {
			audit.LogAnnotation(ae, decisionAnnotationKey, decisionAllow)
			audit.LogAnnotation(ae, reasonAnnotationKey, reason)
			handler.ServeHTTP(w, req)
			return
		}
		if err != nil {
			audit.LogAnnotation(ae, reasonAnnotationKey, reasonError)
			responsewriters.InternalError(w, req, err)
			return
		}

		klog.V(4).Infof("Forbidden: %#v, Reason: %q", req.RequestURI, reason)
		audit.LogAnnotation(ae, decisionAnnotationKey, decisionForbid)
		audit.LogAnnotation(ae, reasonAnnotationKey, reason)
		responsewriters.Forbidden(ctx, attributes, w, req, reason, s)
	})
}

func GetAuthorizerAttributes(ctx context.Context) (authorizer.Attributes, error) {
	attribs := authorizer.AttributesRecord{}

	user, ok := request.UserFrom(ctx)
	if ok {
		attribs.User = user
	}

	requestInfo, found := request.RequestInfoFrom(ctx)
	if !found {
		return nil, errors.New("no RequestInfo found in the context")
	}

	// Start with common attributes that apply to resource and non-resource requests
	attribs.ResourceRequest = requestInfo.IsResourceRequest
	attribs.Path = requestInfo.Path
	attribs.Verb = requestInfo.Verb

	attribs.APIGroup = requestInfo.APIGroup
	attribs.APIVersion = requestInfo.APIVersion
	attribs.Resource = requestInfo.Resource
	attribs.Subresource = requestInfo.Subresource
	attribs.Namespace = requestInfo.Namespace
	attribs.Name = requestInfo.Name

	return &attribs, nil
}<|MERGE_RESOLUTION|>--- conflicted
+++ resolved
@@ -57,10 +57,6 @@
 			return
 		}
 		authorized, reason, err := a.Authorize(ctx, attributes)
-<<<<<<< HEAD
-		traceFilterStep(ctx, "Authorize check done")
-=======
->>>>>>> 5c4c196e
 		// an authorizer like RBAC could encounter evaluation errors and still allow the request, so authorizer decision is checked before error here.
 		if authorized == authorizer.DecisionAllow {
 			audit.LogAnnotation(ae, decisionAnnotationKey, decisionAllow)
