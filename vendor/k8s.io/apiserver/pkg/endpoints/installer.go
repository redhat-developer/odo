--- conflicted
+++ resolved
@@ -35,24 +35,11 @@
 	"k8s.io/apimachinery/pkg/types"
 	"k8s.io/apimachinery/pkg/util/sets"
 	"k8s.io/apiserver/pkg/admission"
-<<<<<<< HEAD
-	"k8s.io/apiserver/pkg/endpoints/deprecation"
-	"k8s.io/apiserver/pkg/endpoints/discovery"
-=======
->>>>>>> 9a5d3d80
 	"k8s.io/apiserver/pkg/endpoints/handlers"
 	"k8s.io/apiserver/pkg/endpoints/handlers/negotiation"
 	"k8s.io/apiserver/pkg/endpoints/metrics"
-<<<<<<< HEAD
-	utilwarning "k8s.io/apiserver/pkg/endpoints/warning"
-	"k8s.io/apiserver/pkg/features"
-	"k8s.io/apiserver/pkg/registry/rest"
-	utilfeature "k8s.io/apiserver/pkg/util/feature"
-	versioninfo "k8s.io/component-base/version"
-=======
 	"k8s.io/apiserver/pkg/registry/rest"
 	genericfilters "k8s.io/apiserver/pkg/server/filters"
->>>>>>> 9a5d3d80
 )
 
 const (
@@ -607,18 +594,9 @@
 
 			if needOverride {
 				// need change the reported verb
-<<<<<<< HEAD
-				handler = metrics.InstrumentRouteFunc(verbOverrider.OverrideMetricsVerb(action.Verb), group, version, resource, subresource, requestScope, metrics.APIServerComponent, deprecated, removedRelease, handler)
-			} else {
-				handler = metrics.InstrumentRouteFunc(action.Verb, group, version, resource, subresource, requestScope, metrics.APIServerComponent, deprecated, removedRelease, handler)
-			}
-			if enableWarningHeaders {
-				handler = utilwarning.AddWarningsHandler(handler, warnings)
-=======
 				handler = metrics.InstrumentRouteFunc(verbOverrider.OverrideMetricsVerb(action.Verb), resource, subresource, requestScope, handler)
 			} else {
 				handler = metrics.InstrumentRouteFunc(action.Verb, resource, subresource, requestScope, handler)
->>>>>>> 9a5d3d80
 			}
 
 			if a.enableAPIResponseCompression {
@@ -652,15 +630,9 @@
 			if isSubresource {
 				doc = "list " + subresource + " of objects of kind " + kind
 			}
-<<<<<<< HEAD
-			handler := metrics.InstrumentRouteFunc(action.Verb, group, version, resource, subresource, requestScope, metrics.APIServerComponent, deprecated, removedRelease, restfulListResource(lister, watcher, reqScope, false, a.minRequestTimeout))
-			if enableWarningHeaders {
-				handler = utilwarning.AddWarningsHandler(handler, warnings)
-=======
 			handler := metrics.InstrumentRouteFunc(action.Verb, resource, subresource, requestScope, restfulListResource(lister, watcher, reqScope, false, a.minRequestTimeout))
 			if a.enableAPIResponseCompression {
 				handler = genericfilters.RestfulWithCompression(handler)
->>>>>>> 9a5d3d80
 			}
 			route := ws.GET(action.Path).To(handler).
 				Doc(doc).
@@ -693,14 +665,7 @@
 			if isSubresource {
 				doc = "replace " + subresource + " of the specified " + kind
 			}
-<<<<<<< HEAD
-			handler := metrics.InstrumentRouteFunc(action.Verb, group, version, resource, subresource, requestScope, metrics.APIServerComponent, deprecated, removedRelease, restfulUpdateResource(updater, reqScope, admit))
-			if enableWarningHeaders {
-				handler = utilwarning.AddWarningsHandler(handler, warnings)
-			}
-=======
 			handler := metrics.InstrumentRouteFunc(action.Verb, resource, subresource, requestScope, restfulUpdateResource(updater, reqScope, admit))
->>>>>>> 9a5d3d80
 			route := ws.PUT(action.Path).To(handler).
 				Doc(doc).
 				Param(ws.QueryParameter("pretty", "If 'true', then the output is pretty printed.")).
@@ -727,17 +692,7 @@
 				string(types.MergePatchType),
 				string(types.StrategicMergePatchType),
 			}
-<<<<<<< HEAD
-			if utilfeature.DefaultFeatureGate.Enabled(features.ServerSideApply) {
-				supportedTypes = append(supportedTypes, string(types.ApplyPatchType))
-			}
-			handler := metrics.InstrumentRouteFunc(action.Verb, group, version, resource, subresource, requestScope, metrics.APIServerComponent, deprecated, removedRelease, restfulPatchResource(patcher, reqScope, admit, supportedTypes))
-			if enableWarningHeaders {
-				handler = utilwarning.AddWarningsHandler(handler, warnings)
-			}
-=======
 			handler := metrics.InstrumentRouteFunc(action.Verb, resource, subresource, requestScope, restfulPatchResource(patcher, reqScope, admit, supportedTypes))
->>>>>>> 9a5d3d80
 			route := ws.PATCH(action.Path).To(handler).
 				Doc(doc).
 				Param(ws.QueryParameter("pretty", "If 'true', then the output is pretty printed.")).
@@ -759,16 +714,8 @@
 			} else {
 				handler = restfulCreateResource(creater, reqScope, admit)
 			}
-<<<<<<< HEAD
-			handler = metrics.InstrumentRouteFunc(action.Verb, group, version, resource, subresource, requestScope, metrics.APIServerComponent, deprecated, removedRelease, handler)
-			if enableWarningHeaders {
-				handler = utilwarning.AddWarningsHandler(handler, warnings)
-			}
-			article := GetArticleForNoun(kind, " ")
-=======
 			handler = metrics.InstrumentRouteFunc(action.Verb, resource, subresource, requestScope, handler)
 			article := getArticleForNoun(kind, " ")
->>>>>>> 9a5d3d80
 			doc := "create" + article + kind
 			if isSubresource {
 				doc = "create " + subresource + " of" + article + kind
@@ -796,18 +743,7 @@
 			if isSubresource {
 				doc = "delete " + subresource + " of" + article + kind
 			}
-<<<<<<< HEAD
-			deleteReturnType := versionedStatus
-			if deleteReturnsDeletedObject {
-				deleteReturnType = producedObject
-			}
-			handler := metrics.InstrumentRouteFunc(action.Verb, group, version, resource, subresource, requestScope, metrics.APIServerComponent, deprecated, removedRelease, restfulDeleteResource(gracefulDeleter, isGracefulDeleter, reqScope, admit))
-			if enableWarningHeaders {
-				handler = utilwarning.AddWarningsHandler(handler, warnings)
-			}
-=======
 			handler := metrics.InstrumentRouteFunc(action.Verb, resource, subresource, requestScope, restfulDeleteResource(gracefulDeleter, isGracefulDeleter, reqScope, admit))
->>>>>>> 9a5d3d80
 			route := ws.DELETE(action.Path).To(handler).
 				Doc(doc).
 				Param(ws.QueryParameter("pretty", "If 'true', then the output is pretty printed.")).
@@ -830,14 +766,7 @@
 			if isSubresource {
 				doc = "delete collection of " + subresource + " of a " + kind
 			}
-<<<<<<< HEAD
-			handler := metrics.InstrumentRouteFunc(action.Verb, group, version, resource, subresource, requestScope, metrics.APIServerComponent, deprecated, removedRelease, restfulDeleteCollection(collectionDeleter, isCollectionDeleter, reqScope, admit))
-			if enableWarningHeaders {
-				handler = utilwarning.AddWarningsHandler(handler, warnings)
-			}
-=======
 			handler := metrics.InstrumentRouteFunc(action.Verb, resource, subresource, requestScope, restfulDeleteCollection(collectionDeleter, isCollectionDeleter, reqScope, admit))
->>>>>>> 9a5d3d80
 			route := ws.DELETE(action.Path).To(handler).
 				Doc(doc).
 				Param(ws.QueryParameter("pretty", "If 'true', then the output is pretty printed.")).
@@ -845,18 +774,7 @@
 				Produces(append(storageMeta.ProducesMIMETypes(action.Verb), mediaTypes...)...).
 				Writes(versionedStatus).
 				Returns(http.StatusOK, "OK", versionedStatus)
-<<<<<<< HEAD
-			if isCollectionDeleter {
-				route.Reads(versionedDeleterObject)
-				route.ParameterNamed("body").Required(false)
-				if err := AddObjectParams(ws, route, versionedDeleteOptions); err != nil {
-					return nil, err
-				}
-			}
-			if err := AddObjectParams(ws, route, versionedListOptions, "watch", "allowWatchBookmarks"); err != nil {
-=======
 			if err := addObjectParams(ws, route, versionedListOptions); err != nil {
->>>>>>> 9a5d3d80
 				return nil, err
 			}
 			addParams(route, action.Params)
@@ -868,14 +786,7 @@
 				doc = "watch changes to " + subresource + " of an object of kind " + kind
 			}
 			doc += ". deprecated: use the 'watch' parameter with a list operation instead, filtered to a single item with the 'fieldSelector' parameter."
-<<<<<<< HEAD
-			handler := metrics.InstrumentRouteFunc(action.Verb, group, version, resource, subresource, requestScope, metrics.APIServerComponent, deprecated, removedRelease, restfulListResource(lister, watcher, reqScope, true, a.minRequestTimeout))
-			if enableWarningHeaders {
-				handler = utilwarning.AddWarningsHandler(handler, warnings)
-			}
-=======
 			handler := metrics.InstrumentRouteFunc(action.Verb, resource, subresource, requestScope, restfulListResource(lister, watcher, reqScope, true, a.minRequestTimeout))
->>>>>>> 9a5d3d80
 			route := ws.GET(action.Path).To(handler).
 				Doc(doc).
 				Param(ws.QueryParameter("pretty", "If 'true', then the output is pretty printed.")).
@@ -895,14 +806,7 @@
 				doc = "watch individual changes to a list of " + subresource + " of " + kind
 			}
 			doc += ". deprecated: use the 'watch' parameter with a list operation instead."
-<<<<<<< HEAD
-			handler := metrics.InstrumentRouteFunc(action.Verb, group, version, resource, subresource, requestScope, metrics.APIServerComponent, deprecated, removedRelease, restfulListResource(lister, watcher, reqScope, true, a.minRequestTimeout))
-			if enableWarningHeaders {
-				handler = utilwarning.AddWarningsHandler(handler, warnings)
-			}
-=======
 			handler := metrics.InstrumentRouteFunc(action.Verb, resource, subresource, requestScope, restfulListResource(lister, watcher, reqScope, true, a.minRequestTimeout))
->>>>>>> 9a5d3d80
 			route := ws.GET(action.Path).To(handler).
 				Doc(doc).
 				Param(ws.QueryParameter("pretty", "If 'true', then the output is pretty printed.")).
@@ -925,14 +829,7 @@
 				if isSubresource {
 					doc = "connect " + method + " requests to " + subresource + " of " + kind
 				}
-<<<<<<< HEAD
-				handler := metrics.InstrumentRouteFunc(action.Verb, group, version, resource, subresource, requestScope, metrics.APIServerComponent, deprecated, removedRelease, restfulConnectResource(connecter, reqScope, admit, path, isSubresource))
-				if enableWarningHeaders {
-					handler = utilwarning.AddWarningsHandler(handler, warnings)
-				}
-=======
 				handler := metrics.InstrumentRouteFunc(action.Verb, resource, subresource, requestScope, restfulConnectResource(connecter, reqScope, admit, path, isSubresource))
->>>>>>> 9a5d3d80
 				route := ws.Method(method).Path(action.Path).
 					To(handler).
 					Doc(doc).
@@ -1016,11 +913,7 @@
 // Go JSON behavior for omitting a field) become query parameters. The name of the query parameter is
 // the JSON field name. If a description struct tag is set on the field, that description is used on the
 // query parameter. In essence, it converts a standard JSON top level object into a query param schema.
-<<<<<<< HEAD
-func AddObjectParams(ws *restful.WebService, route *restful.RouteBuilder, obj interface{}, excludedNames ...string) error {
-=======
 func addObjectParams(ws *restful.WebService, route *restful.RouteBuilder, obj interface{}) error {
->>>>>>> 9a5d3d80
 	sv, err := conversion.EnforcePtr(obj)
 	if err != nil {
 		return err
@@ -1125,15 +1018,9 @@
 	return resource, subresource, nil
 }
 
-<<<<<<< HEAD
-// GetArticleForNoun returns the article needed for the given noun.
-func GetArticleForNoun(noun string, padding string) string {
-	if !strings.HasSuffix(noun, "ss") && strings.HasSuffix(noun, "s") {
-=======
 // getArticleForNoun returns the article needed for the given noun.
 func getArticleForNoun(noun string, padding string) string {
 	if noun[len(noun)-2:] != "ss" && noun[len(noun)-1:] == "s" {
->>>>>>> 9a5d3d80
 		// Plurals don't have an article.
 		// Don't catch words like class
 		return fmt.Sprintf("%v", padding)
