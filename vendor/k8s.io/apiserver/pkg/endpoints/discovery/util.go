/*
Copyright 2017 The Kubernetes Authors.

Licensed under the Apache License, Version 2.0 (the "License");
you may not use this file except in compliance with the License.
You may obtain a copy of the License at

    http://www.apache.org/licenses/LICENSE-2.0

Unless required by applicable law or agreed to in writing, software
distributed under the License is distributed on an "AS IS" BASIS,
WITHOUT WARRANTIES OR CONDITIONS OF ANY KIND, either express or implied.
See the License for the specific language governing permissions and
limitations under the License.
*/

package discovery

import (
	"bytes"
	"fmt"
	"io"

	"k8s.io/apimachinery/pkg/runtime"
<<<<<<< HEAD
	"k8s.io/klog/v2"
=======
>>>>>>> 9a5d3d80
)

const APIGroupPrefix = "/apis"

func keepUnversioned(group string) bool {
	return group == "" || group == "extensions"
}

// stripVersionEncoder strips APIVersion field from the encoding output. It's
// used to keep the responses at the discovery endpoints backward compatible
// with release-1.1, when the responses have empty APIVersion.
type stripVersionEncoder struct {
	encoder    runtime.Encoder
	serializer runtime.Serializer
}

func (c stripVersionEncoder) Encode(obj runtime.Object, w io.Writer) error {
	buf := bytes.NewBuffer([]byte{})
	err := c.encoder.Encode(obj, buf)
	if err != nil {
		return err
	}
	roundTrippedObj, gvk, err := c.serializer.Decode(buf.Bytes(), nil, nil)
	if err != nil {
		return err
	}
	gvk.Group = ""
	gvk.Version = ""
	roundTrippedObj.GetObjectKind().SetGroupVersionKind(*gvk)
	return c.serializer.Encode(roundTrippedObj, w)
}

// stripVersionNegotiatedSerializer will return stripVersionEncoder when
// EncoderForVersion is called. See comments for stripVersionEncoder.
type stripVersionNegotiatedSerializer struct {
	runtime.NegotiatedSerializer
}

func (n stripVersionNegotiatedSerializer) EncoderForVersion(encoder runtime.Encoder, gv runtime.GroupVersioner) runtime.Encoder {
	serializer, ok := encoder.(runtime.Serializer)
	if !ok {
		// The stripVersionEncoder needs both an encoder and decoder, but is called from a context that doesn't have access to the
		// decoder. We do a best effort cast here (since this code path is only for backwards compatibility) to get access to the caller's
		// decoder.
		panic(fmt.Sprintf("Unable to extract serializer from %#v", encoder))
	}
	versioned := n.NegotiatedSerializer.EncoderForVersion(encoder, gv)
	return stripVersionEncoder{versioned, serializer}
}<|MERGE_RESOLUTION|>--- conflicted
+++ resolved
@@ -22,10 +22,6 @@
 	"io"
 
 	"k8s.io/apimachinery/pkg/runtime"
-<<<<<<< HEAD
-	"k8s.io/klog/v2"
-=======
->>>>>>> 9a5d3d80
 )
 
 const APIGroupPrefix = "/apis"
