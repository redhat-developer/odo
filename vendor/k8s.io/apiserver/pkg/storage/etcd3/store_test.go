--- conflicted
+++ resolved
@@ -179,32 +179,7 @@
 func TestGet(t *testing.T) {
 	ctx, store, cluster := testSetup(t)
 	defer cluster.Terminate(t)
-<<<<<<< HEAD
-	// create an object to test
-	key, createdObj := testPropogateStore(ctx, t, store, &example.Pod{ObjectMeta: metav1.ObjectMeta{Name: "foo"}})
-	// update the object once to allow get by exact resource version to be tested
-	updateObj := createdObj.DeepCopy()
-	updateObj.Annotations = map[string]string{"test-annotation": "1"}
-	storedObj := &example.Pod{}
-	err := store.GuaranteedUpdate(ctx, key, storedObj, true, nil,
-		func(_ runtime.Object, _ storage.ResponseMeta) (runtime.Object, *uint64, error) {
-			ttl := uint64(1)
-			return updateObj, &ttl, nil
-		})
-	if err != nil {
-		t.Fatalf("Update failed: %v", err)
-	}
-	// create an additional object to increment the resource version for pods above the resource version of the foo object
-	lastUpdatedObj := &example.Pod{}
-	if err := store.Create(ctx, "bar", &example.Pod{ObjectMeta: metav1.ObjectMeta{Name: "bar"}}, lastUpdatedObj, 0); err != nil {
-		t.Fatalf("Set failed: %v", err)
-	}
-
-	currentRV, _ := strconv.Atoi(storedObj.ResourceVersion)
-	lastUpdatedCurrentRV, _ := strconv.Atoi(lastUpdatedObj.ResourceVersion)
-=======
 	key, storedObj := testPropogateStore(ctx, t, store, &example.Pod{ObjectMeta: metav1.ObjectMeta{Name: "foo"}})
->>>>>>> 9a5d3d80
 
 	// TODO(jpbetz): Add exact test cases
 	tests := []struct {
@@ -212,44 +187,11 @@
 		ignoreNotFound    bool
 		expectNotFoundErr bool
 		expectedOut       *example.Pod
-<<<<<<< HEAD
-		rv                string
-		expectedRV        string
-=======
->>>>>>> 9a5d3d80
 	}{{ // test get on existing item
 		key:               key,
 		ignoreNotFound:    false,
 		expectNotFoundErr: false,
 		expectedOut:       storedObj,
-<<<<<<< HEAD
-	}, { // test get on existing item with resource version set to 0
-		name:        "resource version 0",
-		key:         key,
-		expectedOut: storedObj,
-		rv:          "0",
-	}, { // test get on existing item with resource version set to the resource version is was created on
-		name:        "object created resource version",
-		key:         key,
-		expectedOut: storedObj,
-		rv:          createdObj.ResourceVersion,
-	}, { // test get on existing item with resource version set to current resource version of the object
-		name:        "current object resource version, match=NotOlderThan",
-		key:         key,
-		expectedOut: storedObj,
-		rv:          fmt.Sprintf("%d", currentRV),
-	}, { // test get on existing item with resource version set to latest pod resource version
-		name:        "latest resource version",
-		key:         key,
-		expectedOut: storedObj,
-		rv:          fmt.Sprintf("%d", lastUpdatedCurrentRV),
-	}, { // test get on existing item with resource version set too high
-		name:             "too high resource version",
-		key:              key,
-		expectRVTooLarge: true,
-		rv:               fmt.Sprintf("%d", lastUpdatedCurrentRV+1),
-=======
->>>>>>> 9a5d3d80
 	}, { // test get on non-existing item with ignoreNotFound=false
 		key:               "/non-existing",
 		ignoreNotFound:    false,
@@ -261,41 +203,12 @@
 		expectedOut:       &example.Pod{},
 	}}
 
-<<<<<<< HEAD
-	for _, tt := range tests {
-		t.Run(tt.name, func(t *testing.T) {
-			out := &example.Pod{}
-			err := store.Get(ctx, tt.key, storage.GetOptions{IgnoreNotFound: tt.ignoreNotFound, ResourceVersion: tt.rv}, out)
-			if tt.expectNotFoundErr {
-				if err == nil || !storage.IsNotFound(err) {
-					t.Errorf("expecting not found error, but get: %v", err)
-				}
-				return
-			}
-			if tt.expectRVTooLarge {
-				if err == nil || !storage.IsTooLargeResourceVersion(err) {
-					t.Errorf("expecting resource version too high error, but get: %v", err)
-				}
-				return
-			}
-			if tt.expectedRV != "" {
-				if tt.expectedRV != out.ResourceVersion {
-					t.Errorf("expecting resource version want=%s, got=%s", tt.expectedRV, out.ResourceVersion)
-				}
-			}
-			if err != nil {
-				t.Fatalf("Get failed: %v", err)
-			}
-			if !reflect.DeepEqual(tt.expectedOut, out) {
-				t.Errorf("pod want=\n%#v\nget=\n%#v", tt.expectedOut, out)
-=======
 	for i, tt := range tests {
 		out := &example.Pod{}
 		err := store.Get(ctx, tt.key, "", out, tt.ignoreNotFound)
 		if tt.expectNotFoundErr {
 			if err == nil || !storage.IsNotFound(err) {
 				t.Errorf("#%d: expecting not found error, but get: %s", i, err)
->>>>>>> 9a5d3d80
 			}
 			continue
 		}
@@ -412,19 +325,7 @@
 
 	for i, tt := range tests {
 		out := &example.PodList{}
-<<<<<<< HEAD
-		err := store.GetToList(ctx, tt.key, storage.ListOptions{ResourceVersion: tt.rv, Predicate: tt.pred}, out)
-
-		if tt.expectRVTooLarge {
-			if err == nil || !storage.IsTooLargeResourceVersion(err) {
-				t.Errorf("#%d: expecting resource version too high error, but get: %s", i, err)
-			}
-			continue
-		}
-
-=======
 		err := store.GetToList(ctx, tt.key, "", tt.pred, out)
->>>>>>> 9a5d3d80
 		if err != nil {
 			t.Fatalf("GetToList failed: %v", err)
 		}
@@ -844,12 +745,8 @@
 	if err := store.Delete(ctx, preset[1].key, &example.Pod{}, nil); !storage.IsInternalError(err) {
 		t.Errorf("Unexpected error: %v", err)
 	}
-<<<<<<< HEAD
-	if err := store.Get(ctx, preset[1].key, storage.GetOptions{}, &example.Pod{}); !storage.IsInternalError(err) {
-=======
 
 	if err := store.Get(ctx, preset[1].key, "", &example.Pod{}, false); !storage.IsNotFound(err) {
->>>>>>> 9a5d3d80
 		t.Errorf("Unexpected error: %v", err)
 	}
 }
@@ -929,19 +826,6 @@
 	}
 
 	tests := []struct {
-<<<<<<< HEAD
-		name                       string
-		disablePaging              bool
-		rv                         string
-		prefix                     string
-		pred                       storage.SelectionPredicate
-		expectedOut                []*example.Pod
-		expectContinue             bool
-		expectedRemainingItemCount *int64
-		expectError                bool
-		expectRVTooLarge           bool
-		expectRV                   string
-=======
 		name           string
 		disablePaging  bool
 		rv             string
@@ -950,7 +834,6 @@
 		expectedOut    []*example.Pod
 		expectContinue bool
 		expectError    bool
->>>>>>> 9a5d3d80
 	}{
 		{
 			name:        "rejects invalid resource version",
@@ -978,23 +861,6 @@
 			expectedOut: []*example.Pod{preset[0].storedObj},
 		},
 		{
-<<<<<<< HEAD
-			name:        "test List on existing key with resource version set to 0",
-			prefix:      "/one-level/",
-			pred:        storage.Everything,
-			expectedOut: []*example.Pod{preset[0].storedObj},
-			rv:          "0",
-		},
-		{
-			name:        "test List on existing key with resource version set to current resource version",
-			prefix:      "/one-level/",
-			pred:        storage.Everything,
-			expectedOut: []*example.Pod{preset[0].storedObj},
-			rv:          list.ResourceVersion,
-		},
-		{
-=======
->>>>>>> 9a5d3d80
 			name:        "test List on non-existing key",
 			prefix:      "/non-existing/",
 			pred:        storage.Everything,
@@ -1205,28 +1071,6 @@
 				tt.pred.GetAttrs = getAttrs
 			}
 
-<<<<<<< HEAD
-			out := &example.PodList{}
-			storageOpts := storage.ListOptions{ResourceVersion: tt.rv, Predicate: tt.pred}
-			var err error
-			if tt.disablePaging {
-				err = disablePagingStore.List(ctx, tt.prefix, storageOpts, out)
-			} else {
-				err = store.List(ctx, tt.prefix, storageOpts, out)
-			}
-			if tt.expectRVTooLarge {
-				if err == nil || !storage.IsTooLargeResourceVersion(err) {
-					t.Fatalf("expecting resource version too high error, but get: %s", err)
-				}
-				return
-			}
-
-			if err != nil {
-				if !tt.expectError {
-					t.Fatalf("List failed: %v", err)
-				}
-				return
-=======
 		out := &example.PodList{}
 		var err error
 		if tt.disablePaging {
@@ -1251,7 +1095,6 @@
 			getPod := &out.Items[j]
 			if !reflect.DeepEqual(wantPod, getPod) {
 				t.Errorf("(%s): pod want=%#v, got=%#v", tt.name, wantPod, getPod)
->>>>>>> 9a5d3d80
 			}
 			if tt.expectError {
 				t.Fatalf("expected error but got none")
@@ -1391,72 +1234,6 @@
 		t.Fatalf("Unexpected third page: %#v", out.Items)
 	}
 
-<<<<<<< HEAD
-	// the first list call should try to get 2 items from etcd (and only those items should be returned)
-	// the field selector should result in it reading 3 items via the transformer
-	// the chunking should result in 2 etcd Gets
-	// there should be a continueValue because there is more data
-	out := &example.PodList{}
-	pred := func(limit int64, continueValue string) storage.SelectionPredicate {
-		return storage.SelectionPredicate{
-			Limit:    limit,
-			Continue: continueValue,
-			Label:    labels.Everything(),
-			Field:    fields.OneTermNotEqualSelector("metadata.name", "bar"),
-			GetAttrs: func(obj runtime.Object) (labels.Set, fields.Set, error) {
-				pod := obj.(*example.Pod)
-				return nil, fields.Set{"metadata.name": pod.Name}, nil
-			},
-		}
-	}
-	if err := store.List(ctx, "/", storage.ListOptions{ResourceVersion: "0", Predicate: pred(2, "")}, out); err != nil {
-		t.Errorf("Unable to get initial list: %v", err)
-	}
-	if len(out.Continue) == 0 {
-		t.Errorf("No continuation token set")
-	}
-	if len(out.Items) != 2 || !reflect.DeepEqual(&out.Items[0], preset[0].storedObj) || !reflect.DeepEqual(&out.Items[1], preset[2].storedObj) {
-		t.Errorf("Unexpected first page, len=%d: %#v", len(out.Items), out.Items)
-	}
-	if transformer.reads != 3 {
-		t.Errorf("unexpected reads: %d", transformer.reads)
-	}
-	if recorder.reads != 2 {
-		t.Errorf("unexpected reads: %d", recorder.reads)
-	}
-	transformer.resetReads()
-	recorder.resetReads()
-
-	// the rest of the test does not make sense if the previous call failed
-	if t.Failed() {
-		return
-	}
-
-	cont := out.Continue
-
-	// the second list call should try to get 2 more items from etcd
-	// but since there is only one item left, that is all we should get with no continueValue
-	// both read counters should be incremented for the singular calls they make in this case
-	out = &example.PodList{}
-	if err := store.List(ctx, "/", storage.ListOptions{ResourceVersion: "0", Predicate: pred(2, cont)}, out); err != nil {
-		t.Errorf("Unable to get second page: %v", err)
-	}
-	if len(out.Continue) != 0 {
-		t.Errorf("Unexpected continuation token set")
-	}
-	if len(out.Items) != 1 || !reflect.DeepEqual(&out.Items[0], preset[3].storedObj) {
-		t.Errorf("Unexpected second page, len=%d: %#v", len(out.Items), out.Items)
-	}
-	if transformer.reads != 1 {
-		t.Errorf("unexpected reads: %d", transformer.reads)
-	}
-	if recorder.reads != 1 {
-		t.Errorf("unexpected reads: %d", recorder.reads)
-	}
-	transformer.resetReads()
-	recorder.resetReads()
-=======
->>>>>>> 9a5d3d80
 }
 
 func TestListInconsistentContinuation(t *testing.T) {
