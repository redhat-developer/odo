/*
Copyright 2014 The Kubernetes Authors.

Licensed under the Apache License, Version 2.0 (the "License");
you may not use this file except in compliance with the License.
You may obtain a copy of the License at

    http://www.apache.org/licenses/LICENSE-2.0

Unless required by applicable law or agreed to in writing, software
distributed under the License is distributed on an "AS IS" BASIS,
WITHOUT WARRANTIES OR CONDITIONS OF ANY KIND, either express or implied.
See the License for the specific language governing permissions and
limitations under the License.
*/

package registry

import (
	"context"
	"fmt"
	"reflect"
	"strings"
	"sync"
	"time"

	kubeerr "k8s.io/apimachinery/pkg/api/errors"
	"k8s.io/apimachinery/pkg/api/meta"
	"k8s.io/apimachinery/pkg/api/validation/path"
	metainternalversion "k8s.io/apimachinery/pkg/apis/meta/internalversion"
	metav1 "k8s.io/apimachinery/pkg/apis/meta/v1"
	metav1beta1 "k8s.io/apimachinery/pkg/apis/meta/v1beta1"
	"k8s.io/apimachinery/pkg/fields"
	"k8s.io/apimachinery/pkg/labels"
	"k8s.io/apimachinery/pkg/runtime"
	"k8s.io/apimachinery/pkg/runtime/schema"
	utilruntime "k8s.io/apimachinery/pkg/util/runtime"
	"k8s.io/apimachinery/pkg/util/sets"
	"k8s.io/apimachinery/pkg/util/validation/field"
	"k8s.io/apimachinery/pkg/util/wait"
	"k8s.io/apimachinery/pkg/watch"
	genericapirequest "k8s.io/apiserver/pkg/endpoints/request"
	"k8s.io/apiserver/pkg/registry/generic"
	"k8s.io/apiserver/pkg/registry/rest"
	"k8s.io/apiserver/pkg/storage"
	storeerr "k8s.io/apiserver/pkg/storage/errors"
	"k8s.io/apiserver/pkg/storage/etcd/metrics"
	"k8s.io/apiserver/pkg/util/dryrun"

	"k8s.io/klog/v2"
)

// ObjectFunc is a function to act on a given object. An error may be returned
// if the hook cannot be completed. An ObjectFunc may transform the provided
// object.
type ObjectFunc func(obj runtime.Object) error

// GenericStore interface can be used for type assertions when we need to access the underlying strategies.
type GenericStore interface {
	GetCreateStrategy() rest.RESTCreateStrategy
	GetUpdateStrategy() rest.RESTUpdateStrategy
	GetDeleteStrategy() rest.RESTDeleteStrategy
	GetExportStrategy() rest.RESTExportStrategy
}

// Store implements pkg/api/rest.StandardStorage. It's intended to be
// embeddable and allows the consumer to implement any non-generic functions
// that are required. This object is intended to be copyable so that it can be
// used in different ways but share the same underlying behavior.
//
// All fields are required unless specified.
//
// The intended use of this type is embedding within a Kind specific
// RESTStorage implementation. This type provides CRUD semantics on a Kubelike
// resource, handling details like conflict detection with ResourceVersion and
// semantics. The RESTCreateStrategy, RESTUpdateStrategy, and
// RESTDeleteStrategy are generic across all backends, and encapsulate logic
// specific to the API.
//
// TODO: make the default exposed methods exactly match a generic RESTStorage
type Store struct {
	// NewFunc returns a new instance of the type this registry returns for a
	// GET of a single object, e.g.:
	//
	// curl GET /apis/group/version/namespaces/my-ns/myresource/name-of-object
	NewFunc func() runtime.Object

	// NewListFunc returns a new list of the type this registry; it is the
	// type returned when the resource is listed, e.g.:
	//
	// curl GET /apis/group/version/namespaces/my-ns/myresource
	NewListFunc func() runtime.Object

	// DefaultQualifiedResource is the pluralized name of the resource.
	// This field is used if there is no request info present in the context.
	// See qualifiedResourceFromContext for details.
	DefaultQualifiedResource schema.GroupResource

	// KeyRootFunc returns the root etcd key for this resource; should not
	// include trailing "/".  This is used for operations that work on the
	// entire collection (listing and watching).
	//
	// KeyRootFunc and KeyFunc must be supplied together or not at all.
	KeyRootFunc func(ctx context.Context) string

	// KeyFunc returns the key for a specific object in the collection.
	// KeyFunc is called for Create/Update/Get/Delete. Note that 'namespace'
	// can be gotten from ctx.
	//
	// KeyFunc and KeyRootFunc must be supplied together or not at all.
	KeyFunc func(ctx context.Context, name string) (string, error)

	// ObjectNameFunc returns the name of an object or an error.
	ObjectNameFunc func(obj runtime.Object) (string, error)

	// TTLFunc returns the TTL (time to live) that objects should be persisted
	// with. The existing parameter is the current TTL or the default for this
	// operation. The update parameter indicates whether this is an operation
	// against an existing object.
	//
	// Objects that are persisted with a TTL are evicted once the TTL expires.
	TTLFunc func(obj runtime.Object, existing uint64, update bool) (uint64, error)

	// PredicateFunc returns a matcher corresponding to the provided labels
	// and fields. The SelectionPredicate returned should return true if the
	// object matches the given field and label selectors.
	PredicateFunc func(label labels.Selector, field fields.Selector) storage.SelectionPredicate

	// EnableGarbageCollection affects the handling of Update and Delete
	// requests. Enabling garbage collection allows finalizers to do work to
	// finalize this object before the store deletes it.
	//
	// If any store has garbage collection enabled, it must also be enabled in
	// the kube-controller-manager.
	EnableGarbageCollection bool

	// DeleteCollectionWorkers is the maximum number of workers in a single
	// DeleteCollection call. Delete requests for the items in a collection
	// are issued in parallel.
	DeleteCollectionWorkers int

	// Decorator is an optional exit hook on an object returned from the
	// underlying storage. The returned object could be an individual object
	// (e.g. Pod) or a list type (e.g. PodList). Decorator is intended for
	// integrations that are above storage and should only be used for
	// specific cases where storage of the value is not appropriate, since
	// they cannot be watched.
	Decorator ObjectFunc
	// CreateStrategy implements resource-specific behavior during creation.
	CreateStrategy rest.RESTCreateStrategy
	// AfterCreate implements a further operation to run after a resource is
	// created and before it is decorated, optional.
	AfterCreate ObjectFunc

	// UpdateStrategy implements resource-specific behavior during updates.
	UpdateStrategy rest.RESTUpdateStrategy
	// AfterUpdate implements a further operation to run after a resource is
	// updated and before it is decorated, optional.
	AfterUpdate ObjectFunc

	// DeleteStrategy implements resource-specific behavior during deletion.
	DeleteStrategy rest.RESTDeleteStrategy
	// AfterDelete implements a further operation to run after a resource is
	// deleted and before it is decorated, optional.
	AfterDelete ObjectFunc
	// ReturnDeletedObject determines whether the Store returns the object
	// that was deleted. Otherwise, return a generic success status response.
	ReturnDeletedObject bool
	// ExportStrategy implements resource-specific behavior during export,
	// optional. Exported objects are not decorated.
	ExportStrategy rest.RESTExportStrategy
	// TableConvertor is an optional interface for transforming items or lists
	// of items into tabular output. If unset, the default will be used.
	TableConvertor rest.TableConvertor

	// Storage is the interface for the underlying storage for the
	// resource. It is wrapped into a "DryRunnableStorage" that will
	// either pass-through or simply dry-run.
	Storage DryRunnableStorage
	// Called to cleanup clients used by the underlying Storage; optional.
	DestroyFunc func()
}

// Note: the rest.StandardStorage interface aggregates the common REST verbs
var _ rest.StandardStorage = &Store{}
var _ rest.Exporter = &Store{}
var _ rest.TableConvertor = &Store{}
var _ GenericStore = &Store{}

const (
	OptimisticLockErrorMsg        = "the object has been modified; please apply your changes to the latest version and try again"
	resourceCountPollPeriodJitter = 1.2
)

// NamespaceKeyRootFunc is the default function for constructing storage paths
// to resource directories enforcing namespace rules.
func NamespaceKeyRootFunc(ctx context.Context, prefix string) string {
	key := prefix
	ns, ok := genericapirequest.NamespaceFrom(ctx)
	if ok && len(ns) > 0 {
		key = key + "/" + ns
	}
	return key
}

// NamespaceKeyFunc is the default function for constructing storage paths to
// a resource relative to the given prefix enforcing namespace rules. If the
// context does not contain a namespace, it errors.
func NamespaceKeyFunc(ctx context.Context, prefix string, name string) (string, error) {
	key := NamespaceKeyRootFunc(ctx, prefix)
	ns, ok := genericapirequest.NamespaceFrom(ctx)
	if !ok || len(ns) == 0 {
		return "", kubeerr.NewBadRequest("Namespace parameter required.")
	}
	if len(name) == 0 {
		return "", kubeerr.NewBadRequest("Name parameter required.")
	}
	if msgs := path.IsValidPathSegmentName(name); len(msgs) != 0 {
		return "", kubeerr.NewBadRequest(fmt.Sprintf("Name parameter invalid: %q: %s", name, strings.Join(msgs, ";")))
	}
	key = key + "/" + name
	return key, nil
}

// NoNamespaceKeyFunc is the default function for constructing storage paths
// to a resource relative to the given prefix without a namespace.
func NoNamespaceKeyFunc(ctx context.Context, prefix string, name string) (string, error) {
	if len(name) == 0 {
		return "", kubeerr.NewBadRequest("Name parameter required.")
	}
	if msgs := path.IsValidPathSegmentName(name); len(msgs) != 0 {
		return "", kubeerr.NewBadRequest(fmt.Sprintf("Name parameter invalid: %q: %s", name, strings.Join(msgs, ";")))
	}
	key := prefix + "/" + name
	return key, nil
}

// New implements RESTStorage.New.
func (e *Store) New() runtime.Object {
	return e.NewFunc()
}

// NewList implements rest.Lister.
func (e *Store) NewList() runtime.Object {
	return e.NewListFunc()
}

// NamespaceScoped indicates whether the resource is namespaced
func (e *Store) NamespaceScoped() bool {
	if e.CreateStrategy != nil {
		return e.CreateStrategy.NamespaceScoped()
	}
	if e.UpdateStrategy != nil {
		return e.UpdateStrategy.NamespaceScoped()
	}

	panic("programmer error: no CRUD for resource, you're crazy, override NamespaceScoped too")
}

// GetCreateStrategy implements GenericStore.
func (e *Store) GetCreateStrategy() rest.RESTCreateStrategy {
	return e.CreateStrategy
}

// GetUpdateStrategy implements GenericStore.
func (e *Store) GetUpdateStrategy() rest.RESTUpdateStrategy {
	return e.UpdateStrategy
}

// GetDeleteStrategy implements GenericStore.
func (e *Store) GetDeleteStrategy() rest.RESTDeleteStrategy {
	return e.DeleteStrategy
}

// GetExportStrategy implements GenericStore.
func (e *Store) GetExportStrategy() rest.RESTExportStrategy {
	return e.ExportStrategy
}

// List returns a list of items matching labels and field according to the
// store's PredicateFunc.
func (e *Store) List(ctx context.Context, options *metainternalversion.ListOptions) (runtime.Object, error) {
	label := labels.Everything()
	if options != nil && options.LabelSelector != nil {
		label = options.LabelSelector
	}
	field := fields.Everything()
	if options != nil && options.FieldSelector != nil {
		field = options.FieldSelector
	}
	out, err := e.ListPredicate(ctx, e.PredicateFunc(label, field), options)
	if err != nil {
		return nil, err
	}
	if e.Decorator != nil {
		if err := e.Decorator(out); err != nil {
			return nil, err
		}
	}
	return out, nil
}

// ListPredicate returns a list of all the items matching the given
// SelectionPredicate.
func (e *Store) ListPredicate(ctx context.Context, p storage.SelectionPredicate, options *metainternalversion.ListOptions) (runtime.Object, error) {
	if options == nil {
		// By default we should serve the request from etcd.
		options = &metainternalversion.ListOptions{ResourceVersion: ""}
	}
	p.IncludeUninitialized = options.IncludeUninitialized
	p.Limit = options.Limit
	p.Continue = options.Continue
	list := e.NewListFunc()
	qualifiedResource := e.qualifiedResourceFromContext(ctx)
	storageOpts := storage.ListOptions{ResourceVersion: options.ResourceVersion, Predicate: p}
	if name, ok := p.MatchesSingle(); ok {
		if key, err := e.KeyFunc(ctx, name); err == nil {
			err := e.Storage.GetToList(ctx, key, storageOpts, list)
			return list, storeerr.InterpretListError(err, qualifiedResource)
		}
		// if we cannot extract a key based on the current context, the optimization is skipped
	}

	err := e.Storage.List(ctx, e.KeyRootFunc(ctx), storageOpts, list)
	return list, storeerr.InterpretListError(err, qualifiedResource)
}

// Create inserts a new item according to the unique key from the object.
func (e *Store) Create(ctx context.Context, obj runtime.Object, createValidation rest.ValidateObjectFunc, options *metav1.CreateOptions) (runtime.Object, error) {
	if err := rest.BeforeCreate(e.CreateStrategy, ctx, obj); err != nil {
		return nil, err
	}
	// at this point we have a fully formed object.  It is time to call the validators that the apiserver
	// handling chain wants to enforce.
	if createValidation != nil {
		if err := createValidation(obj.DeepCopyObject()); err != nil {
			return nil, err
		}
	}

	name, err := e.ObjectNameFunc(obj)
	if err != nil {
		return nil, err
	}
	key, err := e.KeyFunc(ctx, name)
	if err != nil {
		return nil, err
	}
	qualifiedResource := e.qualifiedResourceFromContext(ctx)
	ttl, err := e.calculateTTL(obj, 0, false)
	if err != nil {
		return nil, err
	}
	out := e.NewFunc()
	if err := e.Storage.Create(ctx, key, obj, out, ttl, dryrun.IsDryRun(options.DryRun)); err != nil {
		err = storeerr.InterpretCreateError(err, qualifiedResource, name)
		err = rest.CheckGeneratedNameError(e.CreateStrategy, err, obj)
		if !kubeerr.IsAlreadyExists(err) {
			return nil, err
		}
		if errGet := e.Storage.Get(ctx, key, storage.GetOptions{}, out); errGet != nil {
			return nil, err
		}
		accessor, errGetAcc := meta.Accessor(out)
		if errGetAcc != nil {
			return nil, err
		}
		if accessor.GetDeletionTimestamp() != nil {
			msg := &err.(*kubeerr.StatusError).ErrStatus.Message
			*msg = fmt.Sprintf("object is being deleted: %s", *msg)
		}
		return nil, err
	}
	if e.AfterCreate != nil {
		if err := e.AfterCreate(out); err != nil {
			return nil, err
		}
	}
	if e.Decorator != nil {
		if err := e.Decorator(out); err != nil {
			return nil, err
		}
	}
	if !options.IncludeUninitialized {
		return e.WaitForInitialized(ctx, out)
	}
	return out, nil
}

// WaitForInitialized holds until the object is initialized, or returns an error if the default limit expires.
// This method is exposed publicly for consumers of generic rest tooling.
func (e *Store) WaitForInitialized(ctx context.Context, obj runtime.Object) (runtime.Object, error) {
	// return early if we don't have initializers, or if they've completed already
	accessor, err := meta.Accessor(obj)
	if err != nil {
		return obj, nil
	}
	initializers := accessor.GetInitializers()
	if initializers == nil {
		return obj, nil
	}
	if result := initializers.Result; result != nil {
		return nil, kubeerr.FromObject(result)
	}

	key, err := e.KeyFunc(ctx, accessor.GetName())
	if err != nil {
		return nil, err
	}
	qualifiedResource := e.qualifiedResourceFromContext(ctx)
	w, err := e.Storage.Watch(ctx, key, accessor.GetResourceVersion(), storage.SelectionPredicate{
		Label: labels.Everything(),
		Field: fields.Everything(),

		IncludeUninitialized: true,
	})
	if err != nil {
		return nil, err
	}
	defer w.Stop()

	latest := obj
	ch := w.ResultChan()
	for {
		select {
		case event, ok := <-ch:
			if !ok {
				msg := fmt.Sprintf("server has timed out waiting for the initialization of %s %s",
					qualifiedResource.String(), accessor.GetName())
				return nil, kubeerr.NewTimeoutError(msg, 0)
			}
			switch event.Type {
			case watch.Deleted:
				if latest = event.Object; latest != nil {
					if accessor, err := meta.Accessor(latest); err == nil {
						if initializers := accessor.GetInitializers(); initializers != nil && initializers.Result != nil {
							// initialization failed, but we missed the modification event
							return nil, kubeerr.FromObject(initializers.Result)
						}
					}
				}
				return nil, kubeerr.NewInternalError(fmt.Errorf("object deleted while waiting for creation"))
			case watch.Error:
				if status, ok := event.Object.(*metav1.Status); ok {
					return nil, &kubeerr.StatusError{ErrStatus: *status}
				}
				return nil, kubeerr.NewInternalError(fmt.Errorf("unexpected object in watch stream, can't complete initialization %T", event.Object))
			case watch.Modified:
				latest = event.Object
				accessor, err = meta.Accessor(latest)
				if err != nil {
					return nil, kubeerr.NewInternalError(fmt.Errorf("object no longer has access to metadata %T: %v", latest, err))
				}
				initializers := accessor.GetInitializers()
				if initializers == nil {
					// completed initialization
					return latest, nil
				}
				if result := initializers.Result; result != nil {
					// initialization failed
					return nil, kubeerr.FromObject(result)
				}
			}
		case <-ctx.Done():
			return nil, ctx.Err()
		}
	}
}

// shouldDeleteDuringUpdate checks if a Update is removing all the object's
// finalizers. If so, it further checks if the object's
// DeletionGracePeriodSeconds is 0.
func (e *Store) shouldDeleteDuringUpdate(ctx context.Context, key string, obj, existing runtime.Object) bool {
	newMeta, err := meta.Accessor(obj)
	if err != nil {
		utilruntime.HandleError(err)
		return false
	}
	oldMeta, err := meta.Accessor(existing)
	if err != nil {
		utilruntime.HandleError(err)
		return false
	}
	return len(newMeta.GetFinalizers()) == 0 && oldMeta.GetDeletionGracePeriodSeconds() != nil && *oldMeta.GetDeletionGracePeriodSeconds() == 0
}

// shouldDeleteForFailedInitialization returns true if the provided object is initializing and has
// a failure recorded.
func (e *Store) shouldDeleteForFailedInitialization(ctx context.Context, obj runtime.Object) bool {
	m, err := meta.Accessor(obj)
	if err != nil {
		utilruntime.HandleError(err)
		return false
	}
	if initializers := m.GetInitializers(); initializers != nil && initializers.Result != nil {
		return true
	}
	return false
}

// deleteWithoutFinalizers handles deleting an object ignoring its finalizer list.
// Used for objects that are either been finalized or have never initialized.
func (e *Store) deleteWithoutFinalizers(ctx context.Context, name, key string, obj runtime.Object, preconditions *storage.Preconditions, dryRun bool) (runtime.Object, bool, error) {
	out := e.NewFunc()
	klog.V(6).Infof("going to delete %s from registry, triggered by update", name)
	if err := e.Storage.Delete(ctx, key, out, preconditions, dryRun); err != nil {
		// Deletion is racy, i.e., there could be multiple update
		// requests to remove all finalizers from the object, so we
		// ignore the NotFound error.
		if storage.IsNotFound(err) {
			_, err := e.finalizeDelete(ctx, obj, true)
			// clients are expecting an updated object if a PUT succeeded,
			// but finalizeDelete returns a metav1.Status, so return
			// the object in the request instead.
			return obj, false, err
		}
		return nil, false, storeerr.InterpretDeleteError(err, e.qualifiedResourceFromContext(ctx), name)
	}
	_, err := e.finalizeDelete(ctx, out, true)
	// clients are expecting an updated object if a PUT succeeded, but
	// finalizeDelete returns a metav1.Status, so return the object in
	// the request instead.
	return obj, false, err
}

// Update performs an atomic update and set of the object. Returns the result of the update
// or an error. If the registry allows create-on-update, the create flow will be executed.
// A bool is returned along with the object and any errors, to indicate object creation.
func (e *Store) Update(ctx context.Context, name string, objInfo rest.UpdatedObjectInfo, createValidation rest.ValidateObjectFunc, updateValidation rest.ValidateObjectUpdateFunc, forceAllowCreate bool, options *metav1.UpdateOptions) (runtime.Object, bool, error) {
	key, err := e.KeyFunc(ctx, name)
	if err != nil {
		return nil, false, err
	}

	var (
		creatingObj runtime.Object
		creating    = false
	)

	qualifiedResource := e.qualifiedResourceFromContext(ctx)
	storagePreconditions := &storage.Preconditions{}
	if preconditions := objInfo.Preconditions(); preconditions != nil {
		storagePreconditions.UID = preconditions.UID
	}

	out := e.NewFunc()
	// deleteObj is only used in case a deletion is carried out
	var deleteObj runtime.Object
	err = e.Storage.GuaranteedUpdate(ctx, key, out, true, storagePreconditions, func(existing runtime.Object, res storage.ResponseMeta) (runtime.Object, *uint64, error) {
		// Given the existing object, get the new object
		obj, err := objInfo.UpdatedObject(ctx, existing)
		if err != nil {
			return nil, nil, err
		}

		// If AllowUnconditionalUpdate() is true and the object specified by
		// the user does not have a resource version, then we populate it with
		// the latest version. Else, we check that the version specified by
		// the user matches the version of latest storage object.
		resourceVersion, err := e.Storage.Versioner().ObjectResourceVersion(obj)
		if err != nil {
			return nil, nil, err
		}
		doUnconditionalUpdate := resourceVersion == 0 && e.UpdateStrategy.AllowUnconditionalUpdate()

		version, err := e.Storage.Versioner().ObjectResourceVersion(existing)
		if err != nil {
			return nil, nil, err
		}
		if version == 0 {
			if !e.UpdateStrategy.AllowCreateOnUpdate() && !forceAllowCreate {
				return nil, nil, kubeerr.NewNotFound(qualifiedResource, name)
			}
			creating = true
			creatingObj = obj
			if err := rest.BeforeCreate(e.CreateStrategy, ctx, obj); err != nil {
				return nil, nil, err
			}
			// at this point we have a fully formed object.  It is time to call the validators that the apiserver
			// handling chain wants to enforce.
			if createValidation != nil {
				if err := createValidation(obj.DeepCopyObject()); err != nil {
					return nil, nil, err
				}
			}
			ttl, err := e.calculateTTL(obj, 0, false)
			if err != nil {
				return nil, nil, err
			}

			return obj, &ttl, nil
		}

		creating = false
		creatingObj = nil
		if doUnconditionalUpdate {
			// Update the object's resource version to match the latest
			// storage object's resource version.
			err = e.Storage.Versioner().UpdateObject(obj, res.ResourceVersion)
			if err != nil {
				return nil, nil, err
			}
		} else {
			// Check if the object's resource version matches the latest
			// resource version.
			if resourceVersion == 0 {
				// TODO: The Invalid error should have a field for Resource.
				// After that field is added, we should fill the Resource and
				// leave the Kind field empty. See the discussion in #18526.
				qualifiedKind := schema.GroupKind{Group: qualifiedResource.Group, Kind: qualifiedResource.Resource}
				fieldErrList := field.ErrorList{field.Invalid(field.NewPath("metadata").Child("resourceVersion"), resourceVersion, "must be specified for an update")}
				return nil, nil, kubeerr.NewInvalid(qualifiedKind, name, fieldErrList)
			}
			if resourceVersion != version {
				return nil, nil, kubeerr.NewConflict(qualifiedResource, name, fmt.Errorf(OptimisticLockErrorMsg))
			}
		}
		if err := rest.BeforeUpdate(e.UpdateStrategy, ctx, obj, existing); err != nil {
			return nil, nil, err
		}
		// at this point we have a fully formed object.  It is time to call the validators that the apiserver
		// handling chain wants to enforce.
		if updateValidation != nil {
			if err := updateValidation(obj.DeepCopyObject(), existing.DeepCopyObject()); err != nil {
				return nil, nil, err
			}
		}
		if e.shouldDeleteDuringUpdate(ctx, key, obj, existing) {
			deleteObj = obj
			return nil, nil, errEmptiedFinalizers
		}
		ttl, err := e.calculateTTL(obj, res.TTL, true)
		if err != nil {
			return nil, nil, err
		}
		if int64(ttl) != res.TTL {
			return obj, &ttl, nil
		}
		return obj, nil, nil
	}, dryrun.IsDryRun(options.DryRun))

	if err != nil {
		// delete the object
		if err == errEmptiedFinalizers {
			return e.deleteWithoutFinalizers(ctx, name, key, deleteObj, storagePreconditions, dryrun.IsDryRun(options.DryRun))
		}
		if creating {
			err = storeerr.InterpretCreateError(err, qualifiedResource, name)
			err = rest.CheckGeneratedNameError(e.CreateStrategy, err, creatingObj)
		} else {
			err = storeerr.InterpretUpdateError(err, qualifiedResource, name)
		}
		return nil, false, err
	}

	if e.shouldDeleteForFailedInitialization(ctx, out) {
		return e.deleteWithoutFinalizers(ctx, name, key, out, storagePreconditions, dryrun.IsDryRun(options.DryRun))
	}

	if creating {
		if e.AfterCreate != nil {
			if err := e.AfterCreate(out); err != nil {
				return nil, false, err
			}
		}
	} else {
		if e.AfterUpdate != nil {
			if err := e.AfterUpdate(out); err != nil {
				return nil, false, err
			}
		}
	}
	if e.Decorator != nil {
		if err := e.Decorator(out); err != nil {
			return nil, false, err
		}
	}
	return out, creating, nil
}

// Get retrieves the item from storage.
func (e *Store) Get(ctx context.Context, name string, options *metav1.GetOptions) (runtime.Object, error) {
	obj := e.NewFunc()
	key, err := e.KeyFunc(ctx, name)
	if err != nil {
		return nil, err
	}
	if err := e.Storage.Get(ctx, key, storage.GetOptions{ResourceVersion: options.ResourceVersion}, obj); err != nil {
		return nil, storeerr.InterpretGetError(err, e.qualifiedResourceFromContext(ctx), name)
	}
	if e.Decorator != nil {
		if err := e.Decorator(obj); err != nil {
			return nil, err
		}
	}
	return obj, nil
}

// qualifiedResourceFromContext attempts to retrieve a GroupResource from the context's request info.
// If the context has no request info, DefaultQualifiedResource is used.
func (e *Store) qualifiedResourceFromContext(ctx context.Context) schema.GroupResource {
	if info, ok := genericapirequest.RequestInfoFrom(ctx); ok {
		return schema.GroupResource{Group: info.APIGroup, Resource: info.Resource}
	}
	// some implementations access storage directly and thus the context has no RequestInfo
	return e.DefaultQualifiedResource
}

var (
	errAlreadyDeleting   = fmt.Errorf("abort delete")
	errDeleteNow         = fmt.Errorf("delete now")
	errEmptiedFinalizers = fmt.Errorf("emptied finalizers")
)

// shouldOrphanDependents returns true if the finalizer for orphaning should be set
// updated for FinalizerOrphanDependents. In the order of highest to lowest
// priority, there are three factors affect whether to add/remove the
// FinalizerOrphanDependents: options, existing finalizers of the object,
// and e.DeleteStrategy.DefaultGarbageCollectionPolicy.
func shouldOrphanDependents(ctx context.Context, e *Store, accessor metav1.Object, options *metav1.DeleteOptions) bool {
	// Get default GC policy from this REST object type
	gcStrategy, ok := e.DeleteStrategy.(rest.GarbageCollectionDeleteStrategy)
	var defaultGCPolicy rest.GarbageCollectionPolicy
	if ok {
		defaultGCPolicy = gcStrategy.DefaultGarbageCollectionPolicy(ctx)
	}

	if defaultGCPolicy == rest.Unsupported {
		// return  false to indicate that we should NOT orphan
		return false
	}

	// An explicit policy was set at deletion time, that overrides everything
	if options != nil && options.OrphanDependents != nil {
		return *options.OrphanDependents
	}
	if options != nil && options.PropagationPolicy != nil {
		switch *options.PropagationPolicy {
		case metav1.DeletePropagationOrphan:
			return true
		case metav1.DeletePropagationBackground, metav1.DeletePropagationForeground:
			return false
		}
	}

	// If a finalizer is set in the object, it overrides the default
	// validation should make sure the two cases won't be true at the same time.
	finalizers := accessor.GetFinalizers()
	for _, f := range finalizers {
		switch f {
		case metav1.FinalizerOrphanDependents:
			return true
		case metav1.FinalizerDeleteDependents:
			return false
		}
	}

	// Get default orphan policy from this REST object type if it exists
	if defaultGCPolicy == rest.OrphanDependents {
		return true
	}
	return false
}

// shouldDeleteDependents returns true if the finalizer for foreground deletion should be set
// updated for FinalizerDeleteDependents. In the order of highest to lowest
// priority, there are three factors affect whether to add/remove the
// FinalizerDeleteDependents: options, existing finalizers of the object, and
// e.DeleteStrategy.DefaultGarbageCollectionPolicy.
func shouldDeleteDependents(ctx context.Context, e *Store, accessor metav1.Object, options *metav1.DeleteOptions) bool {
	// Get default GC policy from this REST object type
	if gcStrategy, ok := e.DeleteStrategy.(rest.GarbageCollectionDeleteStrategy); ok && gcStrategy.DefaultGarbageCollectionPolicy(ctx) == rest.Unsupported {
		// return false to indicate that we should NOT delete in foreground
		return false
	}

	// If an explicit policy was set at deletion time, that overrides both
	if options != nil && options.OrphanDependents != nil {
		return false
	}
	if options != nil && options.PropagationPolicy != nil {
		switch *options.PropagationPolicy {
		case metav1.DeletePropagationForeground:
			return true
		case metav1.DeletePropagationBackground, metav1.DeletePropagationOrphan:
			return false
		}
	}

	// If a finalizer is set in the object, it overrides the default
	// validation has made sure the two cases won't be true at the same time.
	finalizers := accessor.GetFinalizers()
	for _, f := range finalizers {
		switch f {
		case metav1.FinalizerDeleteDependents:
			return true
		case metav1.FinalizerOrphanDependents:
			return false
		}
	}

	return false
}

// deletionFinalizersForGarbageCollection analyzes the object and delete options
// to determine whether the object is in need of finalization by the garbage
// collector. If so, returns the set of deletion finalizers to apply and a bool
// indicating whether the finalizer list has changed and is in need of updating.
//
// The finalizers returned are intended to be handled by the garbage collector.
// If garbage collection is disabled for the store, this function returns false
// to ensure finalizers aren't set which will never be cleared.
func deletionFinalizersForGarbageCollection(ctx context.Context, e *Store, accessor metav1.Object, options *metav1.DeleteOptions) (bool, []string) {
	if !e.EnableGarbageCollection {
		return false, []string{}
	}
	shouldOrphan := shouldOrphanDependents(ctx, e, accessor, options)
	shouldDeleteDependentInForeground := shouldDeleteDependents(ctx, e, accessor, options)
	newFinalizers := []string{}

	// first remove both finalizers, add them back if needed.
	for _, f := range accessor.GetFinalizers() {
		if f == metav1.FinalizerOrphanDependents || f == metav1.FinalizerDeleteDependents {
			continue
		}
		newFinalizers = append(newFinalizers, f)
	}

	if shouldOrphan {
		newFinalizers = append(newFinalizers, metav1.FinalizerOrphanDependents)
	}
	if shouldDeleteDependentInForeground {
		newFinalizers = append(newFinalizers, metav1.FinalizerDeleteDependents)
	}

	oldFinalizerSet := sets.NewString(accessor.GetFinalizers()...)
	newFinalizersSet := sets.NewString(newFinalizers...)
	if oldFinalizerSet.Equal(newFinalizersSet) {
		return false, accessor.GetFinalizers()
	}
	return true, newFinalizers
}

// markAsDeleting sets the obj's DeletionGracePeriodSeconds to 0, and sets the
// DeletionTimestamp to "now". Finalizers are watching for such updates and will
// finalize the object if their IDs are present in the object's Finalizers list.
func markAsDeleting(obj runtime.Object) (err error) {
	objectMeta, kerr := meta.Accessor(obj)
	if kerr != nil {
		return kerr
	}
	now := metav1.NewTime(time.Now())
	// This handles Generation bump for resources that don't support graceful
	// deletion. For resources that support graceful deletion is handle in
	// pkg/api/rest/delete.go
	if objectMeta.GetDeletionTimestamp() == nil && objectMeta.GetGeneration() > 0 {
		objectMeta.SetGeneration(objectMeta.GetGeneration() + 1)
	}
	objectMeta.SetDeletionTimestamp(&now)
	var zero int64 = 0
	objectMeta.SetDeletionGracePeriodSeconds(&zero)
	return nil
}

// updateForGracefulDeletionAndFinalizers updates the given object for
// graceful deletion and finalization by setting the deletion timestamp and
// grace period seconds (graceful deletion) and updating the list of
// finalizers (finalization); it returns:
//
// 1. an error
// 2. a boolean indicating that the object was not found, but it should be
//    ignored
// 3. a boolean indicating that the object's grace period is exhausted and it
//    should be deleted immediately
// 4. a new output object with the state that was updated
// 5. a copy of the last existing state of the object
func (e *Store) updateForGracefulDeletionAndFinalizers(ctx context.Context, name, key string, options *metav1.DeleteOptions, preconditions storage.Preconditions, in runtime.Object) (err error, ignoreNotFound, deleteImmediately bool, out, lastExisting runtime.Object) {
	lastGraceful := int64(0)
	var pendingFinalizers bool
	out = e.NewFunc()
	err = e.Storage.GuaranteedUpdate(
		ctx,
		key,
		out,
		false, /* ignoreNotFound */
		&preconditions,
		storage.SimpleUpdate(func(existing runtime.Object) (runtime.Object, error) {
			graceful, pendingGraceful, err := rest.BeforeDelete(e.DeleteStrategy, ctx, existing, options)
			if err != nil {
				return nil, err
			}
			if pendingGraceful {
				return nil, errAlreadyDeleting
			}

			// Add/remove the orphan finalizer as the options dictates.
			// Note that this occurs after checking pendingGraceufl, so
			// finalizers cannot be updated via DeleteOptions if deletion has
			// started.
			existingAccessor, err := meta.Accessor(existing)
			if err != nil {
				return nil, err
			}
			needsUpdate, newFinalizers := deletionFinalizersForGarbageCollection(ctx, e, existingAccessor, options)
			if needsUpdate {
				existingAccessor.SetFinalizers(newFinalizers)
			}

			pendingFinalizers = len(existingAccessor.GetFinalizers()) != 0
			if !graceful {
				// set the DeleteGracePeriods to 0 if the object has pendingFinalizers but not supporting graceful deletion
				if pendingFinalizers {
					klog.V(6).Infof("update the DeletionTimestamp to \"now\" and GracePeriodSeconds to 0 for object %s, because it has pending finalizers", name)
					err = markAsDeleting(existing)
					if err != nil {
						return nil, err
					}
					return existing, nil
				}
				return nil, errDeleteNow
			}
			lastGraceful = *options.GracePeriodSeconds
			lastExisting = existing
			return existing, nil
		}),
		dryrun.IsDryRun(options.DryRun),
	)
	switch err {
	case nil:
		// If there are pending finalizers, we never delete the object immediately.
		if pendingFinalizers {
			return nil, false, false, out, lastExisting
		}
		if lastGraceful > 0 {
			return nil, false, false, out, lastExisting
		}
		// If we are here, the registry supports grace period mechanism and
		// we are intentionally delete gracelessly. In this case, we may
		// enter a race with other k8s components. If other component wins
		// the race, the object will not be found, and we should tolerate
		// the NotFound error. See
		// https://github.com/kubernetes/kubernetes/issues/19403 for
		// details.
		return nil, true, true, out, lastExisting
	case errDeleteNow:
		// we've updated the object to have a zero grace period, or it's already at 0, so
		// we should fall through and truly delete the object.
		return nil, false, true, out, lastExisting
	case errAlreadyDeleting:
		out, err = e.finalizeDelete(ctx, in, true)
		return err, false, false, out, lastExisting
	default:
		return storeerr.InterpretUpdateError(err, e.qualifiedResourceFromContext(ctx), name), false, false, out, lastExisting
	}
}

// Delete removes the item from storage.
func (e *Store) Delete(ctx context.Context, name string, options *metav1.DeleteOptions) (runtime.Object, bool, error) {
	key, err := e.KeyFunc(ctx, name)
	if err != nil {
		return nil, false, err
	}
	obj := e.NewFunc()
	qualifiedResource := e.qualifiedResourceFromContext(ctx)
<<<<<<< HEAD
	if err = e.Storage.Get(ctx, key, storage.GetOptions{}, obj); err != nil {
=======
	if err := e.Storage.Get(ctx, key, "", obj, false); err != nil {
>>>>>>> 9a5d3d80
		return nil, false, storeerr.InterpretDeleteError(err, qualifiedResource, name)
	}
	// support older consumers of delete by treating "nil" as delete immediately
	if options == nil {
		options = metav1.NewDeleteOptions(0)
	}
	var preconditions storage.Preconditions
	if options.Preconditions != nil {
		preconditions.UID = options.Preconditions.UID
	}
	graceful, pendingGraceful, err := rest.BeforeDelete(e.DeleteStrategy, ctx, obj, options)
	if err != nil {
		return nil, false, err
	}
	// this means finalizers cannot be updated via DeleteOptions if a deletion is already pending
	if pendingGraceful {
		out, err := e.finalizeDelete(ctx, obj, false)
		return out, false, err
	}
	// check if obj has pending finalizers
	accessor, err := meta.Accessor(obj)
	if err != nil {
		return nil, false, kubeerr.NewInternalError(err)
	}
	pendingFinalizers := len(accessor.GetFinalizers()) != 0
	var ignoreNotFound bool
	var deleteImmediately bool = true
	var lastExisting, out runtime.Object

	// Handle combinations of graceful deletion and finalization by issuing
	// the correct updates.
	shouldUpdateFinalizers, _ := deletionFinalizersForGarbageCollection(ctx, e, accessor, options)
	// TODO: remove the check, because we support no-op updates now.
	if graceful || pendingFinalizers || shouldUpdateFinalizers {
		err, ignoreNotFound, deleteImmediately, out, lastExisting = e.updateForGracefulDeletionAndFinalizers(ctx, name, key, options, preconditions, obj)
	}

	// !deleteImmediately covers all cases where err != nil. We keep both to be future-proof.
	if !deleteImmediately || err != nil {
		return out, false, err
	}

	// Going further in this function is not useful when we are
	// performing a dry-run request. Worse, it will actually
	// override "out" with the version of the object in database
	// that doesn't have the finalizer and deletiontimestamp set
	// (because the update above was dry-run too). If we already
	// have that version available, let's just return it now,
	// otherwise, we can call dry-run delete that will get us the
	// latest version of the object.
	if dryrun.IsDryRun(options.DryRun) && out != nil {
		return out, true, nil
	}

	// delete immediately, or no graceful deletion supported
	klog.V(6).Infof("going to delete %s from registry: ", name)
	out = e.NewFunc()
	if err := e.Storage.Delete(ctx, key, out, &preconditions, dryrun.IsDryRun(options.DryRun)); err != nil {
		// Please refer to the place where we set ignoreNotFound for the reason
		// why we ignore the NotFound error .
		if storage.IsNotFound(err) && ignoreNotFound && lastExisting != nil {
			// The lastExisting object may not be the last state of the object
			// before its deletion, but it's the best approximation.
			out, err := e.finalizeDelete(ctx, lastExisting, true)
			return out, true, err
		}
		return nil, false, storeerr.InterpretDeleteError(err, qualifiedResource, name)
	}
	out, err = e.finalizeDelete(ctx, out, true)
	return out, true, err
}

// DeleteCollection removes all items returned by List with a given ListOptions from storage.
//
// DeleteCollection is currently NOT atomic. It can happen that only subset of objects
// will be deleted from storage, and then an error will be returned.
// In case of success, the list of deleted objects will be returned.
//
// TODO: Currently, there is no easy way to remove 'directory' entry from storage (if we
// are removing all objects of a given type) with the current API (it's technically
// possibly with storage API, but watch is not delivered correctly then).
// It will be possible to fix it with v3 etcd API.
func (e *Store) DeleteCollection(ctx context.Context, options *metav1.DeleteOptions, listOptions *metainternalversion.ListOptions) (runtime.Object, error) {
	if listOptions == nil {
		listOptions = &metainternalversion.ListOptions{}
	} else {
		listOptions = listOptions.DeepCopy()
	}

	// DeleteCollection must remain backwards compatible with old clients that expect it to
	// remove all resources, initialized or not, within the type. It is also consistent with
	// Delete which does not require IncludeUninitialized
	listOptions.IncludeUninitialized = true

	listObj, err := e.List(ctx, listOptions)
	if err != nil {
		return nil, err
	}
	items, err := meta.ExtractList(listObj)
	if err != nil {
		return nil, err
	}
	if len(items) == 0 {
		// Nothing to delete, return now
		return listObj, nil
	}
	// Spawn a number of goroutines, so that we can issue requests to storage
	// in parallel to speed up deletion.
	// It is proportional to the number of items to delete, up to
	// DeleteCollectionWorkers (it doesn't make much sense to spawn 16
	// workers to delete 10 items).
	workersNumber := e.DeleteCollectionWorkers
	if workersNumber > len(items) {
		workersNumber = len(items)
	}
	if workersNumber < 1 {
		workersNumber = 1
	}
	wg := sync.WaitGroup{}
	toProcess := make(chan int, 2*workersNumber)
	errs := make(chan error, workersNumber+1)

	go func() {
		defer utilruntime.HandleCrash(func(panicReason interface{}) {
			errs <- fmt.Errorf("DeleteCollection distributor panicked: %v", panicReason)
		})
		for i := 0; i < len(items); i++ {
			toProcess <- i
		}
		close(toProcess)
	}()

	wg.Add(workersNumber)
	for i := 0; i < workersNumber; i++ {
		go func() {
			// panics don't cross goroutine boundaries
			defer utilruntime.HandleCrash(func(panicReason interface{}) {
				errs <- fmt.Errorf("DeleteCollection goroutine panicked: %v", panicReason)
			})
			defer wg.Done()

			for index := range toProcess {
				accessor, err := meta.Accessor(items[index])
				if err != nil {
					errs <- err
					return
				}
				if _, _, err := e.Delete(ctx, accessor.GetName(), options); err != nil && !kubeerr.IsNotFound(err) {
					klog.V(4).Infof("Delete %s in DeleteCollection failed: %v", accessor.GetName(), err)
					errs <- err
					return
				}
			}
		}()
	}
	wg.Wait()
	select {
	case err := <-errs:
		return nil, err
	default:
		return listObj, nil
	}
}

// finalizeDelete runs the Store's AfterDelete hook if runHooks is set and
// returns the decorated deleted object if appropriate.
func (e *Store) finalizeDelete(ctx context.Context, obj runtime.Object, runHooks bool) (runtime.Object, error) {
	if runHooks && e.AfterDelete != nil {
		if err := e.AfterDelete(obj); err != nil {
			return nil, err
		}
	}
	if e.ReturnDeletedObject {
		if e.Decorator != nil {
			if err := e.Decorator(obj); err != nil {
				return nil, err
			}
		}
		return obj, nil
	}
	// Return information about the deleted object, which enables clients to
	// verify that the object was actually deleted and not waiting for finalizers.
	accessor, err := meta.Accessor(obj)
	if err != nil {
		return nil, err
	}
	qualifiedResource := e.qualifiedResourceFromContext(ctx)
	details := &metav1.StatusDetails{
		Name:  accessor.GetName(),
		Group: qualifiedResource.Group,
		Kind:  qualifiedResource.Resource, // Yes we set Kind field to resource.
		UID:   accessor.GetUID(),
	}
	status := &metav1.Status{Status: metav1.StatusSuccess, Details: details}
	return status, nil
}

// Watch makes a matcher for the given label and field, and calls
// WatchPredicate. If possible, you should customize PredicateFunc to produce
// a matcher that matches by key. SelectionPredicate does this for you
// automatically.
func (e *Store) Watch(ctx context.Context, options *metainternalversion.ListOptions) (watch.Interface, error) {
	label := labels.Everything()
	if options != nil && options.LabelSelector != nil {
		label = options.LabelSelector
	}
	field := fields.Everything()
	if options != nil && options.FieldSelector != nil {
		field = options.FieldSelector
	}
	predicate := e.PredicateFunc(label, field)

	resourceVersion := ""
	if options != nil {
		resourceVersion = options.ResourceVersion
		predicate.IncludeUninitialized = options.IncludeUninitialized
	}
	return e.WatchPredicate(ctx, predicate, resourceVersion)
}

// WatchPredicate starts a watch for the items that matches.
func (e *Store) WatchPredicate(ctx context.Context, p storage.SelectionPredicate, resourceVersion string) (watch.Interface, error) {
	storageOpts := storage.ListOptions{ResourceVersion: resourceVersion, Predicate: p}
	if name, ok := p.MatchesSingle(); ok {
		if key, err := e.KeyFunc(ctx, name); err == nil {
			w, err := e.Storage.Watch(ctx, key, storageOpts)
			if err != nil {
				return nil, err
			}
			if e.Decorator != nil {
				return newDecoratedWatcher(w, e.Decorator), nil
			}
			return w, nil
		}
		// if we cannot extract a key based on the current context, the
		// optimization is skipped
	}

	w, err := e.Storage.WatchList(ctx, e.KeyRootFunc(ctx), storageOpts)
	if err != nil {
		return nil, err
	}
	if e.Decorator != nil {
		return newDecoratedWatcher(w, e.Decorator), nil
	}
	return w, nil
}

// calculateTTL is a helper for retrieving the updated TTL for an object or
// returning an error if the TTL cannot be calculated. The defaultTTL is
// changed to 1 if less than zero. Zero means no TTL, not expire immediately.
func (e *Store) calculateTTL(obj runtime.Object, defaultTTL int64, update bool) (ttl uint64, err error) {
	// TODO: validate this is assertion is still valid.

	// etcd may return a negative TTL for a node if the expiration has not
	// occurred due to server lag - we will ensure that the value is at least
	// set.
	if defaultTTL < 0 {
		defaultTTL = 1
	}
	ttl = uint64(defaultTTL)
	if e.TTLFunc != nil {
		ttl, err = e.TTLFunc(obj, ttl, update)
	}
	return ttl, err
}

// exportObjectMeta unsets the fields on the given object that should not be
// present when the object is exported.
func exportObjectMeta(accessor metav1.Object, exact bool) {
	accessor.SetUID("")
	if !exact {
		accessor.SetNamespace("")
	}
	accessor.SetCreationTimestamp(metav1.Time{})
	accessor.SetDeletionTimestamp(nil)
	accessor.SetResourceVersion("")
	accessor.SetSelfLink("")
	if len(accessor.GetGenerateName()) > 0 && !exact {
		accessor.SetName("")
	}
}

// Export implements the rest.Exporter interface
func (e *Store) Export(ctx context.Context, name string, opts metav1.ExportOptions) (runtime.Object, error) {
	obj, err := e.Get(ctx, name, &metav1.GetOptions{})
	if err != nil {
		return nil, err
	}
	if accessor, err := meta.Accessor(obj); err == nil {
		exportObjectMeta(accessor, opts.Exact)
	} else {
		klog.V(4).Infof("Object of type %v does not have ObjectMeta: %v", reflect.TypeOf(obj), err)
	}

	if e.ExportStrategy != nil {
		if err = e.ExportStrategy.Export(ctx, obj, opts.Exact); err != nil {
			return nil, err
		}
	} else {
		e.CreateStrategy.PrepareForCreate(ctx, obj)
	}
	return obj, nil
}

// CompleteWithOptions updates the store with the provided options and
// defaults common fields.
func (e *Store) CompleteWithOptions(options *generic.StoreOptions) error {
	if e.DefaultQualifiedResource.Empty() {
		return fmt.Errorf("store %#v must have a non-empty qualified resource", e)
	}
	if e.NewFunc == nil {
		return fmt.Errorf("store for %s must have NewFunc set", e.DefaultQualifiedResource.String())
	}
	if e.NewListFunc == nil {
		return fmt.Errorf("store for %s must have NewListFunc set", e.DefaultQualifiedResource.String())
	}
	if (e.KeyRootFunc == nil) != (e.KeyFunc == nil) {
		return fmt.Errorf("store for %s must set both KeyRootFunc and KeyFunc or neither", e.DefaultQualifiedResource.String())
	}

	var isNamespaced bool
	switch {
	case e.CreateStrategy != nil:
		isNamespaced = e.CreateStrategy.NamespaceScoped()
	case e.UpdateStrategy != nil:
		isNamespaced = e.UpdateStrategy.NamespaceScoped()
	default:
		return fmt.Errorf("store for %s must have CreateStrategy or UpdateStrategy set", e.DefaultQualifiedResource.String())
	}

	if e.DeleteStrategy == nil {
		return fmt.Errorf("store for %s must have DeleteStrategy set", e.DefaultQualifiedResource.String())
	}

	if options.RESTOptions == nil {
		return fmt.Errorf("options for %s must have RESTOptions set", e.DefaultQualifiedResource.String())
	}

	attrFunc := options.AttrFunc
	if attrFunc == nil {
		if isNamespaced {
			attrFunc = storage.DefaultNamespaceScopedAttr
		} else {
			attrFunc = storage.DefaultClusterScopedAttr
		}
	}
	if e.PredicateFunc == nil {
		e.PredicateFunc = func(label labels.Selector, field fields.Selector) storage.SelectionPredicate {
			return storage.SelectionPredicate{
				Label:    label,
				Field:    field,
				GetAttrs: attrFunc,
			}
		}
	}

	opts, err := options.RESTOptions.GetRESTOptions(e.DefaultQualifiedResource)
	if err != nil {
		return err
	}

	// ResourcePrefix must come from the underlying factory
	prefix := opts.ResourcePrefix
	if !strings.HasPrefix(prefix, "/") {
		prefix = "/" + prefix
	}
	if prefix == "/" {
		return fmt.Errorf("store for %s has an invalid prefix %q", e.DefaultQualifiedResource.String(), opts.ResourcePrefix)
	}

	// Set the default behavior for storage key generation
	if e.KeyRootFunc == nil && e.KeyFunc == nil {
		if isNamespaced {
			e.KeyRootFunc = func(ctx context.Context) string {
				return NamespaceKeyRootFunc(ctx, prefix)
			}
			e.KeyFunc = func(ctx context.Context, name string) (string, error) {
				return NamespaceKeyFunc(ctx, prefix, name)
			}
		} else {
			e.KeyRootFunc = func(ctx context.Context) string {
				return prefix
			}
			e.KeyFunc = func(ctx context.Context, name string) (string, error) {
				return NoNamespaceKeyFunc(ctx, prefix, name)
			}
		}
	}

	// We adapt the store's keyFunc so that we can use it with the StorageDecorator
	// without making any assumptions about where objects are stored in etcd
	keyFunc := func(obj runtime.Object) (string, error) {
		accessor, err := meta.Accessor(obj)
		if err != nil {
			return "", err
		}

		if isNamespaced {
			return e.KeyFunc(genericapirequest.WithNamespace(genericapirequest.NewContext(), accessor.GetNamespace()), accessor.GetName())
		}

		return e.KeyFunc(genericapirequest.NewContext(), accessor.GetName())
	}

	triggerFunc := options.TriggerFunc
	if triggerFunc == nil {
		triggerFunc = storage.NoTriggerPublisher
	}

	if e.DeleteCollectionWorkers == 0 {
		e.DeleteCollectionWorkers = opts.DeleteCollectionWorkers
	}

	e.EnableGarbageCollection = opts.EnableGarbageCollection

	if e.ObjectNameFunc == nil {
		e.ObjectNameFunc = func(obj runtime.Object) (string, error) {
			accessor, err := meta.Accessor(obj)
			if err != nil {
				return "", err
			}
			return accessor.GetName(), nil
		}
	}

	if e.Storage.Storage == nil {
		e.Storage.Codec = opts.StorageConfig.Codec
		e.Storage.Storage, e.DestroyFunc = opts.Decorator(
			opts.StorageConfig,
			e.NewFunc(),
			prefix,
			keyFunc,
			e.NewListFunc,
			attrFunc,
			triggerFunc,
		)

		if opts.CountMetricPollPeriod > 0 {
			stopFunc := e.startObservingCount(opts.CountMetricPollPeriod)
			previousDestroy := e.DestroyFunc
			e.DestroyFunc = func() {
				stopFunc()
				if previousDestroy != nil {
					previousDestroy()
				}
			}
		}
	}

	return nil
}

// startObservingCount starts monitoring given prefix and periodically updating metrics. It returns a function to stop collection.
func (e *Store) startObservingCount(period time.Duration) func() {
	prefix := e.KeyRootFunc(genericapirequest.NewContext())
	resourceName := e.DefaultQualifiedResource.String()
	klog.V(2).Infof("Monitoring %v count at <storage-prefix>/%v", resourceName, prefix)
	stopCh := make(chan struct{})
	go wait.JitterUntil(func() {
		count, err := e.Storage.Count(prefix)
		if err != nil {
			klog.V(5).Infof("Failed to update storage count metric: %v", err)
			metrics.UpdateObjectCount(resourceName, -1)
		} else {
			metrics.UpdateObjectCount(resourceName, count)
		}
	}, period, resourceCountPollPeriodJitter, true, stopCh)
	return func() { close(stopCh) }
}

func (e *Store) ConvertToTable(ctx context.Context, object runtime.Object, tableOptions runtime.Object) (*metav1beta1.Table, error) {
	if e.TableConvertor != nil {
		return e.TableConvertor.ConvertToTable(ctx, object, tableOptions)
	}
	return rest.NewDefaultTableConvertor(e.qualifiedResourceFromContext(ctx)).ConvertToTable(ctx, object, tableOptions)
}<|MERGE_RESOLUTION|>--- conflicted
+++ resolved
@@ -962,11 +962,7 @@
 	}
 	obj := e.NewFunc()
 	qualifiedResource := e.qualifiedResourceFromContext(ctx)
-<<<<<<< HEAD
-	if err = e.Storage.Get(ctx, key, storage.GetOptions{}, obj); err != nil {
-=======
 	if err := e.Storage.Get(ctx, key, "", obj, false); err != nil {
->>>>>>> 9a5d3d80
 		return nil, false, storeerr.InterpretDeleteError(err, qualifiedResource, name)
 	}
 	// support older consumers of delete by treating "nil" as delete immediately
