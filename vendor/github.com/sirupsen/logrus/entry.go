package logrus

import (
	"bytes"
	"fmt"
	"os"
	"sync"
	"time"
)

<<<<<<< HEAD
var (

	// qualified package name, cached at first use
	logrusPackage string

	// Positions in the call stack when tracing to report the calling method
	minimumCallerDepth int

	// Used for caller information initialisation
	callerInitOnce sync.Once
)

const (
	maximumCallerDepth int = 25
	knownLogrusFrames  int = 4
)

func init() {
	// start at the bottom of the stack before the package-name cache is primed
	minimumCallerDepth = 1
=======
var bufferPool *sync.Pool

func init() {
	bufferPool = &sync.Pool{
		New: func() interface{} {
			return new(bytes.Buffer)
		},
	}
>>>>>>> 9a5d3d80
}

// Defines the key when adding errors using WithError.
var ErrorKey = "error"

// An entry is the final or intermediate Logrus logging entry. It contains all
// the fields passed with WithField{,s}. It's finally logged when Debug, Info,
// Warn, Error, Fatal or Panic is called on it. These objects can be reused and
// passed around as much as you wish to avoid field duplication.
type Entry struct {
	Logger *Logger

	// Contains all the fields set by the user.
	Data Fields

	// Time at which the log entry was created
	Time time.Time

	// Level the log entry was logged at: Debug, Info, Warn, Error, Fatal or Panic
	// This field will be set on entry firing and the value will be equal to the one in Logger struct field.
	Level Level

	// Message passed to Debug, Info, Warn, Error, Fatal or Panic
	Message string

	// When formatter is called in entry.log(), an Buffer may be set to entry
	Buffer *bytes.Buffer
}

func NewEntry(logger *Logger) *Entry {
	return &Entry{
		Logger: logger,
		// Default is three fields, give a little extra room
		Data: make(Fields, 5),
	}
}

// Returns the bytes representation of this entry from the formatter.
func (entry *Entry) Bytes() ([]byte, error) {
	return entry.Logger.Formatter.Format(entry)
}

// Returns the string representation from the reader and ultimately the
// formatter.
func (entry *Entry) String() (string, error) {
	serialized, err := entry.Bytes()
	if err != nil {
		return "", err
	}
	str := string(serialized)
	return str, nil
}

// Add an error as single field (using the key defined in ErrorKey) to the Entry.
func (entry *Entry) WithError(err error) *Entry {
	return entry.WithField(ErrorKey, err)
}

<<<<<<< HEAD
// Add a context to the Entry.
func (entry *Entry) WithContext(ctx context.Context) *Entry {
	dataCopy := make(Fields, len(entry.Data))
	for k, v := range entry.Data {
		dataCopy[k] = v
	}
	return &Entry{Logger: entry.Logger, Data: dataCopy, Time: entry.Time, err: entry.err, Context: ctx}
}

=======
>>>>>>> 9a5d3d80
// Add a single field to the Entry.
func (entry *Entry) WithField(key string, value interface{}) *Entry {
	return entry.WithFields(Fields{key: value})
}

// Add a map of fields to the Entry.
func (entry *Entry) WithFields(fields Fields) *Entry {
	data := make(Fields, len(entry.Data)+len(fields))
	for k, v := range entry.Data {
		data[k] = v
	}
	for k, v := range fields {
<<<<<<< HEAD
		isErrField := false
		if t := reflect.TypeOf(v); t != nil {
			switch t.Kind() {
			case reflect.Func:
				isErrField = true
			case reflect.Ptr:
				isErrField = t.Elem().Kind() == reflect.Func
			}
		}
		if isErrField {
			tmp := fmt.Sprintf("can not add field %q", k)
			if fieldErr != "" {
				fieldErr = entry.err + ", " + tmp
			} else {
				fieldErr = tmp
			}
		} else {
			data[k] = v
		}
	}
	return &Entry{Logger: entry.Logger, Data: data, Time: entry.Time, err: fieldErr, Context: entry.Context}
}

// Overrides the time of the Entry.
func (entry *Entry) WithTime(t time.Time) *Entry {
	dataCopy := make(Fields, len(entry.Data))
	for k, v := range entry.Data {
		dataCopy[k] = v
	}
	return &Entry{Logger: entry.Logger, Data: dataCopy, Time: t, err: entry.err, Context: entry.Context}
}

// getPackageName reduces a fully qualified function name to the package name
// There really ought to be to be a better way...
func getPackageName(f string) string {
	for {
		lastPeriod := strings.LastIndex(f, ".")
		lastSlash := strings.LastIndex(f, "/")
		if lastPeriod > lastSlash {
			f = f[:lastPeriod]
		} else {
			break
		}
	}

	return f
}

// getCaller retrieves the name of the first non-logrus calling function
func getCaller() *runtime.Frame {
	// cache this package's fully-qualified name
	callerInitOnce.Do(func() {
		pcs := make([]uintptr, maximumCallerDepth)
		_ = runtime.Callers(0, pcs)

		// dynamic get the package name and the minimum caller depth
		for i := 0; i < maximumCallerDepth; i++ {
			funcName := runtime.FuncForPC(pcs[i]).Name()
			if strings.Contains(funcName, "getCaller") {
				logrusPackage = getPackageName(funcName)
				break
			}
		}

		minimumCallerDepth = knownLogrusFrames
	})

	// Restrict the lookback frames to avoid runaway lookups
	pcs := make([]uintptr, maximumCallerDepth)
	depth := runtime.Callers(minimumCallerDepth, pcs)
	frames := runtime.CallersFrames(pcs[:depth])

	for f, again := frames.Next(); again; f, again = frames.Next() {
		pkg := getPackageName(f.Function)

		// If the caller isn't part of this package, we're done
		if pkg != logrusPackage {
			return &f //nolint:scopelint
		}
=======
		data[k] = v
>>>>>>> 9a5d3d80
	}
	return &Entry{Logger: entry.Logger, Data: data}
}

// This function is not declared with a pointer value because otherwise
// race conditions will occur when using multiple goroutines
func (entry Entry) log(level Level, msg string) {
	var buffer *bytes.Buffer
	entry.Time = time.Now()
	entry.Level = level
	entry.Message = msg
<<<<<<< HEAD
	entry.Logger.mu.Lock()
	if entry.Logger.ReportCaller {
		entry.Caller = getCaller()
	}
	entry.Logger.mu.Unlock()

	entry.fireHooks()

	buffer = getBuffer()
	defer func() {
		entry.Buffer = nil
		putBuffer(buffer)
	}()
=======

	entry.Logger.mu.Lock()
	err := entry.Logger.Hooks.Fire(level, &entry)
	entry.Logger.mu.Unlock()
	if err != nil {
		entry.Logger.mu.Lock()
		fmt.Fprintf(os.Stderr, "Failed to fire hook: %v\n", err)
		entry.Logger.mu.Unlock()
	}
	buffer = bufferPool.Get().(*bytes.Buffer)
>>>>>>> 9a5d3d80
	buffer.Reset()
	entry.Buffer = buffer
	serialized, err := entry.Logger.Formatter.Format(&entry)
	entry.Buffer = nil
	if err != nil {
		entry.Logger.mu.Lock()
		fmt.Fprintf(os.Stderr, "Failed to obtain reader, %v\n", err)
<<<<<<< HEAD
		return
	}
	if _, err = entry.Logger.Out.Write(serialized); err != nil {
		fmt.Fprintf(os.Stderr, "Failed to write to log, %v\n", err)
=======
		entry.Logger.mu.Unlock()
	} else {
		entry.Logger.mu.Lock()
		_, err = entry.Logger.Out.Write(serialized)
		if err != nil {
			fmt.Fprintf(os.Stderr, "Failed to write to log, %v\n", err)
		}
		entry.Logger.mu.Unlock()
>>>>>>> 9a5d3d80
	}

	// To avoid Entry#log() returning a value that only would make sense for
	// panic() to use in Entry#Panic(), we avoid the allocation by checking
	// directly here.
	if level <= PanicLevel {
		panic(&entry)
	}
}

func (entry *Entry) Debug(args ...interface{}) {
	if entry.Logger.level() >= DebugLevel {
		entry.log(DebugLevel, fmt.Sprint(args...))
	}
}

func (entry *Entry) Print(args ...interface{}) {
	entry.Info(args...)
}

func (entry *Entry) Info(args ...interface{}) {
	if entry.Logger.level() >= InfoLevel {
		entry.log(InfoLevel, fmt.Sprint(args...))
	}
}

func (entry *Entry) Warn(args ...interface{}) {
	if entry.Logger.level() >= WarnLevel {
		entry.log(WarnLevel, fmt.Sprint(args...))
	}
}

func (entry *Entry) Warning(args ...interface{}) {
	entry.Warn(args...)
}

func (entry *Entry) Error(args ...interface{}) {
	if entry.Logger.level() >= ErrorLevel {
		entry.log(ErrorLevel, fmt.Sprint(args...))
	}
}

func (entry *Entry) Fatal(args ...interface{}) {
	if entry.Logger.level() >= FatalLevel {
		entry.log(FatalLevel, fmt.Sprint(args...))
	}
	Exit(1)
}

func (entry *Entry) Panic(args ...interface{}) {
	if entry.Logger.level() >= PanicLevel {
		entry.log(PanicLevel, fmt.Sprint(args...))
	}
	panic(fmt.Sprint(args...))
}

// Entry Printf family functions

func (entry *Entry) Debugf(format string, args ...interface{}) {
	if entry.Logger.level() >= DebugLevel {
		entry.Debug(fmt.Sprintf(format, args...))
	}
}

func (entry *Entry) Infof(format string, args ...interface{}) {
	if entry.Logger.level() >= InfoLevel {
		entry.Info(fmt.Sprintf(format, args...))
	}
}

func (entry *Entry) Printf(format string, args ...interface{}) {
	entry.Infof(format, args...)
}

func (entry *Entry) Warnf(format string, args ...interface{}) {
	if entry.Logger.level() >= WarnLevel {
		entry.Warn(fmt.Sprintf(format, args...))
	}
}

func (entry *Entry) Warningf(format string, args ...interface{}) {
	entry.Warnf(format, args...)
}

func (entry *Entry) Errorf(format string, args ...interface{}) {
	if entry.Logger.level() >= ErrorLevel {
		entry.Error(fmt.Sprintf(format, args...))
	}
}

func (entry *Entry) Fatalf(format string, args ...interface{}) {
	if entry.Logger.level() >= FatalLevel {
		entry.Fatal(fmt.Sprintf(format, args...))
	}
	Exit(1)
}

func (entry *Entry) Panicf(format string, args ...interface{}) {
	if entry.Logger.level() >= PanicLevel {
		entry.Panic(fmt.Sprintf(format, args...))
	}
}

// Entry Println family functions

func (entry *Entry) Debugln(args ...interface{}) {
	if entry.Logger.level() >= DebugLevel {
		entry.Debug(entry.sprintlnn(args...))
	}
}

func (entry *Entry) Infoln(args ...interface{}) {
	if entry.Logger.level() >= InfoLevel {
		entry.Info(entry.sprintlnn(args...))
	}
}

func (entry *Entry) Println(args ...interface{}) {
	entry.Infoln(args...)
}

func (entry *Entry) Warnln(args ...interface{}) {
	if entry.Logger.level() >= WarnLevel {
		entry.Warn(entry.sprintlnn(args...))
	}
}

func (entry *Entry) Warningln(args ...interface{}) {
	entry.Warnln(args...)
}

func (entry *Entry) Errorln(args ...interface{}) {
	if entry.Logger.level() >= ErrorLevel {
		entry.Error(entry.sprintlnn(args...))
	}
}

func (entry *Entry) Fatalln(args ...interface{}) {
	if entry.Logger.level() >= FatalLevel {
		entry.Fatal(entry.sprintlnn(args...))
	}
	Exit(1)
}

func (entry *Entry) Panicln(args ...interface{}) {
	if entry.Logger.level() >= PanicLevel {
		entry.Panic(entry.sprintlnn(args...))
	}
}

// Sprintlnn => Sprint no newline. This is to get the behavior of how
// fmt.Sprintln where spaces are always added between operands, regardless of
// their type. Instead of vendoring the Sprintln implementation to spare a
// string allocation, we do the simplest thing.
func (entry *Entry) sprintlnn(args ...interface{}) string {
	msg := fmt.Sprintln(args...)
	return msg[:len(msg)-1]
}<|MERGE_RESOLUTION|>--- conflicted
+++ resolved
@@ -8,28 +8,6 @@
 	"time"
 )
 
-<<<<<<< HEAD
-var (
-
-	// qualified package name, cached at first use
-	logrusPackage string
-
-	// Positions in the call stack when tracing to report the calling method
-	minimumCallerDepth int
-
-	// Used for caller information initialisation
-	callerInitOnce sync.Once
-)
-
-const (
-	maximumCallerDepth int = 25
-	knownLogrusFrames  int = 4
-)
-
-func init() {
-	// start at the bottom of the stack before the package-name cache is primed
-	minimumCallerDepth = 1
-=======
 var bufferPool *sync.Pool
 
 func init() {
@@ -38,7 +16,6 @@
 			return new(bytes.Buffer)
 		},
 	}
->>>>>>> 9a5d3d80
 }
 
 // Defines the key when adding errors using WithError.
@@ -97,18 +74,6 @@
 	return entry.WithField(ErrorKey, err)
 }
 
-<<<<<<< HEAD
-// Add a context to the Entry.
-func (entry *Entry) WithContext(ctx context.Context) *Entry {
-	dataCopy := make(Fields, len(entry.Data))
-	for k, v := range entry.Data {
-		dataCopy[k] = v
-	}
-	return &Entry{Logger: entry.Logger, Data: dataCopy, Time: entry.Time, err: entry.err, Context: ctx}
-}
-
-=======
->>>>>>> 9a5d3d80
 // Add a single field to the Entry.
 func (entry *Entry) WithField(key string, value interface{}) *Entry {
 	return entry.WithFields(Fields{key: value})
@@ -121,89 +86,7 @@
 		data[k] = v
 	}
 	for k, v := range fields {
-<<<<<<< HEAD
-		isErrField := false
-		if t := reflect.TypeOf(v); t != nil {
-			switch t.Kind() {
-			case reflect.Func:
-				isErrField = true
-			case reflect.Ptr:
-				isErrField = t.Elem().Kind() == reflect.Func
-			}
-		}
-		if isErrField {
-			tmp := fmt.Sprintf("can not add field %q", k)
-			if fieldErr != "" {
-				fieldErr = entry.err + ", " + tmp
-			} else {
-				fieldErr = tmp
-			}
-		} else {
-			data[k] = v
-		}
-	}
-	return &Entry{Logger: entry.Logger, Data: data, Time: entry.Time, err: fieldErr, Context: entry.Context}
-}
-
-// Overrides the time of the Entry.
-func (entry *Entry) WithTime(t time.Time) *Entry {
-	dataCopy := make(Fields, len(entry.Data))
-	for k, v := range entry.Data {
-		dataCopy[k] = v
-	}
-	return &Entry{Logger: entry.Logger, Data: dataCopy, Time: t, err: entry.err, Context: entry.Context}
-}
-
-// getPackageName reduces a fully qualified function name to the package name
-// There really ought to be to be a better way...
-func getPackageName(f string) string {
-	for {
-		lastPeriod := strings.LastIndex(f, ".")
-		lastSlash := strings.LastIndex(f, "/")
-		if lastPeriod > lastSlash {
-			f = f[:lastPeriod]
-		} else {
-			break
-		}
-	}
-
-	return f
-}
-
-// getCaller retrieves the name of the first non-logrus calling function
-func getCaller() *runtime.Frame {
-	// cache this package's fully-qualified name
-	callerInitOnce.Do(func() {
-		pcs := make([]uintptr, maximumCallerDepth)
-		_ = runtime.Callers(0, pcs)
-
-		// dynamic get the package name and the minimum caller depth
-		for i := 0; i < maximumCallerDepth; i++ {
-			funcName := runtime.FuncForPC(pcs[i]).Name()
-			if strings.Contains(funcName, "getCaller") {
-				logrusPackage = getPackageName(funcName)
-				break
-			}
-		}
-
-		minimumCallerDepth = knownLogrusFrames
-	})
-
-	// Restrict the lookback frames to avoid runaway lookups
-	pcs := make([]uintptr, maximumCallerDepth)
-	depth := runtime.Callers(minimumCallerDepth, pcs)
-	frames := runtime.CallersFrames(pcs[:depth])
-
-	for f, again := frames.Next(); again; f, again = frames.Next() {
-		pkg := getPackageName(f.Function)
-
-		// If the caller isn't part of this package, we're done
-		if pkg != logrusPackage {
-			return &f //nolint:scopelint
-		}
-=======
 		data[k] = v
->>>>>>> 9a5d3d80
 	}
 	return &Entry{Logger: entry.Logger, Data: data}
 }
@@ -215,21 +98,6 @@
 	entry.Time = time.Now()
 	entry.Level = level
 	entry.Message = msg
-<<<<<<< HEAD
-	entry.Logger.mu.Lock()
-	if entry.Logger.ReportCaller {
-		entry.Caller = getCaller()
-	}
-	entry.Logger.mu.Unlock()
-
-	entry.fireHooks()
-
-	buffer = getBuffer()
-	defer func() {
-		entry.Buffer = nil
-		putBuffer(buffer)
-	}()
-=======
 
 	entry.Logger.mu.Lock()
 	err := entry.Logger.Hooks.Fire(level, &entry)
@@ -240,7 +108,6 @@
 		entry.Logger.mu.Unlock()
 	}
 	buffer = bufferPool.Get().(*bytes.Buffer)
->>>>>>> 9a5d3d80
 	buffer.Reset()
 	entry.Buffer = buffer
 	serialized, err := entry.Logger.Formatter.Format(&entry)
@@ -248,12 +115,6 @@
 	if err != nil {
 		entry.Logger.mu.Lock()
 		fmt.Fprintf(os.Stderr, "Failed to obtain reader, %v\n", err)
-<<<<<<< HEAD
-		return
-	}
-	if _, err = entry.Logger.Out.Write(serialized); err != nil {
-		fmt.Fprintf(os.Stderr, "Failed to write to log, %v\n", err)
-=======
 		entry.Logger.mu.Unlock()
 	} else {
 		entry.Logger.mu.Lock()
@@ -262,7 +123,6 @@
 			fmt.Fprintf(os.Stderr, "Failed to write to log, %v\n", err)
 		}
 		entry.Logger.mu.Unlock()
->>>>>>> 9a5d3d80
 	}
 
 	// To avoid Entry#log() returning a value that only would make sense for
