package logrus

import (
	"io"
)

var (
	// std is the name of the standard logger in stdlib `log`
	std = New()
)

func StandardLogger() *Logger {
	return std
}

// SetOutput sets the standard logger output.
func SetOutput(out io.Writer) {
	std.mu.Lock()
	defer std.mu.Unlock()
	std.Out = out
}

// SetFormatter sets the standard logger formatter.
func SetFormatter(formatter Formatter) {
	std.mu.Lock()
	defer std.mu.Unlock()
	std.Formatter = formatter
}

// SetLevel sets the standard logger level.
func SetLevel(level Level) {
	std.mu.Lock()
	defer std.mu.Unlock()
	std.SetLevel(level)
}

// GetLevel returns the standard logger level.
func GetLevel() Level {
	std.mu.Lock()
	defer std.mu.Unlock()
	return std.level()
}

// AddHook adds a hook to the standard logger hooks.
func AddHook(hook Hook) {
	std.mu.Lock()
	defer std.mu.Unlock()
	std.Hooks.Add(hook)
}

// WithError creates an entry from the standard logger and adds an error to it, using the value defined in ErrorKey as key.
func WithError(err error) *Entry {
	return std.WithField(ErrorKey, err)
}

// WithField creates an entry from the standard logger and adds a field to
// it. If you want multiple fields, use `WithFields`.
//
// Note that it doesn't log until you call Debug, Print, Info, Warn, Fatal
// or Panic on the Entry it returns.
func WithField(key string, value interface{}) *Entry {
	return std.WithField(key, value)
}

// WithFields creates an entry from the standard logger and adds multiple
// fields to it. This is simply a helper for `WithField`, invoking it
// once for each field.
//
// Note that it doesn't log until you call Debug, Print, Info, Warn, Fatal
// or Panic on the Entry it returns.
func WithFields(fields Fields) *Entry {
	return std.WithFields(fields)
}

<<<<<<< HEAD
// WithTime creates an entry from the standard logger and overrides the time of
// logs generated with it.
//
// Note that it doesn't log until you call Debug, Print, Info, Warn, Fatal
// or Panic on the Entry it returns.
func WithTime(t time.Time) *Entry {
	return std.WithTime(t)
}

// Trace logs a message at level Trace on the standard logger.
func Trace(args ...interface{}) {
	std.Trace(args...)
}

=======
>>>>>>> 9a5d3d80
// Debug logs a message at level Debug on the standard logger.
func Debug(args ...interface{}) {
	std.Debug(args...)
}

// Print logs a message at level Info on the standard logger.
func Print(args ...interface{}) {
	std.Print(args...)
}

// Info logs a message at level Info on the standard logger.
func Info(args ...interface{}) {
	std.Info(args...)
}

// Warn logs a message at level Warn on the standard logger.
func Warn(args ...interface{}) {
	std.Warn(args...)
}

// Warning logs a message at level Warn on the standard logger.
func Warning(args ...interface{}) {
	std.Warning(args...)
}

// Error logs a message at level Error on the standard logger.
func Error(args ...interface{}) {
	std.Error(args...)
}

// Panic logs a message at level Panic on the standard logger.
func Panic(args ...interface{}) {
	std.Panic(args...)
}

// Fatal logs a message at level Fatal on the standard logger.
func Fatal(args ...interface{}) {
	std.Fatal(args...)
}

<<<<<<< HEAD
// TraceFn logs a message from a func at level Trace on the standard logger.
func TraceFn(fn LogFunction) {
	std.TraceFn(fn)
}

// DebugFn logs a message from a func at level Debug on the standard logger.
func DebugFn(fn LogFunction) {
	std.DebugFn(fn)
}

// PrintFn logs a message from a func at level Info on the standard logger.
func PrintFn(fn LogFunction) {
	std.PrintFn(fn)
}

// InfoFn logs a message from a func at level Info on the standard logger.
func InfoFn(fn LogFunction) {
	std.InfoFn(fn)
}

// WarnFn logs a message from a func at level Warn on the standard logger.
func WarnFn(fn LogFunction) {
	std.WarnFn(fn)
}

// WarningFn logs a message from a func at level Warn on the standard logger.
func WarningFn(fn LogFunction) {
	std.WarningFn(fn)
}

// ErrorFn logs a message from a func at level Error on the standard logger.
func ErrorFn(fn LogFunction) {
	std.ErrorFn(fn)
}

// PanicFn logs a message from a func at level Panic on the standard logger.
func PanicFn(fn LogFunction) {
	std.PanicFn(fn)
}

// FatalFn logs a message from a func at level Fatal on the standard logger then the process will exit with status set to 1.
func FatalFn(fn LogFunction) {
	std.FatalFn(fn)
}

// Tracef logs a message at level Trace on the standard logger.
func Tracef(format string, args ...interface{}) {
	std.Tracef(format, args...)
}

=======
>>>>>>> 9a5d3d80
// Debugf logs a message at level Debug on the standard logger.
func Debugf(format string, args ...interface{}) {
	std.Debugf(format, args...)
}

// Printf logs a message at level Info on the standard logger.
func Printf(format string, args ...interface{}) {
	std.Printf(format, args...)
}

// Infof logs a message at level Info on the standard logger.
func Infof(format string, args ...interface{}) {
	std.Infof(format, args...)
}

// Warnf logs a message at level Warn on the standard logger.
func Warnf(format string, args ...interface{}) {
	std.Warnf(format, args...)
}

// Warningf logs a message at level Warn on the standard logger.
func Warningf(format string, args ...interface{}) {
	std.Warningf(format, args...)
}

// Errorf logs a message at level Error on the standard logger.
func Errorf(format string, args ...interface{}) {
	std.Errorf(format, args...)
}

// Panicf logs a message at level Panic on the standard logger.
func Panicf(format string, args ...interface{}) {
	std.Panicf(format, args...)
}

// Fatalf logs a message at level Fatal on the standard logger.
func Fatalf(format string, args ...interface{}) {
	std.Fatalf(format, args...)
}

// Debugln logs a message at level Debug on the standard logger.
func Debugln(args ...interface{}) {
	std.Debugln(args...)
}

// Println logs a message at level Info on the standard logger.
func Println(args ...interface{}) {
	std.Println(args...)
}

// Infoln logs a message at level Info on the standard logger.
func Infoln(args ...interface{}) {
	std.Infoln(args...)
}

// Warnln logs a message at level Warn on the standard logger.
func Warnln(args ...interface{}) {
	std.Warnln(args...)
}

// Warningln logs a message at level Warn on the standard logger.
func Warningln(args ...interface{}) {
	std.Warningln(args...)
}

// Errorln logs a message at level Error on the standard logger.
func Errorln(args ...interface{}) {
	std.Errorln(args...)
}

// Panicln logs a message at level Panic on the standard logger.
func Panicln(args ...interface{}) {
	std.Panicln(args...)
}

// Fatalln logs a message at level Fatal on the standard logger.
func Fatalln(args ...interface{}) {
	std.Fatalln(args...)
}<|MERGE_RESOLUTION|>--- conflicted
+++ resolved
@@ -72,23 +72,6 @@
 	return std.WithFields(fields)
 }
 
-<<<<<<< HEAD
-// WithTime creates an entry from the standard logger and overrides the time of
-// logs generated with it.
-//
-// Note that it doesn't log until you call Debug, Print, Info, Warn, Fatal
-// or Panic on the Entry it returns.
-func WithTime(t time.Time) *Entry {
-	return std.WithTime(t)
-}
-
-// Trace logs a message at level Trace on the standard logger.
-func Trace(args ...interface{}) {
-	std.Trace(args...)
-}
-
-=======
->>>>>>> 9a5d3d80
 // Debug logs a message at level Debug on the standard logger.
 func Debug(args ...interface{}) {
 	std.Debug(args...)
@@ -129,59 +112,6 @@
 	std.Fatal(args...)
 }
 
-<<<<<<< HEAD
-// TraceFn logs a message from a func at level Trace on the standard logger.
-func TraceFn(fn LogFunction) {
-	std.TraceFn(fn)
-}
-
-// DebugFn logs a message from a func at level Debug on the standard logger.
-func DebugFn(fn LogFunction) {
-	std.DebugFn(fn)
-}
-
-// PrintFn logs a message from a func at level Info on the standard logger.
-func PrintFn(fn LogFunction) {
-	std.PrintFn(fn)
-}
-
-// InfoFn logs a message from a func at level Info on the standard logger.
-func InfoFn(fn LogFunction) {
-	std.InfoFn(fn)
-}
-
-// WarnFn logs a message from a func at level Warn on the standard logger.
-func WarnFn(fn LogFunction) {
-	std.WarnFn(fn)
-}
-
-// WarningFn logs a message from a func at level Warn on the standard logger.
-func WarningFn(fn LogFunction) {
-	std.WarningFn(fn)
-}
-
-// ErrorFn logs a message from a func at level Error on the standard logger.
-func ErrorFn(fn LogFunction) {
-	std.ErrorFn(fn)
-}
-
-// PanicFn logs a message from a func at level Panic on the standard logger.
-func PanicFn(fn LogFunction) {
-	std.PanicFn(fn)
-}
-
-// FatalFn logs a message from a func at level Fatal on the standard logger then the process will exit with status set to 1.
-func FatalFn(fn LogFunction) {
-	std.FatalFn(fn)
-}
-
-// Tracef logs a message at level Trace on the standard logger.
-func Tracef(format string, args ...interface{}) {
-	std.Tracef(format, args...)
-}
-
-=======
->>>>>>> 9a5d3d80
 // Debugf logs a message at level Debug on the standard logger.
 func Debugf(format string, args ...interface{}) {
 	std.Debugf(format, args...)
