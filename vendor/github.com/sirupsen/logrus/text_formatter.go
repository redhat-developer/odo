--- conflicted
+++ resolved
@@ -10,12 +10,8 @@
 	"strings"
 	"sync"
 	"time"
-<<<<<<< HEAD
-	"unicode/utf8"
-=======
 
 	"golang.org/x/crypto/ssh/terminal"
->>>>>>> 9a5d3d80
 )
 
 const (
@@ -43,20 +39,6 @@
 	// Force disabling colors.
 	DisableColors bool
 
-<<<<<<< HEAD
-	// Force quoting of all values
-	ForceQuote bool
-
-	// DisableQuote disables quoting for all values.
-	// DisableQuote will have a lower priority than ForceQuote.
-	// If both of them are set to true, quote will be forced on all values.
-	DisableQuote bool
-
-	// Override coloring based on CLICOLOR and CLICOLOR_FORCE. - https://bixense.com/clicolors/
-	EnvironmentOverrideColors bool
-
-=======
->>>>>>> 9a5d3d80
 	// Disable timestamp logging. useful when output is redirected to logging
 	// system that already adds timestamps.
 	DisableTimestamp bool
@@ -73,48 +55,13 @@
 	// be desired.
 	DisableSorting bool
 
-<<<<<<< HEAD
-	// The keys sorting function, when uninitialized it uses sort.Strings.
-	SortingFunc func([]string)
-
-	// Disables the truncation of the level text to 4 characters.
-	DisableLevelTruncation bool
-
-	// PadLevelText Adds padding the level text so that all the levels output at the same length
-	// PadLevelText is a superset of the DisableLevelTruncation option
-	PadLevelText bool
-
-=======
->>>>>>> 9a5d3d80
 	// QuoteEmptyFields will wrap empty fields in quotes if true
 	QuoteEmptyFields bool
 
 	// Whether the logger's out is to a terminal
 	isTerminal bool
 
-<<<<<<< HEAD
-	// FieldMap allows users to customize the names of keys for default fields.
-	// As an example:
-	// formatter := &TextFormatter{
-	//     FieldMap: FieldMap{
-	//         FieldKeyTime:  "@timestamp",
-	//         FieldKeyLevel: "@level",
-	//         FieldKeyMsg:   "@message"}}
-	FieldMap FieldMap
-
-	// CallerPrettyfier can be set by the user to modify the content
-	// of the function and file keys in the data when ReportCaller is
-	// activated. If any of the returned value is the empty string the
-	// corresponding key will be removed from fields.
-	CallerPrettyfier func(*runtime.Frame) (function string, file string)
-
-	terminalInitOnce sync.Once
-
-	// The max length of the level text, generated dynamically on init
-	levelTextMaxLength int
-=======
 	sync.Once
->>>>>>> 9a5d3d80
 }
 
 func (f *TextFormatter) init(entry *Entry) {
@@ -130,25 +77,12 @@
 	}
 }
 
-<<<<<<< HEAD
-func (f *TextFormatter) isColored() bool {
-	isColored := f.ForceColors || (f.isTerminal && (runtime.GOOS != "windows"))
-
-	if f.EnvironmentOverrideColors {
-		switch force, ok := os.LookupEnv("CLICOLOR_FORCE"); {
-		case ok && force != "0":
-			isColored = true
-		case ok && force == "0", os.Getenv("CLICOLOR") == "0":
-			isColored = false
-		}
-=======
 func (f *TextFormatter) checkIfTerminal(w io.Writer) bool {
 	switch v := w.(type) {
 	case *os.File:
 		return terminal.IsTerminal(int(v.Fd()))
 	default:
 		return false
->>>>>>> 9a5d3d80
 	}
 }
 
@@ -211,51 +145,6 @@
 		levelColor = blue
 	}
 
-<<<<<<< HEAD
-	levelText := strings.ToUpper(entry.Level.String())
-	if !f.DisableLevelTruncation && !f.PadLevelText {
-		levelText = levelText[0:4]
-	}
-	if f.PadLevelText {
-		// Generates the format string used in the next line, for example "%-6s" or "%-7s".
-		// Based on the max level text length.
-		formatString := "%-" + strconv.Itoa(f.levelTextMaxLength) + "s"
-		// Formats the level text by appending spaces up to the max length, for example:
-		// 	- "INFO   "
-		//	- "WARNING"
-		levelText = fmt.Sprintf(formatString, levelText)
-	}
-
-	// Remove a single newline if it already exists in the message to keep
-	// the behavior of logrus text_formatter the same as the stdlib log package
-	entry.Message = strings.TrimSuffix(entry.Message, "\n")
-
-	caller := ""
-	if entry.HasCaller() {
-		funcVal := fmt.Sprintf("%s()", entry.Caller.Function)
-		fileVal := fmt.Sprintf("%s:%d", entry.Caller.File, entry.Caller.Line)
-
-		if f.CallerPrettyfier != nil {
-			funcVal, fileVal = f.CallerPrettyfier(entry.Caller)
-		}
-
-		if fileVal == "" {
-			caller = funcVal
-		} else if funcVal == "" {
-			caller = fileVal
-		} else {
-			caller = fileVal + " " + funcVal
-		}
-	}
-
-	switch {
-	case f.DisableTimestamp:
-		fmt.Fprintf(b, "\x1b[%dm%s\x1b[0m%s %-44s ", levelColor, levelText, caller, entry.Message)
-	case !f.FullTimestamp:
-		fmt.Fprintf(b, "\x1b[%dm%s\x1b[0m[%04d]%s %-44s ", levelColor, levelText, int(entry.Time.Sub(baseTimestamp)/time.Second), caller, entry.Message)
-	default:
-		fmt.Fprintf(b, "\x1b[%dm%s\x1b[0m[%s]%s %-44s ", levelColor, levelText, entry.Time.Format(timestampFormat), caller, entry.Message)
-=======
 	levelText := strings.ToUpper(entry.Level.String())[0:4]
 
 	if f.DisableTimestamp {
@@ -264,7 +153,6 @@
 		fmt.Fprintf(b, "\x1b[%dm%s\x1b[0m[%04d] %-44s ", levelColor, levelText, int(entry.Time.Sub(baseTimestamp)/time.Second), entry.Message)
 	} else {
 		fmt.Fprintf(b, "\x1b[%dm%s\x1b[0m[%s] %-44s ", levelColor, levelText, entry.Time.Format(timestampFormat), entry.Message)
->>>>>>> 9a5d3d80
 	}
 	for _, k := range keys {
 		v := entry.Data[k]
