<<<<<<< HEAD
# 1.6.0
Fixes:
  * end of line cleanup
  * revert the entry concurrency bug fix whic leads to deadlock under some circumstances
  * update dependency on go-windows-terminal-sequences to fix a crash with go 1.14

Features:
  * add an option to the `TextFormatter` to completely disable fields quoting

# 1.5.0
Code quality:
  * add golangci linter run on travis

Fixes:
  * add mutex for hooks concurrent access on `Entry` data
  * caller function field for go1.14
  * fix build issue for gopherjs target

Feature:
  * add an hooks/writer sub-package whose goal is to split output on different stream depending on the trace level
  * add a `DisableHTMLEscape` option in the `JSONFormatter`
  * add `ForceQuote` and `PadLevelText` options in the `TextFormatter`

# 1.4.2
  * Fixes build break for plan9, nacl, solaris
# 1.4.1
This new release introduces:
  * Enhance TextFormatter to not print caller information when they are empty (#944)
  * Remove dependency on golang.org/x/crypto (#932, #943)

Fixes:
  * Fix Entry.WithContext method to return a copy of the initial entry (#941)

# 1.4.0
This new release introduces:
  * Add `DeferExitHandler`, similar to `RegisterExitHandler` but prepending the handler to the list of handlers (semantically like `defer`) (#848).
  * Add `CallerPrettyfier` to `JSONFormatter` and `TextFormatter` (#909, #911)
  * Add `Entry.WithContext()` and `Entry.Context`, to set a context on entries to be used e.g. in hooks (#919).

Fixes:
  * Fix wrong method calls `Logger.Print` and `Logger.Warningln` (#893).
  * Update `Entry.Logf` to not do string formatting unless the log level is enabled (#903)
  * Fix infinite recursion on unknown `Level.String()` (#907)
  * Fix race condition in `getCaller` (#916).


# 1.3.0
This new release introduces:
  * Log, Logf, Logln functions for Logger and Entry that take a Level

Fixes:
  * Building prometheus node_exporter on AIX (#840)
  * Race condition in TextFormatter (#468)
  * Travis CI import path (#868)
  * Remove coloured output on Windows (#862)
  * Pointer to func as field in JSONFormatter (#870)
  * Properly marshal Levels (#873)

# 1.2.0
This new release introduces:
  * A new method `SetReportCaller` in the `Logger` to enable the file, line and calling function from which the trace has been issued
  * A new trace level named `Trace` whose level is below `Debug`
  * A configurable exit function to be called upon a Fatal trace
  * The `Level` object now implements `encoding.TextUnmarshaler` interface

# 1.1.1
This is a bug fix release.
  * fix the build break on Solaris
  * don't drop a whole trace in JSONFormatter when a field param is a function pointer which can not be serialized

# 1.1.0
This new release introduces:
  * several fixes:
    * a fix for a race condition on entry formatting
    * proper cleanup of previously used entries before putting them back in the pool
    * the extra new line at the end of message in text formatter has been removed
  * a new global public API to check if a level is activated: IsLevelEnabled
  * the following methods have been added to the Logger object
    * IsLevelEnabled
    * SetFormatter
    * SetOutput
    * ReplaceHooks
  * introduction of go module
  * an indent configuration for the json formatter
  * output colour support for windows
  * the field sort function is now configurable for text formatter
  * the CLICOLOR and CLICOLOR\_FORCE environment variable support in text formater

# 1.0.6

This new release introduces:
  * a new api WithTime which allows to easily force the time of the log entry
    which is mostly useful for logger wrapper
  * a fix reverting the immutability of the entry given as parameter to the hooks
    a new configuration field of the json formatter in order to put all the fields
    in a nested dictionnary
  * a new SetOutput method in the Logger
  * a new configuration of the textformatter to configure the name of the default keys
  * a new configuration of the text formatter to disable the level truncation

# 1.0.5

* Fix hooks race (#707)
* Fix panic deadlock (#695)

# 1.0.4

* Fix race when adding hooks (#612)
* Fix terminal check in AppEngine (#635)

=======
>>>>>>> 9a5d3d80
# 1.0.3

* Replace example files with testable examples

# 1.0.2

* bug: quote non-string values in text formatter (#583)
* Make (*Logger) SetLevel a public method

# 1.0.1

* bug: fix escaping in text formatter (#575)

# 1.0.0

* Officially changed name to lower-case
* bug: colors on Windows 10 (#541)
* bug: fix race in accessing level (#512)

# 0.11.5

* feature: add writer and writerlevel to entry (#372)

# 0.11.4

* bug: fix undefined variable on solaris (#493)

# 0.11.3

* formatter: configure quoting of empty values (#484)
* formatter: configure quoting character (default is `"`) (#484)
* bug: fix not importing io correctly in non-linux environments (#481)

# 0.11.2

* bug: fix windows terminal detection (#476)

# 0.11.1

* bug: fix tty detection with custom out (#471)

# 0.11.0

* performance: Use bufferpool to allocate (#370)
* terminal: terminal detection for app-engine (#343)
* feature: exit handler (#375)

# 0.10.0

* feature: Add a test hook (#180)
* feature: `ParseLevel` is now case-insensitive (#326)
* feature: `FieldLogger` interface that generalizes `Logger` and `Entry` (#308)
* performance: avoid re-allocations on `WithFields` (#335)

# 0.9.0

* logrus/text_formatter: don't emit empty msg
* logrus/hooks/airbrake: move out of main repository
* logrus/hooks/sentry: move out of main repository
* logrus/hooks/papertrail: move out of main repository
* logrus/hooks/bugsnag: move out of main repository
* logrus/core: run tests with `-race`
* logrus/core: detect TTY based on `stderr`
* logrus/core: support `WithError` on logger
* logrus/core: Solaris support

# 0.8.7

* logrus/core: fix possible race (#216)
* logrus/doc: small typo fixes and doc improvements


# 0.8.6

* hooks/raven: allow passing an initialized client

# 0.8.5

* logrus/core: revert #208

# 0.8.4

* formatter/text: fix data race (#218)

# 0.8.3

* logrus/core: fix entry log level (#208)
* logrus/core: improve performance of text formatter by 40%
* logrus/core: expose `LevelHooks` type
* logrus/core: add support for DragonflyBSD and NetBSD
* formatter/text: print structs more verbosely

# 0.8.2

* logrus: fix more Fatal family functions

# 0.8.1

* logrus: fix not exiting on `Fatalf` and `Fatalln`

# 0.8.0

* logrus: defaults to stderr instead of stdout
* hooks/sentry: add special field for `*http.Request`
* formatter/text: ignore Windows for colors

# 0.7.3

* formatter/\*: allow configuration of timestamp layout

# 0.7.2

* formatter/text: Add configuration option for time format (#158)<|MERGE_RESOLUTION|>--- conflicted
+++ resolved
@@ -1,116 +1,3 @@
-<<<<<<< HEAD
-# 1.6.0
-Fixes:
-  * end of line cleanup
-  * revert the entry concurrency bug fix whic leads to deadlock under some circumstances
-  * update dependency on go-windows-terminal-sequences to fix a crash with go 1.14
-
-Features:
-  * add an option to the `TextFormatter` to completely disable fields quoting
-
-# 1.5.0
-Code quality:
-  * add golangci linter run on travis
-
-Fixes:
-  * add mutex for hooks concurrent access on `Entry` data
-  * caller function field for go1.14
-  * fix build issue for gopherjs target
-
-Feature:
-  * add an hooks/writer sub-package whose goal is to split output on different stream depending on the trace level
-  * add a `DisableHTMLEscape` option in the `JSONFormatter`
-  * add `ForceQuote` and `PadLevelText` options in the `TextFormatter`
-
-# 1.4.2
-  * Fixes build break for plan9, nacl, solaris
-# 1.4.1
-This new release introduces:
-  * Enhance TextFormatter to not print caller information when they are empty (#944)
-  * Remove dependency on golang.org/x/crypto (#932, #943)
-
-Fixes:
-  * Fix Entry.WithContext method to return a copy of the initial entry (#941)
-
-# 1.4.0
-This new release introduces:
-  * Add `DeferExitHandler`, similar to `RegisterExitHandler` but prepending the handler to the list of handlers (semantically like `defer`) (#848).
-  * Add `CallerPrettyfier` to `JSONFormatter` and `TextFormatter` (#909, #911)
-  * Add `Entry.WithContext()` and `Entry.Context`, to set a context on entries to be used e.g. in hooks (#919).
-
-Fixes:
-  * Fix wrong method calls `Logger.Print` and `Logger.Warningln` (#893).
-  * Update `Entry.Logf` to not do string formatting unless the log level is enabled (#903)
-  * Fix infinite recursion on unknown `Level.String()` (#907)
-  * Fix race condition in `getCaller` (#916).
-
-
-# 1.3.0
-This new release introduces:
-  * Log, Logf, Logln functions for Logger and Entry that take a Level
-
-Fixes:
-  * Building prometheus node_exporter on AIX (#840)
-  * Race condition in TextFormatter (#468)
-  * Travis CI import path (#868)
-  * Remove coloured output on Windows (#862)
-  * Pointer to func as field in JSONFormatter (#870)
-  * Properly marshal Levels (#873)
-
-# 1.2.0
-This new release introduces:
-  * A new method `SetReportCaller` in the `Logger` to enable the file, line and calling function from which the trace has been issued
-  * A new trace level named `Trace` whose level is below `Debug`
-  * A configurable exit function to be called upon a Fatal trace
-  * The `Level` object now implements `encoding.TextUnmarshaler` interface
-
-# 1.1.1
-This is a bug fix release.
-  * fix the build break on Solaris
-  * don't drop a whole trace in JSONFormatter when a field param is a function pointer which can not be serialized
-
-# 1.1.0
-This new release introduces:
-  * several fixes:
-    * a fix for a race condition on entry formatting
-    * proper cleanup of previously used entries before putting them back in the pool
-    * the extra new line at the end of message in text formatter has been removed
-  * a new global public API to check if a level is activated: IsLevelEnabled
-  * the following methods have been added to the Logger object
-    * IsLevelEnabled
-    * SetFormatter
-    * SetOutput
-    * ReplaceHooks
-  * introduction of go module
-  * an indent configuration for the json formatter
-  * output colour support for windows
-  * the field sort function is now configurable for text formatter
-  * the CLICOLOR and CLICOLOR\_FORCE environment variable support in text formater
-
-# 1.0.6
-
-This new release introduces:
-  * a new api WithTime which allows to easily force the time of the log entry
-    which is mostly useful for logger wrapper
-  * a fix reverting the immutability of the entry given as parameter to the hooks
-    a new configuration field of the json formatter in order to put all the fields
-    in a nested dictionnary
-  * a new SetOutput method in the Logger
-  * a new configuration of the textformatter to configure the name of the default keys
-  * a new configuration of the text formatter to disable the level truncation
-
-# 1.0.5
-
-* Fix hooks race (#707)
-* Fix panic deadlock (#695)
-
-# 1.0.4
-
-* Fix race when adding hooks (#612)
-* Fix terminal check in AppEngine (#635)
-
-=======
->>>>>>> 9a5d3d80
 # 1.0.3
 
 * Replace example files with testable examples
