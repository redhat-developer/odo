# go-digest

[![GoDoc](https://godoc.org/github.com/docker/go-digest?status.svg)](https://godoc.org/github.com/docker/go-digest) [![Go Report Card](https://goreportcard.com/badge/github.com/docker/go-digest)](https://goreportcard.com/report/github.com/docker/go-digest) [![Build Status](https://travis-ci.org/docker/go-digest.svg?branch=master)](https://travis-ci.org/docker/go-digest)

Common digest package used across the container ecosystem.

Please see the [godoc](https://godoc.org/github.com/docker/go-digest) for more information.

# What is a digest?

A digest is just a [hash](https://en.wikipedia.org/wiki/Hash_function).

The most common use case for a digest is to create a content identifier for use in [Content Addressable Storage](https://en.wikipedia.org/wiki/Content-addressable_storage) systems:

```go
id := digest.FromBytes([]byte("my content"))
```

In the example above, the id can be used to uniquely identify the byte slice "my content".
This allows two disparate applications to agree on a verifiable identifier without having to trust one another.

An identifying digest can be verified, as follows:

```go
if id != digest.FromBytes([]byte("my content")) {
  return errors.New("the content has changed!")
}
```

A `Verifier` type can be used to handle cases where an `io.Reader` makes more sense:

```go
rd := getContent()
verifier := id.Verifier()
io.Copy(verifier, rd)

if !verifier.Verified() {
  return errors.New("the content has changed!")
}
```

Using [Merkle DAGs](https://en.wikipedia.org/wiki/Merkle_tree), this can power a rich, safe, content distribution system.

# Usage

<<<<<<< HEAD
While the [godoc](https://godoc.org/github.com/opencontainers/go-digest) is considered the best resource, a few important items need to be called out when using this package.
=======
While the [godoc](https://godoc.org/github.com/docker/go-digest) is 
considered the best resource, a few important items need to be called 
out when using this package.
>>>>>>> 9a5d3d80

1. Make sure to import the hash implementations into your application or the package will panic.
    You should have something like the following in the main (or other entrypoint) of your application:
   
    ```go
    import (
        _ "crypto/sha256"
        _ "crypto/sha512"
    )
    ```
    This may seem inconvenient but it allows you replace the hash 
    implementations with others, such as https://github.com/stevvooe/resumable.
 
2. Even though `digest.Digest` may be assemblable as a string, _always_ verify your input with `digest.Parse` or use `Digest.Validate` when accepting untrusted input.
    While there are measures to avoid common problems, this will ensure you have valid digests in the rest of your application.

3. While alternative encodings of hash values (digests) are possible (for example, base64), this package deals exclusively with hex-encoded digests.

# Stability

The Go API, at this stage, is considered stable, unless otherwise noted.

As always, before using a package export, read the [godoc](https://godoc.org/github.com/docker/go-digest).

# Contributing

This package is considered fairly complete.
It has been in production in thousands (millions?) of deployments and is fairly battle-hardened.
New additions will be met with skepticism.
If you think there is a missing feature, please file a bug clearly describing the problem and the alternatives you tried before submitting a PR.

## Code of Conduct

<<<<<<< HEAD
Participation in the OpenContainers community is governed by [OpenContainer's Code of Conduct][code-of-conduct].

## Security

If you find an issue, please follow the [security][security] protocol to report it.
=======
The maintainers take security seriously. If you discover a security 
issue, please bring it to their attention right away!

Please DO NOT file a public issue, instead send your report privately
to security@docker.com.

Security reports are greatly appreciated and we will publicly thank you 
for it. We also like to send gifts—if you're into Docker schwag, make 
sure to let us know. We currently do not offer a paid security bounty 
program, but are not ruling it out in the future.
>>>>>>> 9a5d3d80

# Copyright and license

Copyright © 2019, 2020 OCI Contributors
Copyright © 2016 Docker, Inc.
All rights reserved, except as follows.
Code is released under the [Apache 2.0 license](LICENSE).
This `README.md` file and the [`CONTRIBUTING.md`](CONTRIBUTING.md) file are licensed under the Creative Commons Attribution 4.0 International License under the terms and conditions set forth in the file [`LICENSE.docs`](LICENSE.docs).
You may obtain a duplicate copy of the same license, titled CC BY-SA 4.0, at http://creativecommons.org/licenses/by-sa/4.0/.

[security]: https://github.com/opencontainers/org/blob/master/security
[code-of-conduct]: https://github.com/opencontainers/org/blob/master/CODE_OF_CONDUCT.md<|MERGE_RESOLUTION|>--- conflicted
+++ resolved
@@ -43,13 +43,9 @@
 
 # Usage
 
-<<<<<<< HEAD
-While the [godoc](https://godoc.org/github.com/opencontainers/go-digest) is considered the best resource, a few important items need to be called out when using this package.
-=======
 While the [godoc](https://godoc.org/github.com/docker/go-digest) is 
 considered the best resource, a few important items need to be called 
 out when using this package.
->>>>>>> 9a5d3d80
 
 1. Make sure to import the hash implementations into your application or the package will panic.
     You should have something like the following in the main (or other entrypoint) of your application:
@@ -83,13 +79,6 @@
 
 ## Code of Conduct
 
-<<<<<<< HEAD
-Participation in the OpenContainers community is governed by [OpenContainer's Code of Conduct][code-of-conduct].
-
-## Security
-
-If you find an issue, please follow the [security][security] protocol to report it.
-=======
 The maintainers take security seriously. If you discover a security 
 issue, please bring it to their attention right away!
 
@@ -100,7 +89,6 @@
 for it. We also like to send gifts—if you're into Docker schwag, make 
 sure to let us know. We currently do not offer a paid security bounty 
 program, but are not ruling it out in the future.
->>>>>>> 9a5d3d80
 
 # Copyright and license
 
